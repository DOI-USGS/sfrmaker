--- conflicted
+++ resolved
@@ -279,6 +279,7 @@
         if len(self.outpath) == 0:
             self.outpath = os.getcwd()
 
+
     def join_SFR_out2streams(self, use_arcpy=True):
 
         # get model info
@@ -286,6 +287,7 @@
             DX, DY, NLAY, NROW, NCOL, i = disutil.read_meta_data(self.DISfile)
         except:
             raise IOError("Cannot read MODFLOW DIS file {0}".format(self.DISfile))
+
 
         print "\naggregating flow information by cellnum..."
         indata = np.genfromtxt(self.SFR_out, skiprows=8, dtype=None)
@@ -323,6 +325,7 @@
             self.depth_by_cellnum[cellnum] = depth
 
         # write to temporary output file
+
         ofp = open(os.path.join(self.outpath, 'temp.csv'), 'w')
         ofp.write('{},row,column,seg_reach,flow,loss,overland,state,stage,depth\n'.format(self.node_num_attribute))
         for cn in self.flow_by_cellnum.keys():
@@ -351,26 +354,6 @@
             arcpy.MakeFeatureLayer_management(self.streams_shp[:-4]+'_backup.shp', "streams")
             arcpy.CopyRows_management(os.path.join(self.outpath, 'temp.csv'), os.path.join(self.outpath, 'temp.dbf'))
 
-
-<<<<<<< HEAD
-        '''
-        Fields = arcpy.ListFields("streams") # repopulate so can evaluate in debug mode
-
-        # index "cellnum" to speed-up join and possibly fix error associated with join.  This didn't work.
-        arcpy.AddIndex_management("streams", self.node_num_attribute, "cellID")
-        # Iterate through the list of indexes
-        indexes = arcpy.ListIndexes("streams")
-        for index in indexes:
-            # Print index properties
-            print("Name: {0}".format(index.name))
-            print("\tType            : {0}".format(index.isAscending))
-            print("\tScale           : {0}".format(index.isUnique))
-            print("\tNumber of fields: {0}".format(len(index.fields)))
-        '''
-
-        outfile = os.path.join(self.outpath, "{0}.shp".format(self.SFR_out[:-4]))
-        SFR_arcpy.general_join(outfile, "streams", self.node_num_attribute, "temp.dbf", self.node_num_attribute, keep_common=True)
-=======
             # drop all fields except for cellnum from stream linework
             Fields = arcpy.ListFields("streams")
             Fields = [f.name for f in Fields if f.name not in ["FID", "Shape", self.node_num_attribute]]
@@ -380,5 +363,4 @@
             SFR_arcpy.general_join(outfile, "streams", self.node_num_attribute, "temp.dbf", self.node_num_attribute, keep_common=True)
 
         else:
-            GISops.join_csv2shp(self.streams_shp, self.node_num_attribute, os.path.join(self.outpath, 'temp.csv'), self.node_num_attribute, outfile, how='inner')
->>>>>>> 85f43b10
+            GISops.join_csv2shp(self.streams_shp, self.node_num_attribute, os.path.join(self.outpath, 'temp.csv'), self.node_num_attribute, outfile, how='inner')