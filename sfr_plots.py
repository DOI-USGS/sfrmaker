# program to plot SFR segment profiles

import os
import numpy as np
import discomb_utilities as disutil
import matplotlib.pyplot as plt
from matplotlib.backends.backend_pdf import PdfPages
<<<<<<< HEAD
from collections import defaultdict

import sys
sys.path.append('..\GIS_utils')

try:
    import GISops
except:
    print 'GIS_utils.GISops not found!'

=======
import shutil
import fiona
from shapely.geometry import Polygon, mapping
import pandas as pd
import flopy
import GISops
>>>>>>> 30b1cdd0

class plot_elevation_profiles:
    # takes information from classes in SFR_classes.py and formats for plotting
    def __init__(self, SFRdata):

        self.SFRdata = SFRdata

        # for now, keep old names for these
        if self.SFRdata.gridtype == 'structured':
            self.elevs_by_cellnum = SFRdata.elevs_by_cellnum
            self.layer_elevs = SFRdata.elevs

        # read in the DIS file for structured grids
        #if self.SFRdata.gridtype == 'structured':
        #self.read_DIS()

        '''
        moved reading of DIS file to SFRData
        def read_DIS(self):
        DX, DY, NLAY, self.NROW, self.NCOL, i = disutil.read_meta_data(self.SFRdata.MFdis)

        # get layer tops/bottoms
        self.layer_elevs = np.zeros((NLAY+1, self.NROW, self.NCOL))
        for c in range(NLAY + 1):
            tmp, i = disutil.read_nrow_ncol_vals(self.SFRdata.MFdis, self.NROW, self.NCOL, 'float', i)
            self.layer_elevs[c, :, :] = tmp

        # make dictionary of model top elevations by cellnum
        for c in range(self.NCOL):
            for r in range(self.NROW):
                cellnum = r*self.NCOL + c + 1
                self.elevs_by_cellnum[cellnum] = self.layer_elevs[0, r, c]
        '''


    # function to reshape distances and elevations to plot actual cell elevations (flat tops)
    def cells2vertices(self, elevations, distance=False):
        if distance:
            reshaped = [0]
        else:
            reshaped = []
        for i in range(len(elevations)):
            reshaped.append(elevations[i])
            reshaped.append(elevations[i])
        if distance:
            reshaped = reshaped[:-1] # trim last, since last seg distances denotes end of last reach
        return reshaped


    def plot_Mat1_profiles(self, outpdf='Segment_profiles.pdf', interval=1, units='ft', add_profiles={}):
        '''
        Plot elevation profiles from Mat1
        default is to plot streambed top with model top;
        additional profiles can be added with 'add_profiles' argument (they must be added to Mat1 first as additional columns)

        outpdf: filename for multipage PDF
        interval: plot every <interval> segments
        units: (string) for plot lables
        add_profiles: (dict) {<profile name>: <Mat 1 column name>}
        '''
        print 'plotting SFR segment profiles from {}...'.format(self.SFRdata.MAT1)
        try:
            import pandas as pd
        except:
            raise Exception("Requires pandas module, which doesn't seem to be installed")

        m1 = pd.read_csv(self.SFRdata.MAT1)

        # assign node numbers if they aren't in Mat1
        try:
            m1[self.SFRdata.node_attribute]
        except:
            m1[self.SFRdata.node_attribute] = (self.SFRdata.dis.ncol * (m1['row'] - 1) + m1['column']).astype('int')

        # add model top elevations to dictionary using node numbers
        m1['model_top'] = [self.elevs_by_cellnum[c] for c in m1[self.SFRdata.node_attribute]]

        segs2plot = sorted(np.unique(m1['segment']))[::interval]

        pdf = PdfPages(outpdf)
        for seg in segs2plot:
            print '\r{}'.format(seg),
            df = m1[m1['segment'] == seg].sort('reach')
            df['distance'] = np.cumsum(df['length_in_cell']) - 0.5 * df['length_in_cell'].values
            '''
            dist = self.cells2vertices(df['distance'].tolist(), distance=True)
            sbtops = self.cells2vertices(df['top_streambed'].tolist())
            modeltops = self.cells2vertices(df['model_top'].tolist())
            '''
            dist = df['distance']
            sbtops = df['top_streambed']
            modeltops = df['model_top']

            fig = plt.figure()
            ax = fig.add_subplot(111)
            plt.plot(dist, modeltops, label='Model top', lw=0.5)
            plt.plot(dist, sbtops, label='Streambed top', lw=0.5)

            for p in add_profiles.iterkeys():
                #elevs = self.cells2vertices(df[add_profiles[p]].tolist())
                elevs = df[add_profiles[p]]
                plt.plot(dist, elevs, label=p, lw=0.5)

            ax.set_xlabel('Distance along SFR segment')
            ax.set_ylabel('Elevation, {}'.format(units))
            ax.set_title('SFR segment {}'.format(seg))
            ax.set_ylim(int(np.floor(ax.get_ylim()[0])), int(np.ceil(ax.get_ylim()[1])))
            plt.legend()
            pdf.savefig()
            plt.close()
        pdf.close()
        print 'Done, saved to {}'.format(outpdf)



    def get_comid_plotting_info(self, FragIDdata, COMIDdata, SFRdata, interval=False):

        if not interval:
            interval = SFRdata.profile_plot_interval
        self.segs2plot = sorted(FragIDdata.COMID_orderedFragID.keys())[::interval]
        self.seg_dist_dict = dict()
        self.L1top_elev_dict = dict()
        self.seg_elev_fromNHD_dict = dict()
        self.seg_elev_fromContours_dict = dict()
        self.seg_elev_fromDEM_dict = dict()
        self.profiles = [self.L1top_elev_dict, self.seg_elev_fromNHD_dict]
        self.profile_names = ['model top', 'NHDPlus']

        if SFRdata.calculated_contour_elevs:
            self.profiles.append(self.seg_elev_fromContours_dict)
            self.profile_names.append('topographic contours')
        if SFRdata.calculated_DEM_elevs:
            self.profiles.append(self.seg_elev_fromDEM_dict)
            self.profile_names.append('DEM')

        for seg in self.segs2plot:
            distances = []
            elevs_fromNHD = []
            elevs_fromContours = []
            elevs_fromDEM = []
            L1top_top_elevs = []
            dist = 0
            for fid in FragIDdata.COMID_orderedFragID[seg]:
                dist += FragIDdata.allFragIDs[fid].lengthft
                distances.append(dist)
                mean_elev_fromNHD = 0.5 * (FragIDdata.allFragIDs[fid].NHDPlus_elev_max +
                                               FragIDdata.allFragIDs[fid].NHDPlus_elev_min)
                if SFRdata.calculated_contour_elevs:
                    mean_elev_fromContours = 0.5 * (FragIDdata.allFragIDs[fid].interpolated_contour_elev_max +
                                                FragIDdata.allFragIDs[fid].interpolated_contour_elev_min)
                if SFRdata.calculated_DEM_elevs:
                    mean_elev_fromDEM = 0.5 * (FragIDdata.allFragIDs[fid].smoothed_DEM_elev_max +
                                           FragIDdata.allFragIDs[fid].smoothed_DEM_elev_min)
                elevs_fromNHD.append(mean_elev_fromNHD)
                if SFRdata.calculated_contour_elevs:
                    elevs_fromContours.append(mean_elev_fromContours)
                if SFRdata.calculated_DEM_elevs:
                    elevs_fromDEM.append(mean_elev_fromDEM)
                cellnum = FragIDdata.allFragIDs[fid].cellnum
                L1top_top_elevs.append(self.elevs_by_cellnum[cellnum])

            self.seg_dist_dict[seg] = distances
            self.seg_elev_fromNHD_dict[seg] = elevs_fromNHD
            if SFRdata.calculated_contour_elevs:
                self.seg_elev_fromContours_dict[seg] = elevs_fromContours
            if SFRdata.calculated_DEM_elevs:
                self.seg_elev_fromDEM_dict[seg] = elevs_fromDEM
            self.L1top_elev_dict[seg] = L1top_top_elevs


    def get_segment_plotting_info(self, SFRSegsAll, interval=False):

        if not interval:
            interval = self.SFRdata.profile_plot_interval
        seglist = sorted(list(SFRSegsAll.allSegs.keys()))
        self.segs2plot = seglist[::self.SFRdata.profile_plot_interval]
        self.seg_dist_dict = dict()
        self.L1top_elev_dict = dict()
        self.seg_elevs_dict = dict()
        self.profiles = [self.L1top_elev_dict, self.seg_elevs_dict]
        self.profile_names = ['model top', 'streambed top']

        for cseg in seglist:
            reachlist = sorted(SFRSegsAll.allSegs[cseg].seg_reaches)
            curr_reaches = SFRSegsAll.allSegs[cseg].seg_reaches

            distances = []
            L1top_top_elevs = []
            elevs = []
            dist = 0
            for creach in reachlist:
                dist += curr_reaches[creach].eff_length
                distances.append(dist)
                elev = curr_reaches[creach].elevreach
                r, c = curr_reaches[creach].row, curr_reaches[creach].column
                cellnum = (r - 1) * self.SFRdata.dis.ncol + c
                L1top_top_elevs.append(self.elevs_by_cellnum[cellnum])
                elevs.append(elev)

            self.seg_dist_dict[cseg] = distances
            self.L1top_elev_dict[cseg] = L1top_top_elevs
            self.seg_elevs_dict[cseg] = elevs

    def check4elevation_issues(self, FragIDdata, COMIDdata, SFRdata, SFRSegsAll):
        print "\n\nChecking for 'floating' streambed elevations..."

        # function to build dictionaries of elevations for each segment/COMID and write to output
        def output_elevation_comparison(SFRdata, outfile, header):
            print "Checking by {}".format(header.split(",")[0])
            ofp = open(os.path.join(SFRdata.working_dir, outfile), 'w')
            ofp.write(header)
            for seg in self.segs2plot:
                tops = self.L1top_elev_dict[seg]
                streambed_elevs = self.seg_elevs_dict[seg]
                for i in range(len(tops)):
                    ofp.write('{0},{1},{2},{3}\n'.format(seg, i+1, tops[i], streambed_elevs[i]))

        # check elevations against model top by COMID
        outfile = 'streambed_model_top_comparison.txt'
        header = 'COMID,fragment,streambedtop,modeltop\n'
        self.get_comid_plotting_info(FragIDdata, COMIDdata, SFRdata, interval=1)
        if SFRdata.calculated_contour_elevs:
            self.seg_elevs_dict = self.seg_elev_fromContours_dict
        if SFRdata.calculated_DEM_elevs:
            self.seg_elevs_dict = self.seg_elev_fromDEM_dict
        else:
            self.seg_elevs_dict = self.seg_elev_fromNHD_dict
        output_elevation_comparison(SFRdata, outfile, header)

        # check elevations against model top by segment
        outfile = 'streambed_model_top_comparison.txt'
        header = 'COMID,fragment,streambedtop,modeltop\n'
        self.get_segment_plotting_info(SFRSegsAll, interval=1)
        output_elevation_comparison(SFRdata, outfile, header)


    def plot_profiles(self, pdffile, **kwargs):

        # segs2plot= list of segments to plot
        # seg_distdict= list of distances along segments
        # profiles= list of dictionaries containing profiles for each segment
        # profilenames= list of names, one for each type of profile e.g., model top, STOP post-fix_w_DEM, etc.
        # pdffile= name for output pdf

        try:
            Bottomsdict = kwargs['Bottoms']
            Bottoms = True
        except KeyError:
            Bottoms = False
        try:
            plot_slopes = kwargs['plot_slopes']
            Slopesdict = kwargs['slopes']
            Reach_lengthsdict = kwargs['reach_lengths']
        except KeyError:
            plot_slopes = False

        # function to reshape distances and elevations to plot actual cell elevations
        def reshape_seglist(seg_dict, distance):
            if distance:
                seg_list = [0]
            else:
                seg_list = []
            for i in range(len(seg_dict)):
                seg_list.append(seg_dict[i])
                seg_list.append(seg_dict[i])
            if distance:
                seg_list = seg_list[:-1] # trim last, since last seg distances denotes end of last reach
            return seg_list

        # set name for plotting COMIDs (NHD) or segments (post-NHD)
        try:
            self.seg_elevs_dict
            streamunit = "segment"
        except:
            streamunit = "COMID"

        pdf = PdfPages(pdffile)
        print "\nsaving plots of selected {0}s to {1}".format(streamunit, pdffile)
        knt = 0
        for seg in self.segs2plot:
            knt += 1
            print "\r{0}: {1} ({2} of {3})".format(streamunit, seg, knt, len(self.segs2plot)),
            # reshape distances and elevations to plot actual cell elevations
            seg_distances = reshape_seglist(self.seg_dist_dict[seg], True)
            profiles2plot = []
            for i in range(len(self.profiles)):
                profile = reshape_seglist(self.profiles[i][seg], False)
                profiles2plot.append(profile)

            if Bottoms:
                seg_Bots = reshape_seglist(Bottomsdict[seg], False)
                profiles2plot.append(seg_Bots)
                self.profile_names.append('model bottom')

            if plot_slopes:
                slopes = reshape_seglist(Slopesdict[seg], False)
                reachlengths = reshape_seglist(Reach_lengthsdict[seg], False)


            fig = plt.figure()
            if plot_slopes:
                ((ax1, ax2)) = fig.add_subplot(2, 1, sharex=True, sharey=False)
            else:
                ax1 = fig.add_subplot(1, 1, 1)
            ax1.grid(True)
            colors = ['b', 'g', 'r', 'k']

            for i in range(len(profiles2plot)):
                ax1.plot(seg_distances, profiles2plot[i], color=colors[i], label=self.profile_names[i])

            handles, labels = ax1.get_legend_handles_labels()
            ax1.legend(handles, labels, loc='best')
            ax1.set_title('Streambed profile for {0} {1}'.format(streamunit, seg))
            plt.xlabel('distance along {0} (ft.)'.format(streamunit))
            ax1.set_ylabel('Elevation (ft)')

            # adjust limits to make all profiles visible
            ymax, ymin = np.max(profiles2plot), np.min(profiles2plot)
            ax1.set_ylim([ymin-10, ymax+10])

            # plot segment slopes if desired
            if plot_slopes:
                ax2.grid(True)
                ax2.plot(seg_distances, slopes, color='0.75', label='streambed slopes')
                ax2.set_ylabel('Streambed slope')
                ax3 = ax2.twinx()
                ax3.plot(self.seg_dist_dict[seg], reachlengths, 'b', label='reach length')
                ax3.set_ylabel('reach length (ft)')
                handles, labels = ax2.get_legend_handles_labels()
                ax2.legend(handles, labels, fontsize=6)
                ax3.legend(loc=0)
            pdf.savefig(fig)
            plt.close(fig)
        pdf.close()
        plt.close('all')


class plot_streamflows:
    # plots simulated flows over the SFR network
    def __init__(self, DISfile, streams_shp, SFR_out, node_num_attribute):
        self.streams_shp = streams_shp
        self.SFR_out = SFR_out
        self.flow_by_cellnum = dict()
        self.seg_rch_by_cellnum = dict()
        self.loss_by_cellnum = dict()
        self.overland_by_cellnum = dict()
        self.state_by_cellnum = dict()
        self.stage_by_cellnum = dict()
        self.depth_by_cellnum = dict()
        self.DISfile = DISfile
        self.outpath = os.path.split(SFR_out)[0]
        self.node_num_attribute = node_num_attribute
        if len(self.outpath) == 0:
            self.outpath = os.getcwd()


    def join_SFR_out2streams(self, use_arcpy=True):

        # get model info
        try:
            DX, DY, NLAY, NROW, NCOL, i = disutil.read_meta_data(self.DISfile)
        except:
            raise IOError("Cannot read MODFLOW DIS file {0}".format(self.DISfile))


        print "\naggregating flow information by cellnum..."
        indata = open(self.SFR_out).readlines()
        for line in indata[8:]:
        
            line = line.strip().split()
            
            # Kludge! terminates with blank line (only reads stress per. 1)
            # need to add support for transient.
            if len(line) == 0:
                break

            r, c = int(line[1]), int(line[2])
            cellnum = (r-1)*NCOL + c
            seg_rch = "{0} {1}; ".format(line[3], line[4])
            flow = 0.5 * (float(line[5]) + float(line[7]))
            loss = float(line[6])
            overland = float(line[8])
            stage = float(line[11])
            depth = float(line[12])

            try:
                existingflow = self.flow_by_cellnum[cellnum]
                seg_rch_info = self.seg_rch_by_cellnum[cellnum]
            except KeyError:
                existingflow = 0
                seg_rch_info = 'segs  rchs: '

            # determine state
            if flow == 0:
                state = 'dry'
            elif loss > 0:
                state = 'losing'
            elif loss < 0:
                state = 'gaining'
            else:
                print 'Stream reach in cell {} has flow, but no interaction with aquifer.'.format(cellnum)

            self.flow_by_cellnum[cellnum] = existingflow + flow
            self.seg_rch_by_cellnum[cellnum] = seg_rch_info + seg_rch
            self.loss_by_cellnum[cellnum] = loss
            self.state_by_cellnum[cellnum] = state
            self.overland_by_cellnum[cellnum] = overland
            self.stage_by_cellnum[cellnum] = stage
            self.depth_by_cellnum[cellnum] = depth

        # write to temporary output file

        ofp = open(os.path.join(self.outpath, 'temp.csv'), 'w')
        ofp.write('{},row,column,seg_reach,flow,loss,overland,state,stage,depth\n'.format(self.node_num_attribute))
        for cn in self.flow_by_cellnum.keys():
            ofp.write('{0},{1},{2},"{3}",{4:.6e},{5},{6},{7},{8},{9}\n'.format(cn, 1, 1,
                                                                   self.seg_rch_by_cellnum[cn],
                                                                   self.flow_by_cellnum[cn],
                                                                   self.loss_by_cellnum[cn],
                                                                   self.overland_by_cellnum[cn],
                                                                   self.state_by_cellnum[cn],
                                                                   self.stage_by_cellnum[cn],
                                                                   self.depth_by_cellnum[cn]))
        ofp.close()

        outfile = os.path.join(self.outpath, "{0}.shp".format(self.SFR_out[:-4]))
        if use_arcpy:
            try:
                import arcpy
                import SFR_arcpy
            except:
                print 'module arcpy not found!'

            # make feature/table layers
            arcpy.env.workspace = self.outpath
            arcpy.env.overwriteOutput = True
            arcpy.CopyFeatures_management(self.streams_shp, self.streams_shp[:-4]+'_backup.shp')
            arcpy.MakeFeatureLayer_management(self.streams_shp[:-4]+'_backup.shp', "streams")
            arcpy.CopyRows_management(os.path.join(self.outpath, 'temp.csv'), os.path.join(self.outpath, 'temp.dbf'))

            # drop all fields except for cellnum from stream linework
            Fields = arcpy.ListFields("streams")
            Fields = [f.name for f in Fields if f.name not in ["FID", "Shape", self.node_num_attribute]]
            if len(Fields) > 0:
                arcpy.DeleteField_management("streams", Fields)

            SFR_arcpy.general_join(outfile, "streams", self.node_num_attribute, "temp.dbf", self.node_num_attribute, keep_common=True)

        else:
            import sys
            sys.path.append('../../GIS_utils')
            try:
                import GISops
            except:
                print 'GIS_utils.GISops not found!'
            GISops.join_csv2shp(self.streams_shp, self.node_num_attribute, os.path.join(self.outpath, 'temp.csv'), self.node_num_attribute, outfile, how='inner')

class SFRshapefile:
    '''
    Allow for a shapefile to be constructed independent of other shapefiles or main SFR program
    (for usg, will need to bring in another file with node geometric information)
    
    Need to modify so that shapefile can be built without making SFRdata object
    And so that DIS is read in using flopy!
    '''

    def __init__(self, SFRdata=None, Mat1=None, Mat2=None, node_attribute='node',
                 xll=0, yll=0, mult=1,
                 mfpath=None, mfnam=None, mfdis=None,
                 outshp=None, prj=None):

        self.SFRdata = SFRdata
        if SFRdata is None:
            self.Mat1 = Mat1
            self.Mat2 = Mat2
            self.mfpath = mfpath
            self.mfnam = os.path.join(mfpath, mfnam)
            self.mfdis = os.path.join(mfpath, mfdis)
            self.elevs_by_cellnum = {}
            self.read_dis2()
            
        else:
            self.Mat1 = SFRdata.MAT1
            self.Mat2 = SFRdata.MAT2
            self.mfpath = SFRdata.mfpath
            self.mfnam = os.path.join(mfpath, SFRdata.mfnam)
            self.mfdis = os.path.join(mfpath, SFRdata.MFdis)
            self.dis = SFRdata.dis
            self.elevs_by_cellnum = SFRdata.elevs_by_cellnum
            self.node_attribute = SFRdata.node_attribute
            
        self.xll = xll
        self.yll = yll
        self.mult = mult # convert model units to GIS units

        if not outshp:
            self.outshp = '{}_SFR.shp'.format(os.path.split(self.mfnam)[-1])
        else:
            self.outshp = outshp

        self.prj = prj

        # read in Mat 1 and 2
        if isinstance(self.Mat1, pd.DataFrame):
            self.m1 = self.Mat1
            self.m2 = self.Mat2
        else:
            self.m1 = pd.read_csv(self.Mat1).sort(['segment', 'reach'])
            self.m2 = pd.read_csv(self.Mat2)
            self.m2.index = self.m2.segment

        self.upsegs = pd.Series(self.m2.segment, index=self.m2.outseg).to_dict()
        self.nSFRcells = len(self.m1)

        # for now conform to disutil output
        self.DX = np.append(np.array([0]), np.cumsum(self.dis.delr))
        self.DY = np.append(np.array([0]), np.cumsum(self.dis.delc))[::-1]

        # add node numbers to Mat1
        self.node_attribute = node_attribute
        if self.node_attribute not in self.m1.columns:
            self.m1[self.node_attribute] = (self.dis.ncol * (self.m1['row'] - 1) + self.m1['column']).astype('int')

        # add cell geometries to Mat1
        self.cell_geometries = {}
        self.get_cell_geometries()
        self.m1['geometry'] = [self.cell_geometries[c] for c in self.m1[self.node_attribute]]

        # add model tops to Mat1
        self.m1['model_top'] = [self.elevs_by_cellnum[c] for c in self.m1[self.node_attribute]]

    def read_dis2(self):
        """read in model grid information using flopy
        """
        self.m = flopy.modflow.Modflow(model_ws=self.mfpath)
        self.nf = flopy.utils.mfreadnam.parsenamefile(self.mfnam, {})
        self.dis = flopy.modflow.ModflowDis.load(self.mfdis, self.m, self.nf)
        self.elevs = np.zeros((self.dis.nlay + 1, self.dis.nrow, self.dis.ncol))
        self.elevs[0, :, :] = self.dis.top.array
        self.elevs[1:, :, :] = self.dis.botm.array

        # make dictionary of model top elevations by cellnum
        for c in range(self.dis.ncol):
            for r in range(self.dis.nrow):
                cellnum = r * self.dis.ncol + c + 1
                self.elevs_by_cellnum[cellnum] = self.elevs[0, r, c]

    def read_DIS(self):
        self.DX, self.DY, self.NLAY, self.NROW, self.NCOL, i = disutil.read_meta_data(self.SFRdata.MFdis)

        self.DX *= self.mult
        self.DY = (self.DY * self.mult)[::-1]
        self.delx = np.append(np.diff(self.DX), np.diff(self.DX)[-1]) # add another spacing on because the vector doesn't include distal edge of grid
        self.dely = np.append(np.diff(self.DY), np.diff(self.DY)[-1])

        # get layer tops/bottoms
        self.layer_elevs = np.zeros((self.NLAY+1, self.NROW, self.NCOL))
        for c in range(self.NLAY + 1):
            tmp, i = disutil.read_nrow_ncol_vals(self.SFRdata.MFdis, self.NROW, self.NCOL, 'float', i)
            self.layer_elevs[c, :, :] = tmp

        # make dictionary of model top elevations by cellnum
        for c in range(self.NCOL):
            for r in range(self.NROW):
                cellnum = r*self.NCOL + c + 1
                self.elevs_by_cellnum[cellnum] = self.layer_elevs[0, r, c]

    def get_cell_geometries(self):

        self.centroids = self.dis.get_node_coordinates()

        for i, r in self.m1.iterrows():
            r, c = r.row - 1, r.column - 1
            cn = r * self.dis.ncol + c + 1
            cx, cy = self.centroids[1][c] + self.xll, self.centroids[0][r] + self.yll
            dx, dy = self.dis.delr[c], self.dis.delc[r] # this is confusing, may be a bug in flopy

            # calculate vertices for parent cell
            x0 = cx - 0.5 * dx
            x1 = cx + 0.5 * dx
            y0 = cy - 0.5 * dy
            y1 = cy + 0.5 * dy

            self.cell_geometries[cn] = Polygon([(x0, y0), (x1, y0), (x1, y1), (x0, y1), (x0, y0)])


    def build(self):
        '''
        Build the shapefile
        '''
        # in case outlets haven't been computed

        try:
            self.m1.Outlet
        except:
            self.m1['Outlet'] = [0] * len(self.m1)


        schema = {'geometry': 'Polygon',
                      'properties': {self.node_attribute: 'int',
                                     'row': 'int',
                                     'column': 'int',
                                     'layer': 'int',
                                     'segment': 'int',
                                     'reach': 'int',
                                     'outseg': 'int',
                                     'upseg': 'int',
                                     'outlet': 'int',
                                     'sb_elev': 'float',
                                     'modeltop': 'float',
                                     'sb_slope': 'float',
                                     'width': 'float'}}

        with fiona.collection(self.outshp, "w", "ESRI Shapefile", schema) as output:

            knt = 0
            for i in range(self.nSFRcells):

                print "\r{:d}%".format(100 * knt / self.nSFRcells),
                knt += 1

                segment = int(self.m1.ix[i, 'segment'])
                outseg = int(self.m2.ix[segment, 'outseg'])

                # handle headwaters (no upseg)
                try:
                    self.upsegs[segment]
                except KeyError:
                    self.upsegs[segment] = 0

                # shapefiles are incompatible with int64.
                # but apparently they are compatible with float64 ARGH!

                # python int() worked on Mac, whereas .astype('int32') or np.int32() failed
                output.write({'properties': {self.node_attribute:
                                                 int(self.m1.ix[i, self.node_attribute]),
                                             'row': int(self.m1.ix[i, 'row']),
                                             'column': int(self.m1.ix[i, 'column']),
                                             'layer': int(self.m1.ix[i, 'layer']),
                                             'segment': segment,
                                             'reach': int(self.m1.ix[i, 'reach']),
                                             'outseg': outseg,
                                             'upseg': int(self.upsegs[segment]),
                                             'outlet': int(self.m1.ix[i, 'Outlet']),
                                             'sb_elev': self.m1.ix[i, 'top_streambed'],
                                             'modeltop': self.m1.ix[i, 'model_top'],
                                             'sb_slope': self.m1.ix[i, 'bed_slope'],
                                             'width': self.m1.ix[i, 'width_in_cell'],
                },
                              'geometry': mapping(self.m1.ix[i, 'geometry'])})

        if self.prj:
            shutil.copyfile(self.prj, self.outshp[:-4] + '.prj')<|MERGE_RESOLUTION|>--- conflicted
+++ resolved
@@ -5,25 +5,12 @@
 import discomb_utilities as disutil
 import matplotlib.pyplot as plt
 from matplotlib.backends.backend_pdf import PdfPages
-<<<<<<< HEAD
-from collections import defaultdict
-
-import sys
-sys.path.append('..\GIS_utils')
-
-try:
-    import GISops
-except:
-    print 'GIS_utils.GISops not found!'
-
-=======
 import shutil
 import fiona
 from shapely.geometry import Polygon, mapping
 import pandas as pd
 import flopy
 import GISops
->>>>>>> 30b1cdd0
 
 class plot_elevation_profiles:
     # takes information from classes in SFR_classes.py and formats for plotting
