# program to plot SFR segment profiles

import os
import numpy as np
import discomb_utilities as disutil
import matplotlib.pyplot as plt
from matplotlib.backends.backend_pdf import PdfPages
from collections import defaultdict
import arcpy
import SFR_arcpy


class plot_elevation_profiles:
    # takes information from classes in SFR_classes.py and formats for plotting
    def __init__(self, SFRdata):

        self.SFRdata = SFRdata
        self.elevs_by_cellnum = dict()


    def read_DIS(self):
        DX, DY, NLAY, NROW, self.NCOL, i = disutil.read_meta_data(self.SFRdata.MFdis)

        # get layer tops/bottoms
        self.layer_elevs = np.zeros((NLAY+1, NROW, self.NCOL))
        for c in range(NLAY + 1):
            tmp, i = disutil.read_nrow_ncol_vals(self.SFRdata.MFdis, NROW, self.NCOL, 'float', i)
            self.layer_elevs[c, :, :] = tmp

        # make dictionary of model top elevations by cellnum
        for c in range(self.NCOL):
            for r in range(NROW):
                cellnum = r*self.NCOL + c + 1
                self.elevs_by_cellnum[cellnum] = self.layer_elevs[0, r, c]


    def get_comid_plotting_info(self, FragIDdata, COMIDdata, SFRdata, interval=False):

        if not interval:
            interval = SFRdata.profile_plot_interval
        self.segs2plot = sorted(FragIDdata.COMID_orderedFragID.keys())[::interval]
        self.seg_dist_dict = dict()
        self.L1top_elev_dict = dict()
        self.seg_elev_fromNHD_dict = dict()
        self.seg_elev_fromContours_dict = dict()
        self.seg_elev_fromDEM_dict = dict()
        self.profiles = [self.L1top_elev_dict, self.seg_elev_fromNHD_dict]
        self.profile_names = ['model top', 'NHDPlus']

        if SFRdata.calculated_contour_elevs:
            self.profiles.append(self.seg_elev_fromContours_dict)
            self.profile_names.append('topographic contours')
        if SFRdata.calculated_DEM_elevs:
            self.profiles.append(self.seg_elev_fromDEM_dict)
            self.profile_names.append('DEM')

        for seg in self.segs2plot:
            distances = []
            elevs_fromNHD = []
            elevs_fromContours = []
            elevs_fromDEM = []
            L1top_top_elevs = []
            dist = 0
            for fid in FragIDdata.COMID_orderedFragID[seg]:
                dist += FragIDdata.allFragIDs[fid].lengthft
                distances.append(dist)
                mean_elev_fromNHD = 0.5 * (FragIDdata.allFragIDs[fid].NHDPlus_elev_max +
                                               FragIDdata.allFragIDs[fid].NHDPlus_elev_min)
                if SFRdata.calculated_contour_elevs:
                    mean_elev_fromContours = 0.5 * (FragIDdata.allFragIDs[fid].interpolated_contour_elev_max +
                                                FragIDdata.allFragIDs[fid].interpolated_contour_elev_min)
                if SFRdata.calculated_DEM_elevs:
                    mean_elev_fromDEM = 0.5 * (FragIDdata.allFragIDs[fid].smoothed_DEM_elev_max +
                                           FragIDdata.allFragIDs[fid].smoothed_DEM_elev_min)
                elevs_fromNHD.append(mean_elev_fromNHD)
                if SFRdata.calculated_contour_elevs:
                    elevs_fromContours.append(mean_elev_fromContours)
                if SFRdata.calculated_DEM_elevs:
                    elevs_fromDEM.append(mean_elev_fromDEM)
                cellnum = FragIDdata.allFragIDs[fid].cellnum
                L1top_top_elevs.append(self.elevs_by_cellnum[cellnum])

            self.seg_dist_dict[seg] = distances
            self.seg_elev_fromNHD_dict[seg] = elevs_fromNHD
            if SFRdata.calculated_contour_elevs:
                self.seg_elev_fromContours_dict[seg] = elevs_fromContours
            if SFRdata.calculated_DEM_elevs:
                self.seg_elev_fromDEM_dict[seg] = elevs_fromDEM
            self.L1top_elev_dict[seg] = L1top_top_elevs


    def get_segment_plotting_info(self, SFRSegsAll, interval=False):

        if not interval:
            interval = self.SFRdata.profile_plot_interval
        seglist = sorted(list(SFRSegsAll.allSegs.keys()))
        self.segs2plot = seglist[::self.SFRdata.profile_plot_interval]
        self.seg_dist_dict = dict()
        self.L1top_elev_dict = dict()
        self.seg_elevs_dict = dict()
        self.profiles = [self.L1top_elev_dict, self.seg_elevs_dict]
        self.profile_names = ['model top', 'streambed top']

        for cseg in seglist:
            reachlist = sorted(SFRSegsAll.allSegs[cseg].seg_reaches)
            curr_reaches = SFRSegsAll.allSegs[cseg].seg_reaches

            distances = []
            L1top_top_elevs = []
            elevs = []
            dist = 0
            for creach in reachlist:
                dist += curr_reaches[creach].eff_length
                distances.append(dist)
                elev = curr_reaches[creach].elevreach
                r, c = curr_reaches[creach].row, curr_reaches[creach].column
                cellnum = (r - 1) * self.NCOL + c
                L1top_top_elevs.append(self.elevs_by_cellnum[cellnum])
                elevs.append(elev)

            self.seg_dist_dict[cseg] = distances
            self.L1top_elev_dict[cseg] = L1top_top_elevs
            self.seg_elevs_dict[cseg] = elevs

    def check4elevation_issues(self, FragIDdata, COMIDdata, SFRdata, SFRSegsAll):
        print "\n\nChecking for 'floating' streambed elevations..."

        # function to build dictionaries of elevations for each segment/COMID and write to output
        def output_elevation_comparison(SFRdata, outfile, header):
            print "Checking by {}".format(header.split(",")[0])
            ofp = open(os.path.join(SFRdata.working_dir, outfile), 'w')
            ofp.write(header)
            for seg in self.segs2plot:
                tops = self.L1top_elev_dict[seg]
                streambed_elevs = self.seg_elevs_dict[seg]
                for i in range(len(tops)):
                    ofp.write('{0},{1},{2},{3}\n'.format(seg, i+1, tops[i], streambed_elevs[i]))

        # check elevations against model top by COMID
        outfile = 'streambed_model_top_comparison.txt'
        header = 'COMID,fragment,streambedtop,modeltop\n'
        self.get_comid_plotting_info(FragIDdata, COMIDdata, SFRdata, interval=1)
        if SFRdata.calculated_contour_elevs:
            self.seg_elevs_dict = self.seg_elev_fromContours_dict
        if SFRdata.calculated_DEM_elevs:
            self.seg_elevs_dict = self.seg_elev_fromDEM_dict
        else:
            self.seg_elevs_dict = self.seg_elev_fromNHD_dict
        output_elevation_comparison(SFRdata, outfile, header)

        # check elevations against model top by segment
        outfile = 'streambed_model_top_comparison.txt'
        header = 'COMID,fragment,streambedtop,modeltop\n'
        self.get_segment_plotting_info(SFRSegsAll, interval=1)
        output_elevation_comparison(SFRdata, outfile, header)


    def plot_profiles(self, pdffile, **kwargs):

        # segs2plot= list of segments to plot
        # seg_distdict= list of distances along segments
        # profiles= list of dictionaries containing profiles for each segment
        # profilenames= list of names, one for each type of profile e.g., model top, STOP post-fix_w_DEM, etc.
        # pdffile= name for output pdf

        try:
            Bottomsdict = kwargs['Bottoms']
            Bottoms = True
        except KeyError:
            Bottoms = False
        try:
            plot_slopes = kwargs['plot_slopes']
            Slopesdict = kwargs['slopes']
            Reach_lengthsdict = kwargs['reach_lengths']
        except KeyError:
            plot_slopes = False

        # function to reshape distances and elevations to plot actual cell elevations
        def reshape_seglist(seg_dict, distance):
            if distance:
                seg_list = [0]
            else:
                seg_list = []
            for i in range(len(seg_dict)):
                seg_list.append(seg_dict[i])
                seg_list.append(seg_dict[i])
            if distance:
                seg_list = seg_list[:-1] # trim last, since last seg distances denotes end of last reach
            return seg_list

        # set name for plotting COMIDs (NHD) or segments (post-NHD)
        try:
            self.seg_elevs_dict
            streamunit = "segment"
        except:
            streamunit = "COMID"

        pdf = PdfPages(pdffile)
        print "\nsaving plots of selected {0}s to {1}".format(streamunit, pdffile)
        knt = 0
        for seg in self.segs2plot:
            knt += 1
            print "\r{0}: {1} ({2} of {3})".format(streamunit, seg, knt, len(self.segs2plot)),
            # reshape distances and elevations to plot actual cell elevations
            seg_distances = reshape_seglist(self.seg_dist_dict[seg], True)
            profiles2plot = []
            for i in range(len(self.profiles)):
                profile = reshape_seglist(self.profiles[i][seg], False)
                profiles2plot.append(profile)

            if Bottoms:
                seg_Bots = reshape_seglist(Bottomsdict[seg], False)
                profiles2plot.append(seg_Bots)
                self.profile_names.append('model bottom')

            if plot_slopes:
                slopes = reshape_seglist(Slopesdict[seg], False)
                reachlengths = reshape_seglist(Reach_lengthsdict[seg], False)


            fig = plt.figure()
            if plot_slopes:
                ((ax1, ax2)) = fig.add_subplot(2, 1, sharex=True, sharey=False)
            else:
                ax1 = fig.add_subplot(1, 1, 1)
            ax1.grid(True)
            colors = ['b', 'g', 'r', 'k']

            for i in range(len(profiles2plot)):
                ax1.plot(seg_distances, profiles2plot[i], color=colors[i], label=self.profile_names[i])

            handles, labels = ax1.get_legend_handles_labels()
            ax1.legend(handles, labels, loc='best')
            ax1.set_title('Streambed profile for {0} {1}'.format(streamunit, seg))
            plt.xlabel('distance along {0} (ft.)'.format(streamunit))
            ax1.set_ylabel('Elevation (ft)')

            # adjust limits to make all profiles visible
            ymax, ymin = np.max(profiles2plot), np.min(profiles2plot)
            ax1.set_ylim([ymin-10, ymax+10])

            # plot segment slopes if desired
            if plot_slopes:
                ax2.grid(True)
                ax2.plot(seg_distances, slopes, color='0.75', label='streambed slopes')
                ax2.set_ylabel('Streambed slope')
                ax3 = ax2.twinx()
                ax3.plot(self.seg_dist_dict[seg], reachlengths, 'b', label='reach length')
                ax3.set_ylabel('reach length (ft)')
                handles, labels = ax2.get_legend_handles_labels()
                ax2.legend(handles, labels, fontsize=6)
                ax3.legend(loc=0)
            pdf.savefig(fig)
            plt.close(fig)
        pdf.close()
        plt.close('all')


class plot_streamflows:
    # plots simulated flows over the SFR network
    def __init__(self, DISfile, streams_shp, SFR_out, node_num_attribute):
        self.streams_shp = streams_shp
        self.SFR_out = SFR_out
        self.flow_by_cellnum = dict()
        self.seg_rch_by_cellnum = dict()
        self.loss_by_cellnum = dict()
        self.state_by_cellnum = dict()
        self.DISfile = DISfile
        self.outpath = os.path.split(SFR_out)[0]
        self.node_num_attribute = node_num_attribute
        if len(self.outpath) == 0:
            self.outpath = os.getcwd()

    def join_SFR_out2streams(self):

        # get model info
        try:
            DX, DY, NLAY, NROW, NCOL, i = disutil.read_meta_data(self.DISfile)
        except:
            raise IOError("Cannot read MODFLOW DIS file {0}".format(self.DISfile))

        print "aggregating flow information by cellnum..."
        indata = np.genfromtxt(self.SFR_out, skiprows=8, dtype=None)
        for line in indata:
            r, c = line[1], line[2]
            cellnum = (r-1)*NCOL + c
            seg_rch = "{0} {1}; ".format(line[3], line[4])
            flow = 0.5 * (line[5] + line[7])
            loss = float(line[6])

            try:
                existingflow = self.flow_by_cellnum[cellnum]
                seg_rch_info = self.seg_rch_by_cellnum[cellnum]
            except KeyError:
                existingflow = 0
                seg_rch_info = 'segs  rchs: '

            # determine state
            if loss > 0:
                state = 'loosing'
            elif loss < 0:
                state = 'gaining'
            else:
                state = 'dry'

            self.flow_by_cellnum[cellnum] = existingflow + flow
            self.seg_rch_by_cellnum[cellnum] = seg_rch_info + seg_rch
            self.loss_by_cellnum[cellnum] = loss
            self.state_by_cellnum[cellnum] = state

        # write to temporary output file
        ofp = open('temp.csv', 'w')
        ofp.write('{},row,column,seg_reach,flow,loss,state\n'.format(self.node_num_attribute))
        for cn in self.flow_by_cellnum.keys():
            ofp.write('{0},{1},{2},"{3}",{4:.6e},{5},{6}\n'.format(cn, 1, 1, self.seg_rch_by_cellnum[cn],
                                                                   self.flow_by_cellnum[cn], self.loss_by_cellnum[cn],
                                                                   self.state_by_cellnum[cn]))
        ofp.close()

        # make feature/table layers
        arcpy.env.workspace = self.outpath
        arcpy.env.overwriteOutput = True
        arcpy.CopyFeatures_management(self.streams_shp, self.streams_shp[:-4]+'_backup.shp')
        arcpy.MakeFeatureLayer_management(self.streams_shp[:-4]+'_backup.shp', "streams")
        arcpy.CopyRows_management('temp.csv', os.path.join(self.outpath, 'temp.dbf'))


        # drop all fields except for cellnum from stream linework
        Fields = arcpy.ListFields("streams")
        Fields = [f.name for f in Fields if f.name not in ["FID", "Shape", self.node_num_attribute]]
        if len(Fields) > 0:
            arcpy.DeleteField_management("streams", Fields)

        outfile = os.path.join(self.outpath, "{0}.shp".format(self.SFR_out[:-4]))
<<<<<<< HEAD
        #PFJ added os.path.join in order to call on the correct temp.dbf file
        SFR_arcpy.general_join(outfile, "streams", "cellnum", os.path.join(self.outpath, "temp.dbf"), "cellnum", keep_common=True)
=======
        SFR_arcpy.general_join(outfile, "streams", self.node_num_attribute, "temp.dbf", self.node_num_attribute, keep_common=True)
>>>>>>> f9b30dc7
<|MERGE_RESOLUTION|>--- conflicted
+++ resolved
@@ -332,9 +332,4 @@
             arcpy.DeleteField_management("streams", Fields)
 
         outfile = os.path.join(self.outpath, "{0}.shp".format(self.SFR_out[:-4]))
-<<<<<<< HEAD
-        #PFJ added os.path.join in order to call on the correct temp.dbf file
-        SFR_arcpy.general_join(outfile, "streams", "cellnum", os.path.join(self.outpath, "temp.dbf"), "cellnum", keep_common=True)
-=======
-        SFR_arcpy.general_join(outfile, "streams", self.node_num_attribute, "temp.dbf", self.node_num_attribute, keep_common=True)
->>>>>>> f9b30dc7
+        SFR_arcpy.general_join(outfile, "streams", self.node_num_attribute, "temp.dbf", self.node_num_attribute, keep_common=True)