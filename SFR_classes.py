--- conflicted
+++ resolved
@@ -924,11 +924,9 @@
                 x, y = self.allSegs[seg].endreach_xy
                 dist = np.sqrt((x-x_out)**2 + (y-y_out)**2)
                 minloc = np.squeeze(np.where(dist == np.min(dist)))
-<<<<<<< HEAD
-=======
+                # This if/assign does nothing, but provides a variable to watch for debugging
                 if len(np.atleast_1d(minloc)) == 1:
                     xxxx = 5
->>>>>>> f9b30dc7
                 if minloc.ndim > 0: # Only apply the following to 1-d or greater arrays
                     minloc = minloc[0] # If 2 segs have same dist, just chose the first one to prevend error...may need to test this
                 # if closest segment is the current segment, choose next closest (to prevent circular routing!)
@@ -1843,12 +1841,8 @@
         below_bot_adjust = defaultdict()  # list row,column locations where SFR goes below model bottom
         nbelow = 0
         New_Layers = []
-<<<<<<< HEAD
-        ofp_bottom_warnings = open('bottom_warnings.dat', 'w')
-
-=======
         ofp_bottom_warnings = open(os.path.join(SFRdata.working_dir, 'bottom_warnings.dat'), 'w')
->>>>>>> f9b30dc7
+
         for i in range(len(SFRinfo)):
             r = SFRinfo['row'][i]
             c = SFRinfo['column'][i]
@@ -1890,27 +1884,11 @@
             print "\n\nAdjusting model bottom to accommodate SFR cells that were below bottom"
             print "see {0:s}\n".format(BotcorPDF)
             below_bot_adjust_tuples = below_bot_adjust.keys()
-<<<<<<< HEAD
-            for r in range(1, SFRdata.NROW + 1):
-                for c in range(1, SFRdata.NCOL + 1):
-                    if (r, c) in below_bot_adjust_tuples:
-                        bots[-1, r-1, c-1] -= below_bot_adjust[(r, c)]
-
-            outarray = 'SFR_Adjusted_bottom_layer.dat'
-=======
+
             for (r, c) in below_bot_adjust_tuples:
                 bots[-1, r, c] -= below_bot_adjust[(r, c)]
 
-            '''
-            for r in range(SFRdata.NROW):
-                for c in range(SFRdata.NCOL):
-                    if r == 142 and c == 63:
-                        j=2
-                    if (r, c) in below_bot_adjust_tuples:
-                        bots[-1, r, c] -= below_bot_adjust[(r, c)]
-            '''
             outarray = os.path.join(SFRdata.working_dir, 'SFR_Adjusted_bottom_layer.dat')
->>>>>>> f9b30dc7
 
             with file(outarray, 'w') as outfile:
                 for slice_2d in bots:
