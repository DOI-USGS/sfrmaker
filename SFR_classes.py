__author__ = 'Fienen, Reeves, Leaf - USGS'

import xml.etree.ElementTree as ET
import arcpy
import os
import numpy as np
import SFR_arcpy
import time
import datetime
import discomb_utilities as disutil #  utility to read in a dis file
import pickle
import math
import gzip
from collections import defaultdict
import matplotlib.pyplot as plt
from matplotlib.backends.backend_pdf import PdfPages
import shutil

'''
debugging functions
'''
def savetmp(savedict):
    for carg in savedict:
        outfilename = '{0:s}###.pklz'.format(carg)
        print "Pickling down {0:s} to file {1:}".format(carg, outfilename)
        ofp = gzip.open(outfilename, 'wb')
        pickle.dump(savedict[carg], ofp)
        ofp.close()

def loadtmp(savedict):
    a = dict()
    for carg in savedict:
        infilename = '{0:s}###.pklz'.format(carg)
        print "loading {0:s} from file {1:}".format(carg, infilename)
        ofp = gzip.open(infilename, 'rb')
        a[carg] = (pickle.load(ofp))
        ofp.close()
    return a

'''
end debugging functions
'''
class SFRInput:
    """
    the SFRInput class holds all data from the XML-based input file
    """
    def __init__(self, infile):
        try:
            inpardat = ET.parse(infile)
        except:
            raise(InputFileMissing(infile))

        inpars = inpardat.getroot()

        self.compute_zonal = self.tf2flag(inpars.findall('.//compute_zonal')[0].text)
        self.preproc = self.tf2flag(inpars.findall('.//preproc')[0].text)
        self.reach_cutoff = float(inpars.findall('.//reach_cutoff')[0].text)
        self.rfact = float(inpars.findall('.//rfact')[0].text)
        self.Lowerbot = self.tf2flag(inpars.findall('.//Lowerbot')[0].text)
        self.buff = float(inpars.findall('.//buff')[0].text)
        self.minimum_slope = float(inpars.findall('.//minimum_slope')[0].text)
        self.tpl = self.tf2flag(inpars.findall('.//tpl')[0].text)
        self.MFgrid = inpars.findall('.//MFgrid')[0].text
        self.MFdomain = inpars.findall('.//MFdomain')[0].text
        self.MFdis = inpars.findall('.//MFdis')[0].text
        self.DEM = inpars.findall('.//DEM')[0].text
        self.intersect = inpars.findall('.//intersect')[0].text
        self.intersect_points = inpars.findall('.//intersect_points')[0].text
        self.rivers_table = inpars.findall('.//rivers_table')[0].text
        self.PlusflowVAA = inpars.findall('.//PlusflowVAA')[0].text
        self.Elevslope = inpars.findall('.//Elevslope')[0].text
        self.Flowlines_unclipped = inpars.findall('.//Flowlines_unclipped')[0].text
        self.arcpy_path = inpars.findall('.//arcpy_path')[0].text
        self.FLOW = inpars.findall('.//FLOW')[0].text
        self.FTab = inpars.findall('.//FTab')[0].text
        self.Flowlines = inpars.findall('.//Flowlines')[0].text
        self.ELEV = inpars.findall('.//ELEV')[0].text
        self.CELLS = inpars.findall('.//CELLS')[0].text
        self.CELLS_DISS = inpars.findall('.//CELLS_DISS')[0].text
        self.NHD = inpars.findall('.//NHD')[0].text
        self.OUT = inpars.findall('.//OUT')[0].text
        self.MAT1 = inpars.findall('.//MAT1')[0].text
        self.MAT2 = inpars.findall('.//MAT2')[0].text
        self.WIDTH = inpars.findall('.//WIDTH')[0].text
        self.MULT = inpars.findall('.//MULT')[0].text
        self.ELEVcontours = inpars.findall('.//ELEVcontours')[0].text
        self.Routes = inpars.findall('.//Routes')[0].text
        self.Contours_intersect = inpars.findall('.//Contours_intersect')[0].text
        self.Contours_intersect_distances = inpars.findall('.//Contours_intersect_distances')[0].text
        self.RCH = inpars.findall('.//RCH')[0].text
        self.Elev_method = inpars.findall('.//Elev_method')[0].text
        self.nsfrpar = int(inpars.findall('.//nsfrpar')[0].text)
        self.nparseg = int(inpars.findall('.//nparseg')[0].text)
        self.const = float(inpars.findall('.//const')[0].text)
        self.dleak = float(inpars.findall('.//dleak')[0].text)
        self.nstrail = int(inpars.findall('.//nstrail')[0].text)
        self.isuzn = int(inpars.findall('.//isuzn')[0].text)
        self.nsfrsets = int(inpars.findall('.//nsfrsets')[0].text)
        self.istcb1 = int(inpars.findall('.//istcb1')[0].text)
        self.istcb2 = int(inpars.findall('.//istcb2')[0].text)
        self.isfropt = int(inpars.findall('.//isfropt')[0].text)
        self.bedK = float(inpars.findall('.//bedK')[0].text)
        self.bedKmin = float(inpars.findall('.//bedKmin')[0].text)
        self.bedthick = float(inpars.findall('.//bedthick')[0].text)
        self.icalc = int(inpars.findall('.//icalc')[0].text)
        self.nstrpts = int(inpars.findall('.//nstrpts')[0].text)
        self.iprior = int(inpars.findall('.//iprior')[0].text)
        self.flow = float(inpars.findall('.//flow')[0].text)
        self.runoff = float(inpars.findall('.//runoff')[0].text)
        self.etsw = float(inpars.findall('.//etsw')[0].text)
        self.pptsw = float(inpars.findall('.//pptsw')[0].text)
        self.roughch = float(inpars.findall('.//roughch')[0].text)
        self.roughbk = float(inpars.findall('.//roughbk')[0].text)
        self.cdepth = float(inpars.findall('.//cdepth')[0].text)
        self.fdepth = float(inpars.findall('.//fdepth')[0].text)
        self.awdth = float(inpars.findall('.//awdth')[0].text)
        self.bwdth = float(inpars.findall('.//bwdth')[0].text)
        self.thickm1 = float(inpars.findall('.//thickm1')[0].text)
        self.thickm2 = float(inpars.findall('.//thickm2')[0].text)
        self.Hc1fact = float(inpars.findall('.//Hc1fact')[0].text)
        self.Hc2fact = float(inpars.findall('.//Hc2fact')[0].text)
        self.stream_depth = float(inpars.findall('.//stream_depth')[0].text)
        self.minimum_slope = float(inpars.findall('.//minimum_slope')[0].text)
        self.roughness_coeff = float(inpars.findall('.//roughness_coeff')[0].text)

        # read in model information
        self.DX, self.DY, self.NLAY, self.NROW, self.NCOL, i = disutil.read_meta_data(self.MFdis)

        # make backup copy of MAT 1, if it exists
        MAT1backup = "{0}_backup".format(self.MAT1)
        try:
            shutil.copyfile(self.MAT1, MAT1backup)
        except IOError:
            print "Tried to make a backup copy of {0} but no file found.".format(self.MAT1)

        try:
            self.eps = float(inpars.findall('.//eps')[0].text)
        except:
            self.eps = 1.0000001e-02  # default value used if not in the input file

        # conversion for vertical length units between NHDPlus v2. (usually cm) and model
        try:
            self.z_conversion = float(inpars.findall('.//z_conversion')[0].text)
        except:
            self.z_conversion = 1.0/(2.54 *12)  # default value used if not in the input file

        # conversion for vertical length units between DEM and model
        try:
            self.DEM_z_conversion = float(inpars.findall('.//z_conversion')[0].text)
        except:
            self.DEM_z_conversion = 1.0  # default value used if not in the input file

        #cutoff to check stream length in cell against fraction of cell dimension
        #if the stream length is less than cutoff*side length, the piece of stream is dropped
        try:
            self.cutoff = float(inpars.finall('.//cutoff')[0].text)
        except:
            self.cutoff = 0.0

        #read the Fcode-Fstring table and save it into a dictionary, Fstring
        descrips = arcpy.SearchCursor(self.FTab)
        self.Fstring = dict()
        for description in descrips:
            Fcodevalue = int(description.FCode)
            if not Fcodevalue in self.Fstring:
                self.Fstring[Fcodevalue]=description.Descriptio
        del descrips

        # initialize the arcpy environment
        arcpy.env.workspace = os.getcwd()
        arcpy.env.overwriteOutput = True
        arcpy.env.qualifiedFieldNames = False
        # Check out any necessary arcpy licenses
        arcpy.CheckOutExtension("spatial")

    def tf2flag(self, intxt):
        # converts text written in XML file to True or False flag
        if intxt.lower() == 'true':
            return True
        else:
            return False


class FragIDprops(object):
    """
    Properties for each COMID
    """
    '''
    __slots__ = ['comid', 'startx', 'starty', 'endx', 'endy', 'FragID',
                 'maxsmoothelev', 'minsmoothelev', 'lengthft',
                 'cellnum', 'elev', 'sidelength',
                 'segelevinfo', 'start_has_end', 'end_has_start', 'contour_elev', 'contour_elev_distance', 'segelevinfo',
                 'interpolated_contour_elev_min','interpolated_contour_elev_max','DEM_elev_max','DEM_elev_min', 'smoothed_DEM_elev_min',
                  'smoothed_DEM_elev_max', 'slope']
    '''
    #  using __slots__ makes it required to declare properties of the object here in place
    #  and saves significant memory
    def __init__(self, comid, startx, starty, endx, endy, FragID,
                 maxsmoothelev, minsmoothelev, lengthft, cellnum, contour_elev, contour_elev_distance, segelevinfo, interpolated_contour_elev_min,
                 interpolated_contour_elev_max, DEM_elev_min, DEM_elev_max, smoothed_DEM_elev_min,
                 smoothed_DEM_elev_max, slope):
        self.comid = comid
        self.startx = startx
        self.starty = starty
        self.endx = endx
        self.endy = endy
        self.FragID = FragID
        self.maxsmoothelev = maxsmoothelev
        self.minsmoothelev = minsmoothelev
        self.lengthft = lengthft
        self.cellnum = cellnum
        self.contour_elev = contour_elev
        self.contour_elev_distance = contour_elev_distance
        self.segelevinfo = segelevinfo
        self.interpolated_contour_elev_min = interpolated_contour_elev_min
        self.interpolated_contour_elev_max = interpolated_contour_elev_max
        self.DEM_elev_min = DEM_elev_min
        self.DEM_elev_max = DEM_elev_max
        self.smoothed_DEM_elev_min = smoothed_DEM_elev_min
        self.smoothed_DEM_elev_max = smoothed_DEM_elev_max
        self.slope = slope


class COMIDprops(object):
    """
    routing information by COMIDs
    """
    '''
    __slots__ = ['from_comid', 'to_comid', 'hydrosequence', 'uphydrosequence',
                 'downhydrosequence', 'levelpathID','stream_order','arbolate_sum',
                 'est_width','reachcode','Fcode']
    '''
    def __init__(self):
        self.from_comid = list()
        self.to_comid = list()
        self.hydrosequence = None
        self.uphydrosequence = None
        self.downhydrosequence = None
        self.levelpathID = None
        self.stream_order = None
        self.arbolate_sum = None
        self.est_width = None
        self.reachcode = None
        self.Fcode = None


class LevelPathIDprops(object):
    """
    routing of LevelPathIDs
    """
    '''
    __slots__ = ["down_levelpathID", "ordered_cellnums", "ordered_FragIDs", "ordered_hydrosequence"]
    '''
    def __init__(self):
        self.down_levelpathID = None
        self.ordered_hydrosequence = list()
        self.ordered_cellnums = list()  # NB - this is unique even though duplicates may have existed due to meanders
        self.ordered_FragIDs = list()


class LevelPathIDpropsAll:
    def __init__(self):
        self.allids = dict()
        self.level_ordered = list()
        self.levelpath_FragID = dict()

    def return_cutoffs(self, FragIDdata, CELLdata, SFRdata):
        for lpID in self.level_ordered:
            #check to see if individual reachlengths are less than cutoff
            #prescibed by sidelength*cutoff
            rmlist=[]
            for FragID in self.levelpath_FragID[lpID]:
                reachlength=FragIDdata.allFragIDs[FragID].lengthft
                cellnum = FragIDdata.allFragIDs[FragID].cellnum
                if reachlength < CELLdata.allcells[cellnum].sidelength*SFRdata.cutoff:
                    rmlist.append(FragID)
            #if any were too short remove from levelpath list of FragIDs
            newlist = [FragID for FragID in self.levelpath_FragID[lpID] if FragID not in rmlist]
            self.levelpath_FragID[lpID] = newlist
        rmlist = []
        #if any of the levelpath list of FragIDs is now empty, remove that levelpathID
        for lpID in self.level_ordered:
            if len(self.levelpath_FragID[lpID]) == 0:
                rmlist.append(lpID)
        newlist = [lpID for lpID in self.level_ordered if lpID not in rmlist]
        self.level_ordered = newlist


class CellProps(object):
    """
    class for cell objects
    """
    '''
    __slots__ = ['delx', 'dely', 'sidelength', 'row', 'column', 'fromCell']
    '''
    def __init__(self, delx, dely, sidelength, row, column):
        self.delx = delx
        self.dely = dely
        self.sidelength = sidelength
        self.row = row
        self.column = column
        self.fromCell = []


class CellPropsAll:
    def __init__(self):
        self.allcells = dict()

    def populate_cells(self, SFRdata):
        #use the CELLS shapefile to get the length of the cell sides, used
        #to weed out short river reaches.  If the length in the cell is
        #less than sidelength * the input 'cutoff', also get row and column
        #for each cellnumber

        cells = arcpy.SearchCursor(SFRdata.CELLS)

        for cell in cells:
            cellnum = int(cell.CELLNUM)
            dx = float(cell.delx)
            dy = float(cell.dely)
            minside = float(cell.delx)
            if float(cell.dely) < minside:
                minside = float(cell.dely)
            row = int(cell.row)
            column = int(cell.column)
            self.allcells[cellnum] = CellProps(dx, dy, minside, row, column)


class COMIDPropsAll:
    def __init__(self):
        self.allcomids = dict()
        self.hydrosequence_sorted = list()
        self.hydrosequence_comids = dict()

    def populate_routing(self, SFRdata, FragIDdata, LevelPathdata, CELLdata):
        """
        Read the COMID routing information from the SFRdata.FLOW file
        """
        print ('Reading in routing information from {0:s}'.format(SFRdata.FLOW))
        # open the SFRdata.FLOW file as read-only (using SearchCursor)

        CLIP = np.loadtxt('boundaryClipsRouting.txt', skiprows=1, delimiter=',', dtype=int)

        for ccomid in FragIDdata.allcomids:
            self.allcomids[ccomid] = COMIDprops()

        with arcpy.da.SearchCursor(SFRdata.FLOW, ("FROMCOMID", "TOCOMID")) as cursor:
            for crow in cursor:
                if int(crow[0]) in FragIDdata.allcomids:
                    if (crow[0]) in CLIP[:, 0]:
                        self.allcomids[crow[0]].to_comid.append(999999)
                    else:
                        self.allcomids[crow[0]].to_comid.append(int(crow[1]))
                if int(crow[1]) in FragIDdata.allcomids:
                    if crow[1] in CLIP[:, 1]:
                        self.allcomids[crow[1]].from_comid.append(999999)
                    else:
                        self.allcomids[crow[1]].from_comid.append(int(crow[0]))
        del crow, cursor
        comidseen = list()
        with arcpy.da.SearchCursor(SFRdata.PlusflowVAA,
                                   ("ComID", "Hydroseq", "uphydroseq", "dnhydroseq",
                                   "ReachCode","StreamOrde","ArbolateSu","Fcode", "levelpathI")) as cursor:
            for crow in cursor:
                comid = int(crow[0])
                hydrosequence = int(crow[1])
                uphydrosequence = int(crow[2])
                downhydrosequence = int(crow[3])
                reachcode = crow[4]
                stream_order = int(crow[5])
                arbolate_sum = float(crow[6])
                Fcode = int(crow[7])
                levelpathid = int(crow[8])
                if int(comid) in FragIDdata.allcomids:
                    self.allcomids[crow[0]].hydrosequence = hydrosequence
                    self.allcomids[crow[0]].uphydrosequence = uphydrosequence
                    self.allcomids[crow[0]].downhydrosequence = downhydrosequence
                    self.allcomids[crow[0]].levelpathID = levelpathid
                    LevelPathdata.level_ordered.append(levelpathid)
                    self.allcomids[crow[0]].reachcode = reachcode
                    self.allcomids[crow[0]].stream_order = stream_order
                    self.allcomids[crow[0]].arbolate_sum = arbolate_sum
                    self.allcomids[crow[0]].Fcode = Fcode
                    #estimate the width
                    self.allcomids[crow[0]].est_width = widthcorrelation(arbolate_sum)
                    comidseen.append(comid)

            # find unique levelpathIDs
            LevelPathdata.level_ordered = sorted(list(set(LevelPathdata.level_ordered)), reverse=True)

            for clevelpathid in LevelPathdata.level_ordered:
                LevelPathdata.allids[clevelpathid] = LevelPathIDprops()
                LevelPathdata.levelpath_FragID[clevelpathid] = []


            # assign levelpathID routing
        del crow, cursor

        with arcpy.da.SearchCursor(SFRdata.PlusflowVAA,
                                   ("ComID", "LevelPathI", "DnLevelPat")) as cursor:
            for crow in cursor:
                comid = int(crow[0])
                levelpathid = int(crow[1])
                downlevelpathid = int(crow[2])
                if levelpathid in LevelPathdata.level_ordered:
                    if downlevelpathid != levelpathid:
                        LevelPathdata.allids[levelpathid].down_levelpathID = downlevelpathid
                    if comid in FragIDdata.comid_FragID:
                        LevelPathdata.levelpath_FragID[levelpathid].extend(FragIDdata.comid_FragID[comid])


        comid_missing = list(set(FragIDdata.allcomids).difference(comidseen))
        if len(comid_missing) > 0:
            print "WARNING! the following COMIDs are missing from \n{0:s}".format('\n'.join(map(str(comid_missing))))

        #populate the cell-to-cell routing dictionary, fromCell, using the routing information.
        #this dictionary returns a list of cells and is keyed by cellnum- the list are the next downstream
        #cell from the key.  It is a list because multiple stream segments could be going through a cell
        #and connecting to different downstream cells

        for ccomid in FragIDdata.COMID_orderedFragID:
            if not comid in FragIDdata.noelev:
                ordfragid = FragIDdata.COMID_orderedFragID[ccomid]
                for i in range(0,len(ordfragid)-1):
                    cfid = ordfragid[i]
                    cfidp1 = ordfragid[i+1]
                    fmcell = FragIDdata.allFragIDs[cfid].cellnum
                    tocell = FragIDdata.allFragIDs[cfidp1].cellnum
                    if not tocell == fmcell:
                        if fmcell not in CELLdata.allcells:
                            CELLdata.allcells[frmcell].fromCell = tocell
                        else:
                            CELLdata.allcells[fmcell].fromCell.append(tocell)
                lastcell = FragIDdata.allFragIDs[ordfragid[-1]].cellnum
                nextcomid = self.allcomids[ccomid].to_comid[0]
                if nextcomid in FragIDdata.COMID_orderedFragID:
                    nextordfragid = FragIDdata.COMID_orderedFragID[nextcomid]
                    nextfragid = nextordfragid[0]
                    if nextfragid in FragIDdata.allFragIDs:
                        nextcell = FragIDdata.allFragIDs[nextfragid].cellnum
                        if lastcell not in CELLdata.allcells:
                            CELLdata.allcells[lastcell].fromCell = nextcell
                        else:
                            CELLdata.allcells[lastcell].fromCell.append(nextcell)


    def return_hydrosequence_comid(self):
        """
        return a dictionary of hydrosequence linked up with COMIDs
        """
        # first get a unique set of hydrosequences
        for ccomid in self.allcomids:
            self.hydrosequence_sorted.append(self.allcomids[ccomid].hydrosequence)
        self.hydrosequence_sorted.sort(reverse=True)
        for ccomid in self.allcomids:
            self.hydrosequence_comids[self.allcomids[ccomid].hydrosequence] = ccomid


class COMIDPropsForIntersect:
    """
    Properties for each COMID
    """
    def __init__(self, comid, inout, startx, starty, endx, endy, clmaxel,
                 clminel, cllen, lenkm):
        self.comid = comid
        self.inout = inout
        self.newstartx = startx
        self.newstarty = starty
        self.newnewendx = endx
        self.newendy = endy
        self.newlength = cllen
        self.slope = clmaxel - clminel
        if inout == 'OUT':
            self.newmaxel = round(clmaxel)
            self.newminel = round(clmaxel - self.slope * cllen / lenkm)
        elif inout == 'IN':
            clippedlength = lenkm - cllen
            self.newminel = round(clminel)
            self.newmaxel = round(clmaxel - self.slope * clippedlength / lenkm)


class FragIDPropsAll:
    def __init__(self):
        self.allFragIDs = dict()
        self.allcomids = list()  # comprehensive list of all comids
        self.unique_cells = list()  # list of unique cellnum values in the grid/streams intersection
        self.maxelev = None
        self.minelev = None
        self.noelev = dict()
        self.COMID_orderedFragID = dict()
        self.comid_FragID = None
        self.cellnum_FragID = None

    def return_FragID_comid_list(self):
        """
        Return a dict of lists of comids linked with each FragID
        """
        self.comid_FragID = {ccomid: [] for ccomid in self.allcomids}
        allFragIDs = self.allFragIDs.keys()
        for cFragID in allFragIDs:
            self.comid_FragID[self.allFragIDs[cFragID].comid].append(cFragID)

    def return_smoothelev_comid(self, comid):
        self.maxelev = -np.inf
        self.minelev = np.inf
        FragIDs = self.comid_FragID[comid]
        for cid in FragIDs:
            if self.allFragIDs[cid].maxsmoothelev > self.maxelev:
                self.maxelev = self.allFragIDs[cid].maxsmoothelev
            if self.allFragIDs[cid].minsmoothelev < self.minelev:
                self.minelev = self.allFragIDs[cid].minsmoothelev

    def return_unique_cells(self):
        for cid in self.allFragIDs.keys():
            self.unique_cells.append(self.allFragIDs[cid].cellnum)
        self.unique_cells = set(self.unique_cells)

    def return_cellnum_FragID(self):
        """
        method to return a default dictionary keyed by cellnum returning a list FragIDs - used
        to relate the properties in the FragID object to the cellnumber
        """
        self.cellnum_FragID = {cellnum: [] for cellnum in self.unique_cells}
        for cFragID in self.allFragIDs.iterkeys():
            self.cellnum_FragID[self.allFragIDs[cFragID].cellnum].append(cFragID)


    def populate(self, SFRdata):
        """
        read in the main COMID-related properties from the intersect file
        """
        segments = arcpy.SearchCursor(SFRdata.intersect)

        for seg in segments:
            FragID = int(seg.FragID)
            self.allFragIDs[FragID] = FragIDprops(
                int(seg.COMID),
                float(seg.X_start),
                float(seg.Y_start),
                float(seg.X_end),
                float(seg.Y_end),
                int(seg.FragID),
                float(seg.MAXELEVSMO)*SFRdata.z_conversion,  # UNIT CONVERSION
                float(seg.MINELEVSMO)*SFRdata.z_conversion,  # UNIT CONVERSION
                float(seg.LengthFt),
                seg.cellnum,
                list(), list(), None, None, None, None, None, None, None, None)

            self.allcomids.append(int(seg.COMID))
        self.allcomids = list(set(self.allcomids))
        self.return_unique_cells()
        self.return_cellnum_FragID()




    def populate_elevations(self, SFRdata):
        """
        Read elevation information, per COMID, from the SFRdata.ELEV file
        """


        arcpy.MakeFeatureLayer_management(SFRdata.intersect, "grid_temp")
        SFR_arcpy.general_join(SFRdata.ELEV, "grid_temp", "FragID", SFRdata.rivers_table, "OLDFragID", keep_common=False)

        with arcpy.da.SearchCursor(SFRdata.ELEV, ("FragID", "ELEVAVE")) as cursor:
            for crow in cursor:
                self.allFragIDs[int(crow[0])].elev = float(crow[1])


class SFRReachProps(object):
    """
    class containing an object for each reach
    """
    '''
    __slots__ = ['cellnum','eff_length','eff_width','eff_slope','elevreach','bedthick','bedK','roughch']
    '''
<<<<<<< HEAD
    def __init__(self):
        self.cellnum = None
        self.row = None
        self.column = None
        self.eff_length = None
        self.eff_width = None
        self.eff_slope = None
        self.elevreach = None
        self.bedthick = None
        self.bedK = None
        self.roughch = None
=======
    def __init__(self, cellnum, eff_length, eff_width, eff_slope, elevreach, bedthick, bedK, roughch):
        self.cellnum = cellnum
        self.eff_length = eff_length
        self.eff_width = eff_width
        self.eff_slope = eff_slope
        self.elevreach = elevreach
        self.bedthick = bedthick
        self.bedK = bedK
        self.roughch = roughch
>>>>>>> e7047e23


class SFRSegmentProps(object):
    """
    class object to hold final SFR segment information
    """
    '''
    __slots__ = ['seg_cells','icalc','iupseg','outseg','runoff','etsw','pptsw',
    'seg_reaches','seg_label','levelpathID']
    '''
    def __init__(self):
        self.seg_cells = list()
        self.outseg = None
        self.icalc = None
        self.iupseg = 0    #iupseg default zero right now, diversions could be added
        self.outseg = None
        self.runoff = None
        self.estw = None
        self.pptsw = None
        self.seg_reaches = dict()   #reach object with properties from SFRReachProps keyed by rch_number
        self.seg_label = None  #segment label from confluence step
        self.levelpathID = None          #levelpathID corresponding to the segment


class SFRSegmentsAll:
    """
    class that makes up a dictionary of SFR objects
    and contains methods to accumulate properties of the
    same levelpathID within a call, find confluences, subdivide
    levelpathIDs and establish the final SFR segments
    """
    def __init__(self):
        self.allSegs = dict()              #dictionary of segment objects keyed by final segment number
        self.confluences = defaultdict(list)    #dictionary of lists keyed by levelpathID
        self.allReaches = defaultdict(dict)     #default dictionary of reach objects
                                                #keyed by final segment and reach allReaches[segment][reach] -> object

    def divide_at_confluences(self,LevelPathdata, FragIDdata, COMIDdata, CELLdata):
        #establish provisional segment numbers from downstream (decending)
        #list of levelpathIDs
        provSFRseg = dict()
        for i,lpID in enumerate(LevelPathdata.level_ordered):
            provSFRseg[lpID] = i+1

        print 'finding confluences for provisional SFR segments'
        for clevelpathid in LevelPathdata.level_ordered:
            nextlevelpath = LevelPathdata.allids[clevelpathid].down_levelpathID
            cellist = LevelPathdata.allids[clevelpathid].ordered_cellnums
            if len(cellist) == 0:
                print 'check levelpathID {0}, no cells are assigned'.format(clevelpathid)
            else:
                if nextlevelpath == 0:
                    outseg = 0
                else:
                    if nextlevelpath in provSFRseg:
                        outseg = provSFRseg[nextlevelpath]
                    else:
                        outseg = int(0)
                isegend = cellist[-1]
                if outseg > 0:
                    outid = nextlevelpath
                    confl = -1    # flag in case an end is not found
                    for cell in LevelPathdata.allids[outid].ordered_cellnums:
                        if cell == isegend:
                            confl = cell
                else:
                    #no downstream levelpath
                    outsegbeg = 0
                    outid = 0
                    confl = 0
                #no end found
                if confl == -1:
                    lastfragid = LevelPathdata.allids[clevelpathid].ordered_FragIDs[-1]
                    lastcomid = FragIDdata.allFragIDs[lastfragid].comid
                    #check down_hydrosequence
                    if COMIDdata.allcomids[lastcomid].downhydrosequence == 0:
                        confl = -2     #its a downstream end within the model
                #put confluence cells into lists, iseg end is a confluence for iseg
                self.confluences[clevelpathid].append(isegend)
                #if a confluence was found, put it on the confluence list
                if confl > 0:
                    self.confluences[outid].append(confl)
                if confl == -1:
                    print 'check downstream connection for levelpathID {0}'.format(clevelpathid)
                #put it in downstream order with no repeats
                self.confluences[clevelpathid]=[cell for cell in LevelPathdata.allids[clevelpathid].ordered_cellnums \
                    if cell in set(self.confluences[clevelpathid])]
        #now use the list of confluences for each levelpathid to subdivide and
        #assign cells to each subsection - these become the final SFR segments
        subseg = dict()
        subconfl = defaultdict(list)
        subcell = dict()
        subordered_cells = dict()
        conf_count = 1
        for clevelpathid in LevelPathdata.level_ordered:
            iseg = provSFRseg[clevelpathid]
            numconfls = len(self.confluences[clevelpathid])
            #break up segments with multiple confluences
            strt = 0
            for confl in range(0,numconfls):
                sublabel = str(iseg) + '-' + str(confl)
                subseg[sublabel] = conf_count
                subconfl[iseg].append(sublabel)
                subcell[sublabel]=self.confluences[clevelpathid][confl]
                conf_count += 1
                #build  cell lists for each subsection of a provisional segment
                #find the index that matches the cell given by conflunces[id][confl]
                lpcells = LevelPathdata.allids[clevelpathid].ordered_cellnums
                endindx = lpcells.index(self.confluences[clevelpathid][confl])
                subordered_cells[sublabel] = lpcells[strt:endindx+1]
                strt = endindx + 1
        #use confluence information to build final SFR segments and reaches

        for clevelpathid, iseg in provSFRseg.iteritems():
            for upstlabl in subconfl[iseg]:
                self.allSegs[subseg[upstlabl]] = SFRSegmentProps()
                self.allSegs[subseg[upstlabl]].seg_cells = subordered_cells[upstlabl]
                self.allSegs[subseg[upstlabl]].seg_label = upstlabl
                self.allSegs[subseg[upstlabl]].levelpathID = clevelpathid
                lastcell = subordered_cells[upstlabl][-1]
                nextlevelpath = LevelPathdata.allids[clevelpathid].down_levelpathID
                if nextlevelpath == 0:
                    outseg = 0
                else:
                    if nextlevelpath in provSFRseg:
                        outseg = provSFRseg[nextlevelpath]
                    else:
                        outseg = 0
                if outseg > 0:
                    if outseg in subconfl:
                        foundout=False
                        for dnlabl in subconfl[outseg]:
                            #see if the beginning of an outsegment matches the end of the current segment
                            #or if the cell connected to the end of the current segment is the beginning
                            #of a segment (no overlap, end of current segment is connected to beginning of
                            #next segment in an adjacent cell)
                            overlapcell=subordered_cells[dnlabl][0]
                            if overlapcell==lastcell:
                                self.allSegs[subseg[upstlabl]].outseg=subseg[dnlabl]
                                foundout=True
                            if not foundout:
                                for nxtdwnstream in set(CELLdata.allcells[lastcell].fromCell):
                                    if nxtdwnstream == overlapcell:
                                        self.allSegs[subseg[upstlabl]].outseg=subseg[dnlabl]
                                        foundout=True

                        if not foundout:
                            self.allSegs[subseg[upstlabl]].outseg=int(99999)
                    else:
                        self.allSegs[subseg[upstlabl]].outseg=int(0)
                else:
                    self.allSegs[subseg[upstlabl]].outseg=int(0)



    def accumulate_same_levelpathID(self, LevelPathdata, COMIDdata, FragIDdata, SFRdata):
        """
        method to add lengths and weight widths and slopes
        for parts of a stream that have the same levelpathID
        within a cell and within the same SFR segment

        THIS VERSION DOESN'T CHECK LEVELPATHID, JUST SUMS
        ALL THE FRAGIDS IN A CELL FOR TESTING.....
        """

        #use flag from SFRdata to determine which elevation to use
        #for the reaches
        '''
        elevflag=SFRdata.elevflag
        if elevflag == 'DEM':
            elevattr = 'DEM_elev_mean'
            slopeattr = 'DEM_slope'
        elif elevflag == 'SmoothDEM':
            elevattr = 'smoothed_DEM_elev_mean'
            slopeattr = 'smooth_DEM_slope'
        elif elevflag == 'Contour':
            elevattr = 'contour_elev'
            slopeattr = 'contour_slope'
        elif elevflag == 'NHDPlus':
            elevattr = 'elev_mean'
            slopeattr = 'NHDPlus_slope'
        else:
            raise(BadElevChoice(elevflag))
        '''
        elevattr = 'maxsmoothelev'
        slopeattr = 'slope'
        for segment in self.allSegs.iterkeys():
            rch = 0
            for localcell in self.allSegs[segment].seg_cells:
                rch = rch + 1        #seg_cells attribute is ordered...
                tt=0.
                ww=0.
                el=0.
                ws=0.
                knt=0
                for cFragID in FragIDdata.cellnum_FragID[localcell]:
                    ccomid = FragIDdata.allFragIDs[cFragID].comid
                    knt=knt+1
                    tt = tt + FragIDdata.allFragIDs[cFragID].lengthft
                    ww = ww + COMIDdata.allcomids[ccomid].est_width*FragIDdata.allFragIDs[cFragID].lengthft
                    el = el + getattr(FragIDdata.allFragIDs[cFragID],elevattr)
                    #ws = ws + getattr(FragIDdata.allFragIDs[cFragID],slopeattr)*FragIDdata.allFragIDs[cFragID].lengthft

                eff_length = tt
                eff_slope = 99999.
                if tt>0:
                    eff_width = ww/tt
                    #eff_slope = ws/tt
                else:
                    eff_width = 99999.
                    #eff_slope = 99999.
                if knt > 0:
                    elevreach = el/knt
                else:
                    elevreach = 99999.
                self.allReaches[segment][rch]=SFRReachProps(localcell,eff_width,eff_length,
                                                            eff_slope,elevreach, SFRdata.bedthick,
                                                            SFRdata.bedK, SFRdata.roughch)

class SFRpreproc:
    def __init__(self, SFRdata):
        self.joinnames = dict()
        self.indata = SFRdata
        ts = time.time()
        st_time = datetime.datetime.fromtimestamp(ts).strftime('%Y-%m-%d %H:%M:%S')
        self.ofp = open('SFR_preproc.log', 'w')
        self.ofp.write('SFR_preproc log.')
        self.ofp.write('\n' + '#' * 25 + '\nStart Time: {0:s}\n'.format(st_time) + '#' * 25 + '\n')

    def getfield(self, table, joinname, returnedname):
    # get name of field (useful for case issues and appended field names in joined tables, etc)
        Fields = arcpy.ListFields(table)
        joinname = joinname.lower()
        for field in Fields:
            if joinname in field.name.lower():
                joinname = field.name
                break
        self.joinnames[returnedname] = joinname

    def clip_and_join_attributes(self):
        indat = self.indata

        print "Clip original NHD flowlines to model domain..."
        # this creates a new file so original dataset untouched
        arcpy.Clip_analysis(indat.Flowlines_unclipped,
                            indat.MFdomain,
                            indat.Flowlines)

        print "joining PlusflowVAA and Elevslope tables to NHD Flowlines..."
        # copy original tables and import copies
        print "importing tables..."
        arcpy.MakeTableView_management(indat.Elevslope, "Elevslope")
        arcpy.MakeTableView_management(indat.PlusflowVAA, "PlusflowVAA")

        # delete all unneeded fields
        fields2keep = ["comid",
                     "divergence",
                     "lengthkm",
                     "thinnercod",
                     "maxelevsmo",
                     "minelevsmo",
                     "hydroseq",
                     "uphydroseq",
                     "dnhydroseq",
                     "reachcode",
                     "streamorde",
                     "arbolatesu",
                     "fcode",
                     "levelpathI",
                     "uplevelpat",
                     "dnlevelpat"]
        fields2keep = [x.lower() for x in fields2keep]
        self.ofp.write('Joining {0:s} with {1:s}: fields kept:\n'.format(indat.Elevslope, indat.Flowlines))
        self.ofp.write('%s\n' % ('\n'.join(fields2keep)))
        print "\nkeeping: %s fields; deleting the rest" % ('\n'.join(fields2keep))
        Join = True  # whether or not PlusflowVAA and Elevslope need to be joined
        for table in ["PlusflowVAA", "Elevslope"]:
            fields2delete = []
            allfields = arcpy.ListFields(table)

            for field in allfields:
                name = field.name
                namel = name.lower()
                if namel in fields2keep:
                    if table == "PlusflowVAA" and namel == "maxelevsmo":
                        Join = False
                    continue
                elif namel == "oid":
                    continue
                else:
                    fields2delete.append(field.name)
                    print field.name
            if len(fields2delete) > 0:
                arcpy.DeleteField_management(table, fields2delete)
        # Join PlusflowVAA and Elevslope to Flowlines
        arcpy.MakeFeatureLayer_management(indat.Flowlines, "Flowlines")

        # If not already, permanently join PlusflowVAA and Elevslope, then to Flowlines
        if Join:
            print "\nJoining Elevslope to PlusflowVAA...\n"
            self.getfield("PlusflowVAA", "comid", "comid1")
            self.getfield("Elevslope", "comid", "comid2")
            arcpy.JoinField_management("PlusflowVAA",
                                       self.joinnames['comid1'],
                                       "Elevslope",
                                       self.joinnames['comid2'])
        else:
            print "PlusflowVAA and Elevslope already joined from previous run..."

        print "Joining PlusflowVAA to NHDFlowlines...\n"
        self.getfield("Flowlines", "comid", 'comid1')

        # join to Flowlines, keeping only common
        SFR_arcpy.general_join(indat.Flowlines,
                               "Flowlines",
                               self.joinnames['comid1'],
                               indat.PlusflowVAA,
                               "comid",
                               True)

        # reopen flowlines as "Flowlines" --> clunky a bit to save and reopen, but must do so
        arcpy.MakeFeatureLayer_management(indat.Flowlines, "Flowlines")

        print "\n"
        self.ofp.write('\n' + 25*'#' + '\nRemoving segments with no elevation information, and with ThinnerCod = -9..\n')
        print "Removing segments with no elevation information, and with ThinnerCod = -9..."

        self.getfield("Flowlines", "thinnercod", "ThinnerCod")
        self.getfield("Flowlines", "maxelevsmo", "MaxEl")
        self.getfield("Flowlines", "comid", "comid")
        FLtable = arcpy.UpdateCursor("Flowlines")
        zerocount = 0
        tcount = 0
        for segments in FLtable:
            if segments.getValue(self.joinnames['MaxEl']) == 0:
                print "%d no elevation data" % segments.getValue(self.joinnames['comid'])
                self.ofp.write("%d no elevation data\n" % segments.getValue(self.joinnames['comid']))
                FLtable.deleteRow(segments)
                zerocount += 1
            elif segments.getValue(self.joinnames['ThinnerCod']) == -9:
                print "%d ThinnerCod=-9" % segments.getValue(self.joinnames['comid'])
                self.ofp.write("%d ThinnerCod=-9\n" % segments.getValue(self.joinnames['comid']))
                FLtable.deleteRow(segments)
                tcount += 1

        # update the "node" field in indat.MFgrid
        # if there is a field with unique values, assume it's ok
        # otherwise delete the column if it already exists
        # NB --> only evaluating the first 100 rows...
        print 'verifying that there is a "cellnum" field in {0:s}'.format(indat.MFgrid)
        hascellnum = False
        cellnumunique = 0
        MFgridflds = arcpy.ListFields(indat.MFgrid)
        for cfield in MFgridflds:
            if cfield.name.lower() == 'cellnum':
                hascellnum = True
        if hascellnum:
            # now check to see that there are unique values in cell
            cursor = arcpy.SearchCursor(indat.MFgrid)
            cellvals = []
            crows = 0
            for row in cursor:
                if crows > 100:
                    break
                else:
                    crows += 1
                    cellvals.append(row.getValue('cellnum'))
            cellnumunique = len(set(cellvals))
            del cellvals
            del row
            del cursor

        if cellnumunique > 1:
            print '"cellnum" field in place with unique values in {0:s}'.format(indat.MFgrid)
        else:
            for fld in arcpy.ListFields(indat.MFgrid):
                if fld == 'cellnum':
                    arcpy.DeleteField_management(indat.MFgrid, 'cellnum')
            arcpy.AddField_management(indat.MFgrid, 'cellnum', 'LONG')
            calcexpression = '((!row!-1)*{0:d}) + !column!'.format(indat.NCOL)
            arcpy.CalculateField_management(indat.MFgrid, 'cellnum', calcexpression, 'PYTHON')
            print 'updated "cellnum" field in {0:s}'.format(indat.MFgrid)




        print "...removed %s segments with no elevation data" %(zerocount)
        self.ofp.write("...removed %s segments with no elevation data\n" %(zerocount))
        print "...removed %s segments with ThinnerCod = -9\n" %(tcount)
        self.ofp.write("...removed %s segments with ThinnerCod = -9\n" %(tcount))
        print ("Performing spatial join (one-to-many) of NHD flowlines to model grid to get river cells..." +
               "(this step may take several minutes or more)\n")
        arcpy.SpatialJoin_analysis(indat.MFgrid, "Flowlines",
                                   indat.CELLS,
                                   "JOIN_ONE_TO_MANY",
                                   "KEEP_COMMON")

        # add in cellnum field for backwards compatibility
 #       arcpy.AddField_management(indat.CELLS, "CELLNUM", "LONG")
 #       arcpy.CalculateField_management(indat.CELLS, "CELLNUM", "!node!", "PYTHON")

        print "Dissolving river cells on cell number to isolate unique cells...\n"
        self.getfield(indat.CELLS, "cellnum", "cellnum")
        arcpy.Dissolve_management(indat.CELLS, indat.CELLS_DISS, self.joinnames['cellnum'])

        print "Exploding NHD segments to grid cells using Intersect and Multipart to Singlepart..."
        arcpy.Intersect_analysis([indat.CELLS_DISS, "Flowlines"], "tmp_intersect.shp")
        arcpy.MultipartToSinglepart_management("tmp_intersect.shp", indat.intersect)
        print "\n"
        print "Adding in stream geometry"
        #set up list and dictionary for fields, types, and associated commands
        fields = ('X_start', 'Y_start', 'X_end', 'Y_end', 'LengthFt')
        types = {'X_start': 'DOUBLE',
                 'Y_start': 'DOUBLE',
                 'X_end': 'DOUBLE',
                 'Y_end': 'DOUBLE',
                 'LengthFt': 'DOUBLE'}
        commands = {'X_start': "float(!SHAPE.firstpoint!.split()[0])",
                    'Y_start': "float(!SHAPE.firstpoint!.split()[1])",
                    'X_end': "float(!SHAPE.lastpoint!.split()[0])",
                    'Y_end': "float(!SHAPE.lastpoint!.split()[1])",
                    'LengthFt': "float(!SHAPE.length!)"}

        #add fields for start, end, and length
        for fld in fields:
            arcpy.AddField_management(indat.intersect, fld, types[fld])

        #calculate the fields
        for fld in fields:
            print "\tcalculating %s(s)..." % (fld)
            arcpy.CalculateField_management(indat.intersect, fld, commands[fld], "PYTHON")
        self.ofp.write('\n' + 25*'#' + '\nRemoving reaches with lengths less than or equal to %s...\n' % indat.reach_cutoff)
        print "\nRemoving reaches with lengths less than or equal to %s..." % indat.reach_cutoff
        self.getfield(indat.intersect, "comid", "comid")
        self.getfield(indat.intersect, "cellnum", "cellnum")
        self.getfield(indat.intersect, "lengthft", "Length")
        table = arcpy.UpdateCursor(indat.intersect)
        count = 0
        for reaches in table:
            if reaches.getValue(self.joinnames["Length"]) <= indat.reach_cutoff:
                print "segment: %d, cell: %s, length: %s" % (reaches.getValue(self.joinnames["comid"]),
                                                            reaches.getValue(self.joinnames["cellnum"]),
                                                            reaches.getValue(self.joinnames["Length"]))
                self.ofp.write("segment: %d, cell: %s, length: %s\n"
                          %(reaches.getValue(self.joinnames["comid"]),
                            reaches.getValue(self.joinnames["cellnum"]),
                            reaches.getValue(self.joinnames["Length"])))
                table.deleteRow(reaches)
                count += 1
        print "removed %s reaches with lengths <= %s\n" % (count, indat.reach_cutoff)
        self.ofp.write("removed %s reaches with lengths <= %s\n" % (count, indat.reach_cutoff))
        print "removing cells corresponding to those reaches..."

        # temporarily join river_cells_dissolve to river explode; record nodes with no elevation information
        arcpy.MakeFeatureLayer_management(indat.CELLS_DISS, "river_cells_dissolve")
        arcpy.MakeFeatureLayer_management(indat.intersect, "river_explode")
        arcpy.AddJoin_management("river_cells_dissolve",
                                 "cellnum",
                                 "river_explode",
                                 "cellnum",
                                 "KEEP_ALL")  # this might not work as-in in stand-alone mode
        self.getfield("river_cells_dissolve", "cellnum", "cellnum")
        self.getfield("river_cells_dissolve", "maxelevsmo", "maxelevsmo")
        table = arcpy.SearchCursor("river_cells_dissolve")
        nodes2delete = []
        for row in table:
            if row.isNull(self.joinnames["maxelevsmo"]):
                nodes2delete.append(row.getValue(self.joinnames["cellnum"]))
        arcpy.RemoveJoin_management("river_cells_dissolve", "river_explode")

        # preserve the FragID code as FragID for all future reference
        arcpy.AddField_management(indat.intersect, "FragID", "LONG")
        arcpy.CalculateField_management(indat.intersect, "FragID", "!FID!", "PYTHON")

        # remove cellnums with no elevation information from river_explode
        self.ofp.write('\n' + 25*'#' + '\nRemoving nodes with no elevation information from river_explode\n')
        print 'Removing nodes with no elevation information from river_explode'
        self.getfield(indat.CELLS_DISS, "cellnum", "cellnum")
        table = arcpy.UpdateCursor(indat.CELLS_DISS)
        count = 0
        for cells in table:
            if cells.getValue(self.joinnames["cellnum"]) in nodes2delete:
                print "%d" % (cells.getValue(self.joinnames["cellnum"]))
                self.ofp.write('%d\n' % (cells.getValue(self.joinnames["cellnum"])))
                table.deleteRow(cells)
                count += 1
        print "removed %s cells\n" % (count)
        self.ofp.write("removed %s cells" % (count))

        print "removing any remaining disconnected reaches..."
        self.ofp.write('\n' + 25*'#' + '\nremoving any remaining disconnected reaches...\n')
        self.getfield(indat.intersect, "cellnum", "cellnum")
        table = arcpy.UpdateCursor(indat.intersect)
        count = 0
        for reaches in table:
            if reaches.getValue(self.joinnames["cellnum"]) in nodes2delete:
                print "%d" % (reaches.getValue(self.joinnames["cellnum"]))
                self.ofp.write('%d\n' % (reaches.getValue(self.joinnames["cellnum"])))
                table.deleteRow(reaches)
                count += 1
        if count > 0:
            print "removed %s disconnected reaches" % count
            self.ofp.write("removed %s disconnected reaches\n" % count)
        else:
            print "no disconnected reaches found!"
            self.ofp.write("no disconnected reaches found!\n")
        print "\n"
        print "Done with pre-processing, ready to run intersect!"
        self.ofp.write('\n' + '#' * 25 + '\nDone with pre-processing, ready to run intersect!')
        ts = time.time()
        end_time = datetime.datetime.fromtimestamp(ts).strftime('%Y-%m-%d %H:%M:%S')

        self.ofp.write('\n' + '#' * 25 + '\nEnd Time: %s\n' % end_time + '#' * 25)
        self.ofp.close()

    def intersect_contours(self, SFRdata):
        # GIS preprocessing to intersect topographic contours with river_explode.shp

        print "Intersecting NHD flowlines with elevation contours..."
        # create set of points where elevation contours intersect the streams
        arcpy.Intersect_analysis([SFRdata.ELEVcontours, SFRdata.intersect], SFRdata.Contours_intersect, "ALL", "", "POINT")

        # add field to river_explode that uniquely identifies each FID (but isn't named FID)
        arcpy.AddField_management(SFRdata.intersect, "FragID", "LONG")
        arcpy.CalculateField_management(SFRdata.intersect, "FragID", "!FID!", "PYTHON")

        # add field of 0s to river_explode to designate starting points for route measurements
        # (from_measure_field for routes)
        arcpy.AddField_management(SFRdata.intersect, "FromM", "SHORT")

        # convert stream linework to Arc routes (necessary for LocateFeaturesAlongRoutes_lr)
        # maintain m-data from original NHD, by specifying starting and ending distance fields for each FragID
        # all "FromM" values are 0 (measurements are from the start of each segment, as defined in the m-direction);
        # "LengthFt" is used for the to_measure_field field
        arcpy.CreateRoutes_lr(SFRdata.intersect, "FragID", SFRdata.Routes, "TWO_FIELDS", "FromM", "LengthFt")

        # returns location of contour intersections along each FragID of stream in river_explode,
        # as a distance from the line segment start identified from CreateRoutes_lr
        arcpy.LocateFeaturesAlongRoutes_lr(SFRdata.Contours_intersect, SFRdata.Routes, "FragID", "1 feet",
                                SFRdata.Contours_intersect_distances, "Route POINT fmp", "", "", "", "", "M_DIRECTON")

    def intersect_DEM(self, SFRdata):
        # GIS preprocessing to intersect DEM with river_explode.shp

        print "Intersecting NHD flowline fragments with DEM..."
        # convert end vertices of river_explode Fragments to points
        arcpy.FeatureVerticesToPoints_management(SFRdata.intersect, SFRdata.intersect_points)

        # add FragID field identifying unique river_explode segments if one doesn't exist
        arcpy.MakeFeatureLayer_management(SFRdata.intersect, "river_explode")
        Fields = [f.name.lower() for f in arcpy.ListFields("river_explode")]
        if "fragid" not in Fields:
            arcpy.AddField_management(SFRdata.intersect, "FragID", "LONG")
            arcpy.CalculateField_management(SFRdata.intersect, "FragID", "!FID!", "PYTHON")

        # extract DEM values at locations of points
        arcpy.sa.ExtractMultiValuesToPoints(SFRdata.intersect_points, [[SFRdata.DEM, "DEM_elev"]])


class SFROperations:
    """
    class to make operations on data
    """
    def __init__(self, SFRdata):
        self.SFRdata = SFRdata
        self.newCOMIDdata = dict()
        self.joinnames = dict()

    def getfield(self, table, joinname, returnedname):
    # get name of field (useful for case issues and appended field names in joined tables, etc)
        Fields = arcpy.ListFields(table)
        joinname = joinname.lower()
        for field in Fields:
            if joinname in field.name.lower():
                joinname = field.name
                break
        self.joinnames[returnedname] = joinname

    def intersect(self):
        """
        merge the NHDplus information with the model grid
        this was originally the intersect.py script
        """
        # bring data in as layers
        #set workspace


        #convert to layers
        arcpy.MakeFeatureLayer_management(self.SFRdata.Flowlines_unclipped, 'nhd_lyr')
        arcpy.MakeFeatureLayer_management(self.SFRdata.MFdomain, 'grid_lyr')
        print "selecting streams that cross model grid boundary..."
        arcpy.SelectLayerByLocation_management('nhd_lyr', 'CROSSED_BY_THE_OUTLINE_OF', 'grid_lyr')
        arcpy.CopyFeatures_management('nhd_lyr', 'intersect.shp')

        #copy the model NHD streams to a temp shapefile, find the ends that match
        #the streams that were clipped by the boundary and update the lengthKm,
        #minsmoothelev, maxsmoothelev in the MODLNHD
        if arcpy.Exists('temp.shp'):
            print 'first removing old version of temp.shp'
            arcpy.Delete_management('temp.shp')
        arcpy.CopyFeatures_management(self.SFRdata.Flowlines, 'temp.shp')

        #add fields for start, end, and length to the temp and intersect
        #shapefiles  (use LENKM as field name because temp already has LENGHTKM)
        print "adding fields for start, end and length..."
        shapelist = ('temp.shp', 'intersect.shp')
        for shp in shapelist:
            arcpy.AddField_management(shp, 'STARTX', 'DOUBLE')
            arcpy.AddField_management(shp, 'STARTY', 'DOUBLE')
            arcpy.AddField_management(shp, 'ENDX', 'DOUBLE')
            arcpy.AddField_management(shp, 'ENDY', 'DOUBLE')
            arcpy.AddField_management(shp, 'LENKM', 'DOUBLE')

        print "calculating new info for fields..."
        #calculate the fields, convert length to km - projection is in feet
        for shp in shapelist:
            arcpy.CalculateField_management(shp, 'STARTX', "float(!SHAPE.firstpoint!.split()[0])", "PYTHON")
            arcpy.CalculateField_management(shp, 'STARTY', "float(!SHAPE.firstpoint!.split()[1])", "PYTHON")
            arcpy.CalculateField_management(shp, 'ENDX', "float(!SHAPE.lastpoint!.split()[0])", "PYTHON")
            arcpy.CalculateField_management(shp, 'ENDY', "float(!SHAPE.lastpoint!.split()[1])", "PYTHON")
            arcpy.CalculateField_management(shp, 'LENKM', "float(!SHAPE.length@kilometers!)", "PYTHON")

        #go through intersect, identify which end matches COMID in temp
        #find new length in temp and use linear interpolation to get new elev
        #finally put COMID out to <outfile> (named above) to indicate
        #if the cut-off is flowing out of grid or into grid so the
        #routing tables in the final datasets do not route out of grid
        #and back in. Also identifies to user ends of streams that
        #could accept inflow conditions for SFR
        print "fixing routing for streams that cross the grid boundary..."

        eps = self.SFRdata.eps
        # make a list of COMIDs that are found for later reference
        comidlist = []
        intersects = arcpy.SearchCursor('intersect.shp')
        manual_intervention = 0
        for stream in intersects:
            comid = int(stream.COMID)
            query = "COMID = {0:d}".format(comid)
            stx = stream.STARTX
            sty = stream.STARTY
            endx = stream.ENDX
            endy = stream.ENDY
            lenkm = stream.LENKM
            clippedstream = arcpy.SearchCursor('temp.shp', query)
            for clip in clippedstream:
                clstx = clip.STARTX
                clsty = clip.STARTY
                clendx = clip.ENDX
                clendy = clip.ENDY
                cllen = clip.LENKM
                clmaxel = clip.MAXELEVSMO
                clminel = clip.MINELEVSMO
                #find the end that matches
                stdiffx = stx-clstx
                stdiffy = sty-clsty
                enddiffx = endx-clendx
                enddiffy = endy-clendy
                if np.fabs(stdiffx) < eps and np.fabs(stdiffy) < eps:
                    comidlist.append(comid)
                    self.newCOMIDdata[comid] = COMIDPropsForIntersect(
                        comid, 'OUT', clstx, clsty, clendx, clendy, clmaxel,
                        clminel, cllen, lenkm
                    )
                elif np.fabs(enddiffx) < eps and np.fabs(enddiffy) < eps:
                    comidlist.append(comid)
                    self.newCOMIDdata[comid] = COMIDPropsForIntersect(
                        comid, 'IN', clstx, clsty, clendx, clendy, clmaxel,
                        clminel, cllen, lenkm
                    )
                else:
                    manual_intervention += 1
                    if manual_intervention == 1:
                        ofp = open('boundary_manual_fix_issues.txt', 'w')
                        ofp.write('The following COMIDs identify streams that need manual attention.\n')
                        ofp.write('Fix in the files {0:s} and river_explode.shp. Then rerun intersect.py\n'.format(self.SFRdata.Flowlines))
                        ofp.write('#' * 16 + '\n')
                    print 'both ends are cut off for comid {0:d}\n'.format(comid)
                    ofp.write('both ends are cut off for comid {0:d}\n'.format(comid))
                    print 'need to fix it manually'
        del intersects, stream, clip, clippedstream
        if manual_intervention:
            ofp.write('#' * 16 + '\n')
            ofp.close()

        #create a new working NHD shapefile incorporating new values just found

        print "Creating new shapefile {0:s}".format(self.SFRdata.NHD)
        arcpy.CopyFeatures_management(self.SFRdata.Flowlines, self.SFRdata.NHD)
        intersects = arcpy.UpdateCursor(self.SFRdata.NHD)
        for stream in intersects:
            comid = stream.COMID
            if comid in comidlist:
                stream.LENGTHKM = self.newCOMIDdata[comid].newlength
                stream.MAXELEVSMO = self.newCOMIDdata[comid].newmaxel
                stream.MINELEVSMO = self.newCOMIDdata[comid].newminel
                intersects.updateRow(stream)
        del stream, intersects

        # finally, save out the routing information
        print "Saving routing information to {0:s}".format('boundaryClipsRouting.txt')
        ofp = open('boundaryClipsRouting.txt', 'w')
        ofp.write("FROMCOMID,TOCOMID\n")
        for currcomid in self.newCOMIDdata:
            if self.newCOMIDdata[currcomid].inout == 'IN':
                ofp.write("99999,{0:d}\n".format(self.newCOMIDdata[currcomid].comid))
            else:
                ofp.write("{0:d},99999\n".format(self.newCOMIDdata[currcomid].comid))
        ofp.close()
        if manual_intervention:
            print 'Some manual intervention required:\n' \
                  'See boundary_manual_fix_issues.txt for details'

    def make_rivers_table(self, FragIDdata):
        """
        from assign_and_route -->
        """
        print "Setting up the elevation table --> {0:s}".format(self.SFRdata.rivers_table)
        if arcpy.Exists(self.SFRdata.rivers_table):
            arcpy.Delete_management(self.SFRdata.rivers_table)
        arcpy.CreateTable_management(os.getcwd(), self.SFRdata.rivers_table)
        arcpy.AddField_management(self.SFRdata.rivers_table, "OLDFragID", "LONG")
        arcpy.AddField_management(self.SFRdata.rivers_table, "CELLNUM", "LONG")
        arcpy.AddField_management(self.SFRdata.rivers_table, "ELEVMAX", "DOUBLE")
        arcpy.AddField_management(self.SFRdata.rivers_table, "ELEVAVE", "DOUBLE")
        arcpy.AddField_management(self.SFRdata.rivers_table, "ELEVMIN", "DOUBLE")
        segcounter = 0
        rows = arcpy.InsertCursor(self.SFRdata.rivers_table)
        fix_comids_summary = []
        fixcomids_flag = False
        for comid in FragIDdata.allcomids:
            segcounter += 1
            FragIDlist = FragIDdata.comid_FragID[comid]
            start_has_end = dict()
            end_has_start = dict()

            for i in FragIDlist:
                haveend = False
                havestart = False
                for j in FragIDlist:
                    if j != i:
                        diffstartx = FragIDdata.allFragIDs[i].startx - FragIDdata.allFragIDs[j].endx
                        diffstarty = FragIDdata.allFragIDs[i].starty - FragIDdata.allFragIDs[j].endy
                        diffendx = FragIDdata.allFragIDs[i].endx - FragIDdata.allFragIDs[j].startx
                        diffendy = FragIDdata.allFragIDs[i].endy - FragIDdata.allFragIDs[j].starty
                        if np.fabs(diffstartx) < self.SFRdata.rfact and np.fabs(diffstarty) < self.SFRdata.rfact:
                            start_has_end[i] = j
                            haveend = True
                        if np.fabs(diffendx) < self.SFRdata.rfact and np.fabs(diffendy) < self.SFRdata.rfact:
                            end_has_start[i] = j
                            havestart = True
                        if haveend and havestart:
                            break

            #find key in start_has_end that didn't match an end and
            #key in end_has_start that didn't match a start
            numstart = 0
            numend = 0
            startingFragID = []
            endingFragID = []
            for test in FragIDlist:
                if test not in start_has_end:
                    startingFragID.append(test)
                    numstart += 1
                if test not in end_has_start:
                    endingFragID.append(test)
                    numend += 1
            if numstart != 1 or numend != 1:
                if not fixcomids_flag:
                    outfile = open("fix_com_IDs.txt", 'w')
                    fixcomids_flag = True
                outfile.write("numstart =" + str(numstart) + " \n")
                outfile.write("numend = " + str(numend) + " \n")
                outfile.write("starting FragIDs: " + ",".join(map(str, startingFragID)) + "\n")
                outfile.write("ending FragIDs: " + ",".join(map(str, endingFragID)) + "\n")
                outfile.write("manually fix COMID = %d\n" %comid)
                fix_comids_summary.append('%d\n' %comid)
                FragIDdata.noelev[comid] = 1  #set flag
                continue
            orderedFragID = []
            orderedFragID.append(startingFragID[0])
            for i in range(1, len(end_has_start)):
                orderedFragID.append(end_has_start[orderedFragID[i-1]])
            if orderedFragID[-1] != endingFragID[0]:       #  don't repeat the last entry FragID...
                orderedFragID.append(endingFragID[0])
            #total length read through lengthkm didn't always match up
            #to the sum of the lengths of the segments (exactly), sumup total length
            totallength = 0
            for i in range(0, len(orderedFragID)):
                totallength += FragIDdata.allFragIDs[orderedFragID[i]].lengthft
            if totallength == 0:
                exit('check length ft for FragIDs in COMID= %d' % comid)
            FragIDdata.return_smoothelev_comid(comid)
            slope = (FragIDdata.maxelev - FragIDdata.minelev)/totallength
            distance = 0.
            FragIDdata.COMID_orderedFragID[comid] = orderedFragID
            for i in range(0, len(orderedFragID)):
                maxcellrivelev = FragIDdata.maxelev - slope*distance
                distance += FragIDdata.allFragIDs[orderedFragID[i]].lengthft
                mincellrivelev = FragIDdata.maxelev - slope*distance
                avecellrivelev = 0.5*(maxcellrivelev + mincellrivelev)
                FragIDdata.allFragIDs[orderedFragID[i]].segelevinfo = avecellrivelev
                row = rows.newRow()
                row.OLDFragID = orderedFragID[i]
                row.CELLNUM = FragIDdata.allFragIDs[orderedFragID[i]].cellnum
                row.ELEVMAX = maxcellrivelev
                row.ELEVAVE = avecellrivelev
                row.ELEVMIN = mincellrivelev
                rows.insertRow(row)
        # write out the summary of comids to fix, then close the outfile
        if len(fix_comids_summary) > 0:
            print 'Some cells have multiple COMIDs entering and/or leaving.\n See file "fix_comids.txt"'
            outfile.write('#' * 30 + '\nSummary of COMIDS to fix:\n' +
                          'Delete these COMIDs from river_explode.shp, \n' +
                          'then run CleanupRiverCells.py and rerun Assign_and_Route.py\n')
            [outfile.write(line) for line in fix_comids_summary]
            outfile.close()
        del row
        del rows

    def reach_ordering(self, COMIDdata, FragIDdata, LevelPathdata):
        """
        crawl through the hydrosequence values and
        set a preliminary reach ordering file
        """
        indat = self.SFRdata
        SFRseq = 0
        # write out the candidate routing information by hydrosequence ordered
        ofp = open(indat.RCH, 'w')
        ofp.write('CELLNUM, COMID, hydroseq, uphydroseq, dnhydroseq, '
                  'levelpathID, dnlevelpath, SFRseq, localseq\n')
        for currhydroseq in COMIDdata.hydrosequence_sorted:
            ccomid = COMIDdata.hydrosequence_comids[currhydroseq]
            if ccomid not in FragIDdata.noelev.keys():
                # update the levelpathID hydrosequence data
                LevelPathdata.allids[COMIDdata.allcomids[ccomid].levelpathID].ordered_hydrosequence.append(currhydroseq)
                SFRseq += 1
                localseq = 0
                for cFragID in FragIDdata.COMID_orderedFragID[ccomid]:
                    localseq += 1
                    ofp.write('{0:d},{1:d},{2:d},{3:d},{4:d},{5:d},{6:d},{7:d},{8:d}\n'.format(
                    FragIDdata.allFragIDs[cFragID].cellnum,
                    ccomid,
                    COMIDdata.allcomids[ccomid].hydrosequence,
                    COMIDdata.allcomids[ccomid].uphydrosequence,
                    COMIDdata.allcomids[ccomid].downhydrosequence,
                    COMIDdata.allcomids[ccomid].levelpathID,
                    LevelPathdata.allids[COMIDdata.allcomids[ccomid].levelpathID].down_levelpathID,
                    SFRseq,
                    localseq
                    ))
        ofp.close()

        # calculate and list unique cellnums and FragIDs in downstream order by levelpathID
        for clevelpathid in LevelPathdata.level_ordered:
            LevelPathdata.allids[clevelpathid].ordered_hydrosequence = \
                sorted(list(set(LevelPathdata.allids[clevelpathid].ordered_hydrosequence)), reverse=True)
            for currhydroseq in LevelPathdata.allids[clevelpathid].ordered_hydrosequence:
                ccomid = COMIDdata.hydrosequence_comids[currhydroseq]
                if ccomid not in FragIDdata.noelev.keys():
                    for cFragID in FragIDdata.COMID_orderedFragID[ccomid]:
                        if FragIDdata.allFragIDs[cFragID].cellnum not in LevelPathdata.allids[clevelpathid].ordered_cellnums:
                            LevelPathdata.allids[clevelpathid].ordered_cellnums.append(
                            FragIDdata.allFragIDs[cFragID].cellnum
                            )
                        LevelPathdata.allids[clevelpathid].ordered_FragIDs.append(cFragID)

    def assign_layers(self, SFRdata):
        """
        from Assign_Layers.py --> uses model layer information to assign SFR cells to proper layers
        """

        BotcorPDF = "Corrected_Bottom_Elevations.pdf"  # PDF file showing original and corrected bottom elevations
        Layerinfo = "SFR_layer_assignments.txt"  # text file documenting how many reaches are in each layer as assigned

        print "Read in model grid top elevations from {0:s}".format(SFRdata.MFdis)
        topdata, i = disutil.read_nrow_ncol_vals(SFRdata.MFdis, NROW, NCOL, np.float, i)
        print "Read in model grid bottom layer elevations from {0:s}".format(SFRdata.MFdis)
        bots = np.zeros([SFRdata.NLAY, SFRdata.NROW, SFRdata.NCOL])
        for clay in np.arange(SFRdata.NLAY):
            print 'reading layer {0:d}'.format(clay+1)
            bots[clay, :, :], i = disutil.read_nrow_ncol_vals(SFRdata.MFdis, SFRdata.NROW, SFRdata.NCOL, np.float, i)
        SFRinfo = np.genfromtxt(SFRdata.MAT1, delimiter=',', names=True, dtype=None)

        print 'Now assiging stream cells to appropriate layers'
        below_bottom = open('below_bot.csv', 'w')
        below_bottom.write('SFRbot,ModelBot,Land_surf,cellnum,segment\n')
        below_bot_adjust = defaultdict()  # list row,column locations where SFR goes below model bottom
        nbelow = 0
        New_Layers = []
        for i in range(len(SFRinfo)):
            r = SFRinfo['row'][i]
            c = SFRinfo['column'][i]
            STOP = SFRinfo['top_streambed'][i]
            cellbottoms = list(bots[:, r-1, c-1])
            for b in range(SFRdata.NLAY):
                SFRbot = STOP - SFRdata.bedthick - SFRdata.buff
                if SFRbot < cellbottoms[b]:
                    if b+1 > SFRdata.NLAY:
                        print 'Streambottom elevation={0:f}, Model bottom={1:f} at ' \
                              'row {2:d}, column {3:d}, cellnum {4:d}'.format(
                              SFRbot, cellbottoms[-1], r, c, (r-1)*SFRdata.NCOL + c)
                        print 'Land surface is {0:f}'.format(topdata[r-1, c-1])
                        below_bottom.write('{0:f},{1:f},{2:f},{3:d},{4:d}\n'.format(
                            SFRbot, cellbottoms[-1], topdata[r-1, c-1], (r-1)*SFRdata.NCOL+c, SFRinfo['segment'][i]))
                        below_bot_adjust[(r-1, c-1)] = cellbottoms[-1] - SFRbot  # diff between SFR bottom and model bot
                        nbelow += 1
                        New_Layers.append(b+1)
                else:
                    New_Layers.append(b+1)
                    break
        below_bottom.close()
        New_Layers = np.array(New_Layers)
        bots_orig = bots[-1, :, :].copy()  # keep a copy of non-changed bottom elevations for plotting

        # create a new array of bottom elevations with dimensions like topdata
        if SFRdata.Lowerbot:
            print "\n\nAdjusting model bottom to accomdate SFR cells that were below bottom"
            print "see {0:s}\n".format(BotcorPDF)
            for r in range(SFRdata.NROW):
                for c in range(SFRdata.NCOL):
                    if (r, c) in below_bot_adjust.keys():
                        bots[r, c] -= below_bot_adjust[(r, c)]

            outarray = 'SFR_Adjusted_bottom_layer.dat'

            with file(outarray, 'w') as outfile:
                for slice_2d in bots:
                    np.savetxt(outfile, slice_2d, fmt='%.5e')
            outfile.close()

            # show bottom before and after corrections
            outpdf = PdfPages(BotcorPDF)
            befaft = ['before', 'after']
            for i, mat in enumerate([bots_orig, bots[-1, :, :]]):
                plt.figure()
                plt.imshow(mat)
                plt.colorbar()
                plt.title('Bottom of model {0:s} adjustment'.format(befaft[i]))
                outpdf.savefig()
            outpdf.close()

        # histogram of layer assignments
        freq = np.histogram(list(New_Layers), range(NLAY + 2)[1:])

        # write new SFRmat1 file
        print "\nWriting output to %s..." %(SFRdata.MAT1)
        ofp = open(SFRdata.MAT1,'w')
        ofp.write(','.join(SFRinfo.dtype.names)+'\n')

        SFRinfo['layer'] = New_Layers
        for i in range(len(SFRinfo)):
            line = list(SFRinfo[i])
            line = ','.join(map(str, line))
            ofp.write('{0:s}\n'.format(line))
        ofp.close()


        # writeout info on Layer assignments
        ofp = open(Layerinfo, 'w')
        ofp.write('Layer\t\tNumber of assigned reaches\n')
        print '\nLayer assignments:'
        for i in range(SFRdata.NLAY):
            ofp.write('{0:d}\t\t{1:d}\n'.format(freq[1][i], freq[0][i]))
            print '{0:d}\t\t{1:d}\n'.format(freq[1][i], freq[0][i])
        ofp.close()

        if not Lowerbot:
            if nbelow > 0:
                print "Warning {0:d} SFR streambed bottoms were below the model bottom. See below_bots.csv".format(
                    nbelow)
        print "Done!"

class ElevsFromContours:
    def __init__(self, SFRdata):
        self.intersect_dist_table = SFRdata.Contours_intersect_distances
        self.elevs_edited = []
        self.in_between_contours = []
        self.comids_with_no_contour_intersects = []

    def interpolate_elevs(self, FragIDdata, start_fid, end_fid):
        # interpolate max/min elevation values for each FragID between start and end fids

        # first setup indexing
        # start_fid is between first reach in current comid and end_fid
        # (for cases where up/down contour is outide of current comid, it was already reset to the first or last reach)
        dist = 0
        end_reach = FragIDdata.COMID_orderedFragID[self.current_comid].index(end_fid)
        start_reach = FragIDdata.COMID_orderedFragID[self.current_comid].index(start_fid)

        # compute max elevation in first FragID
        if end_fid == FragIDdata.COMID_orderedFragID[self.current_comid][-1]:
            # downstream contour was below current comid
            dist += self.downstream_dist
            FragIDdata.allFragIDs[end_fid].interpolated_contour_elev_min = self.end_elev + self.slope * dist
            dist += FragIDdata.allFragIDs[end_fid].lengthft
            FragIDdata.allFragIDs[end_fid].interpolated_contour_elev_max = self.end_elev + self.slope * dist

        else:
            dist = np.min(FragIDdata.allFragIDs[end_fid].contour_elev_distance)
            FragIDdata.allFragIDs[end_fid].interpolated_contour_elev_max = self.end_elev + self.slope * dist
        print 'fid:%s min/max elevs %s %s' % (end_fid, FragIDdata.allFragIDs[end_fid].interpolated_contour_elev_min, FragIDdata.allFragIDs[end_fid].interpolated_contour_elev_max)

        # compute max and min elevations in subsequent FragIDs
        ind = end_reach
        for FragID in FragIDdata.COMID_orderedFragID[self.current_comid][start_reach:end_reach][::-1]:
            ind -= 1
            previous_fid = FragIDdata.COMID_orderedFragID[self.current_comid][ind + 1]
            FragIDdata.allFragIDs[FragID].interpolated_contour_elev_min = FragIDdata.allFragIDs[previous_fid].interpolated_contour_elev_max
            dist += FragIDdata.allFragIDs[FragID].lengthft
            FragIDdata.allFragIDs[FragID].interpolated_contour_elev_max = self.end_elev + self.slope * dist
            print 'FragID:%s min/max elevs %s %s' % (FragID, FragIDdata.allFragIDs[FragID].interpolated_contour_elev_min, FragIDdata.allFragIDs[FragID].interpolated_contour_elev_max)


    def get_dist_slope(self, comid, FragIDdata, COMIDdata):

            for FragID in self.reachlist:
                print "comid %s, FragID %s" %(comid, FragID)

                # looking downstream for first contour below current comid
                if self.downstream:

                    # at end of comid, check for outlet
                    if FragID == self.reachlist[-1]:
                        # another downcomid exists, continue
                        try:
                            COMIDdata.allcomids[COMIDdata.allcomids[comid].to_comid[0]]
                        # at outlet; assign downstream elev using NHD
                        except KeyError:
                            self.downstream_dist += FragIDdata.allFragIDs[FragID].lengthft
                            self.downstream_contour_comid = comid
                            self.end_elev = FragIDdata.allFragIDs[FragID].minsmoothelev
                            self.downstream = False
                            break
                    # found contour; assign downstream elev
                    elif FragID in self.elevs_edited:
                        self.downstream_dist += np.min(FragIDdata.allFragIDs[FragID].contour_elev_distance)
                        self.downstream_contour_comid = comid
                        self.end_elev = np.max(FragIDdata.allFragIDs[FragID].contour_elev)
                        self.downstream = False
                        break
                    else:
                        self.downstream_dist += FragIDdata.allFragIDs[FragID].lengthft

                # moving upstream
                if self.upstream:

                    # most upstream reach in comid, check for headwaters or edge of grid
                    # if from_comid is 0, headwater; or, if no from_comid, stream originates outside of grid
                    # in both cases, use NHD to set end elevation, unless slope is negative, then set slope to 0
                    if FragID == FragIDdata.COMID_orderedFragID[comid][0]:

                        # in all cases, add distance first
                        self.upstream_dist += FragIDdata.allFragIDs[FragID].lengthft

                        # for multiple from_comids (confluence)
                        for upid in COMIDdata.allcomids[comid].from_comid:
                            try:
                                COMIDdata.allcomids[upid]
                                if upid == 0:
                                    headwater = True
                                else:
                                    # if an upstream segment is encountered that isn't a headwater,
                                    # continue interpolating into that segment
                                    headwater = False
                                    break
                            except KeyError:
                                headwater = True

                        if headwater:

                            # set start_elev and calculate slope
                            self.start_elev = FragIDdata.allFragIDs[FragID].maxsmoothelev
                            self.slope = (self.start_elev - self.end_elev) / self.upstream_dist
                            if self.slope < 0:
                                self.slope = 0

                            # set end_fid (default is last FragID in current_comid)
                            # if downstream contour found in current comid:
                            #if self.downstream_contour_comid == self.current_comid:
                                #self.end_FragID = self.reachlist[0]

                            # set start_FragID
                            # if upstream contour found in current comid:
                            if comid == self.current_comid:
                                self.start_FragID = FragID
                            # or if upstream contour was found above current comid
                            else:
                                self.start_FragID = FragIDdata.COMID_orderedFragID[self.current_comid][0]

                            # go to interpolation
                            break

                        else:
                            continue

                    # found a contour
                    elif FragID in self.elevs_edited:

                        # calculate distance; reset downstream distance
                        self.upstream_dist += FragIDdata.allFragIDs[FragID].lengthft - np.max(FragIDdata.allFragIDs[FragID].contour_elev_distance)

                        # set start_elev and calculate slope
                        self.start_elev = np.min(FragIDdata.allFragIDs[FragID].contour_elev)
                        self.slope = (self.start_elev - self.end_elev) / self.upstream_dist

                        # set end_FragID (default is last FragID in current_comid)
                        # if downstream contour found in current comid:
                        #if self.downstream_contour_comid == self.current_comid:
                            #self.end_FragID = self.reachlist[0]

                        # set start_FragID
                        # if upstream contour found in current comid:
                        if comid == self.current_comid:
                            self.start_FragID = FragID
                        # or if upstream contour was found above current comid
                        else:
                            self.start_FragID = FragIDdata.COMID_orderedFragID[self.current_comid][0]

                        # break out of get_dist_slope and go to interpolation
                        break

                    # no contour found, keep moving upstream
                    else:
                        self.upstream_dist += FragIDdata.allFragIDs[FragID].lengthft


    def get_contour_intersections(self, FragIDdata, COMIDdata):

        '''
        #The slow way with Arc
        # loop through rows in contours intersect table
        distances = arcpy.SearchCursor(self.intersect_dist_table)

        print "getting elevations from topographic contour intersections..."
        for row in distances:
            comid = int(row.COMID)
            cellnum = int(row.node)

            # loop through FragIDs in comid, if cellnum matches, get contour elevation and distance
            for FragID in FragIDdata.COMID_orderedFragID[comid]:
                if FragIDdata.allFragIDs[FragID].cellnum == cellnum:

                    # multiple contours in a FragID are appended to a list
                    # up and downstream slopes from an intersected FragID are calculated using
                    # respective max and min intersected contour values
                    FragIDdata.allFragIDs[FragID].contour_elev.append(float(row.ContourEle))
                    FragIDdata.allFragIDs[FragID].contour_elev_distance.append(float(row.fmp))

                    self.elevs_edited.append(FragID)

            # build list of FragIDs that do not intersect any contours
            for FragID in FragIDdata.allFragIDs.keys():
                if FragID not in self.elevs_edited:
                    self.in_between_contours.append(FragID)
        '''
        # faster way with python
        distances = np.genfromtxt('distances.csv', names=True, delimiter=',', dtype=None)

        for row in distances:
            comid = int(row['COMID'])
            cellnum = int(row['node'])

            # loop through FragIDs in comid, if cellnum matches, get contour elevation and distance
            for FragID in FragIDdata.COMID_orderedFragID[comid]:
                if FragIDdata.allFragIDs[FragID].cellnum == cellnum:
                    # multiple contours in a FragID are appended to a list
                    # up and downstream slopes from an intersected FragID are calculated using
                    # respective max and min intersected contour values
                    FragIDdata.allFragIDs[FragID].contour_elev.append(float(row['ContourEle']))
                    FragIDdata.allFragIDs[FragID].contour_elev_distance.append(float(row['fmp']))

                    self.elevs_edited.append(FragID)


    def assign_elevations_to_FragID(self, FragIDdata, COMIDdata):

        print "interpolating elevations to FragIDs..."
        knt = 0
        for comid in FragIDdata.COMID_orderedFragID.keys():
            knt += 1
            print comid
            print "comid number %s" % (knt)
            from_comid = COMIDdata.allcomids[comid].from_comid
            to_comid = COMIDdata.allcomids[comid].to_comid
            self.current_comid = comid

            # within each COMID, iterate going upstream (reversed)
            self.start_elev = None
            self.end_elev = None
            self.start_reach = 0
            self.start_FragID = FragIDdata.COMID_orderedFragID[comid][-1]
            self.end_FragID = FragIDdata.COMID_orderedFragID[comid][-1]
            self.end_reach = len(FragIDdata.COMID_orderedFragID[comid])
            self.dist = 0
            self.downstream_dist = 0
            self.upstream_dist = 0
            self.interp = False
            self.slope = -9999
            self.upstream = False
            self.downstream = False
            outlet = False

            # If comid is outlet, place "contour" elevation from NHD at end
            # (and upstream interpolation will start from there)
            if COMIDdata.allcomids[comid].to_comid[0] == 0:
                print "outlet!"
                outlet = True
            try:
                COMIDdata.allcomids[COMIDdata.allcomids[comid].to_comid[0]]
            except KeyError:
                print "outlet!"
                outlet = True
            if outlet:
                self.end_elev = FragIDdata.allFragIDs[self.end_FragID].minsmoothelev
                self.downstream_contour_comid = comid

            # Go downstream to find downstream contour in pair
            if not outlet:
                print "looking downstream for first contour"
                self.downstream = True
                self.in_current_comid = False
                self.reachlist = FragIDdata.COMID_orderedFragID[to_comid[0]]
                downcomid = to_comid[0]
                while self.downstream:
                    # reachlist is iterated over;
                    # self.start_reach is always 0 (termination is based on finding a contour)
                    # self.end_reach is updated each time a pair of contours is found
                    self.get_dist_slope(downcomid, FragIDdata, COMIDdata)
                    # if self.downstream = False, a contour or an outlet was found
                    if self.downstream:
                        downcomid = COMIDdata.allcomids[downcomid].to_comid[0]
                        self.reachlist = FragIDdata.COMID_orderedFragID[downcomid]

            # Go upstream to find upstream contour in pair; add distance from downstream
            print "looking upstream for second contour"
            self.upstream_dist += self.downstream_dist
            self.upstream = True
            self.interp = True
             # upstream from end of comid
            while self.interp:
                # reachlist is iterated over;
                # self.start_reach is always 0 (termination is based on finding a contour)
                # self.end_reach is updated each time a pair of contours is found
                self.reachlist = FragIDdata.COMID_orderedFragID[comid][self.start_reach:self.end_reach][::-1]
                self.get_dist_slope(comid, FragIDdata, COMIDdata)

                # if no slope yet, get_dist_slope ran to upstream end of comid without finding contour
                # break out of while loop to move to next comid
                if self.slope == -9999:
                    print "upstream contour not found in this comid, moving to next"
                    break

                # otherwise, currently an even number of contours in current comid (an upstream contour was found);
                # interpolate between before moving to next
                print "interpolating within comid..."
                # self.start_FragID was updated to current upstream contour by get_dist_slope
                # self.end_FragID was updated to next contour downstream by get_dist_slope
                self.interpolate_elevs(FragIDdata, self.start_FragID, self.end_FragID)

                # reset everything for next contour pair
                # upstream_dist begins with remainder of end_FragID (upstream contour)
                self.end_FragID = self.start_FragID
                self.end_elev = self.start_elev
                try:
                    self.upstream_dist = np.min(FragIDdata.allFragIDs[self.end_FragID].contour_elev_distance)
                except ValueError:
                    self.upstream_dist = 0
                self.end_reach = FragIDdata.COMID_orderedFragID[comid].index(self.start_FragID)
                self.slope = -9999

                # if updated end_reach is 0, a contour intersects the most upstream FragID in current comid
                # (i.e. entire comid has been interpolated); break out of while loop
                if self.end_reach == 0:
                    self.interp = False
                    break

            # Next upstream contour not in current comid, go to (upstream) from_comid
            if self.interp and self.slope == -9999:
                print "looking in upstream comids..."
                slopes = []

                # loop through comids in from_comid
                for upcomid in from_comid:
                    print upcomid
                    self.interp = True  # self.interp might be false from another upcomid in from_comid list

                    # look in subsequent from_comids until upstream contour is found
                    # get_dist_slope will terminate
                    # Note: this does not guarantee that the minimum slope in the tree will be returned
                    # because the loop will terminate upon the first instance of an upstream contour in that branch
                    upcomids = [upcomid]
                    while self.interp:
                        for upid in upcomids:

                            # if multiple upids, and only first is headwater, get_dist_slope will leave interp = True.
                            # Skip past headwater.
                            try:
                                self.reachlist = FragIDdata.COMID_orderedFragID[upid][::-1]
                            except KeyError:
                                # if on the last upcomid, set interp to False and slope to 0
                                if upid == upcomids[-1]:
                                    self.interp = False
                                    self.slope = 0
                                continue

                            self.get_dist_slope(upid, FragIDdata, COMIDdata)
                            if not self.interp:
                                break
                            # need something here that handles missing keys for
                            # streams that originate outside of grid
                            upcomids = COMIDdata.allcomids[upid].from_comid
                            print "looking further upstream in %s" %(upcomids)

                    # append slope to list of slopes
                    slopes.append(self.slope)

                # slope below confluence is minimum of all slopes going through confluence
                # (avoids possible downstream elevation increase at confluence)
                self.slope = np.min(slopes)

                # to limit interpolation to current comid, reset start_FragID to first reach in current comid
                # end_FragID is preserved from downstream elevation contour in pair
                self.start_FragID = FragIDdata.COMID_orderedFragID[comid][0]

                self.interpolate_elevs(FragIDdata, self.start_FragID, self.end_FragID)

                # add "contour" elevation at first FragID downstream of confluence,
                # so that any subsequent interpolation from upstream will stop here
                # (avoids problems with multiple interpolations through confluence)

                FragIDdata.allFragIDs[self.start_FragID].contour_elev = FragIDdata.allFragIDs[self.start_FragID].interpolated_contour_elev_max
                FragIDdata.allFragIDs[self.start_FragID].contour_elev_distance = [0]
                self.elevs_edited.append(self.start_FragID)


class ElevsFromDEM:

    def __init__(self):

        self.MFgrid_elev_field = 'MEAN'
        self.DEM_elevs_by_cellnum = dict()
        self.ElevsbyFragID = defaultdict(list)
        self.up_increment = 1.0
        self.end_interp_report = "end_interp_report.txt"
        self.adjusted_elev = -9999
        self.joinnames = dict()
    '''
    def getfield(self, table, joinname, returnedname):
    # get name of field (useful for case issues and appended field names in joined tables, etc)
        Fields = arcpy.ListFields(table)
        joinname = joinname.lower()
        for field in Fields:
            if joinname in field.name.lower():
                joinname = field.name
                break
        self.joinnames[returnedname] = joinname
    '''
    def DEM_elevs_by_cellnum(self, SFRData, SFROperations):

        # makes dictionary of DEM elevations by cellnum, using table for grid shapefile (column: cellnum)
        # i.e. DEM elevations are at the grid scale
        # (one elevation per cell; multiple FragIDs in that cell would have a uniform elevation)
        arcpy.MakeFeatureLayer_management(SFRData.MFgrid, "MFgrid")

        # if DEM elevations not in grid shapefile,
        # sample DEM with grid shapefile using ZonalStatisticsAsTable function in Arc
        # Note: as of 1/22/2014, this function requires a uniform grid
        Fields = [f.name.lower() for f in arcpy.ListFields("MFgrid")]
        if self.MFgrid_elev_field.lower() not in Fields:
            SFR_arcpy.compute_zonal(self.NROW, self.NCOL, self.DX, SFRData.DEM_z_conversion, SFRData.MFgrid, SFRData.DEM)

        # reference fields for cellnum and elevation, case-insensitive
        self.getfield("MFgrid", "cellnum", "cellnum")
        self.getfield("MFgrid", self.MFgrid_elev_field, self.MFgrid_elev_field.lower())

        # get elevations in each stream cell, from grid shapefile table
        MFgridtable = arcpy.SearchCursor(self.MFgrid)
        self.DEM_elevs_by_cellnum = dict()
        for row in MFgridtable:
            cellnum = row.getValue(self.joinnames["cellnum"])
            self.DEM_elevs_by_cellnum[cellnum] = row.getValue( self.joinnames[self.MFgrid_elev_field.lower()])


    def DEM_elevs_by_FragID(self, SFRdata, SFROperations):

        # assigns max and min DEM elevations to each FragID following intersect_DEM preprocessing
        try:
            Frag_vertices = arcpy.SearchCursor(SFRdata.intersect_points)
            arcpy.MakeFeatureLayer_management(SFRdata.intersect_points, "intersect_points")
            SFROperations.getfield("intersect_points", "fragid", "fragid")
            SFROperations.getfield("intersect_points", "dem_elev", "dem_elev")
        except:
            raise IOError("Cannot open Fragment end vertices shapefile {0}. "
                          "intersect_DEM in SFRpreproc must be run first.".format(SFRdata.intersect_points))

        # append all DEM elevations sampled along each fragment to a dictionary
        for point in Frag_vertices:
            FragID = point.getValue(SFROperations.joinnames["fragid"])
            elev = point.getValue(SFROperations.joinnames["dem_elev"])
            self.ElevsbyFragID[FragID].append(elev)


    def interpolate_between_minima(self, FragIDdata, reachlist, start_reach, end_reach, dS):

        # calculate distance
        dist_to_end = 0
        for FragID in reachlist[start_reach: end_reach]:
            dist_to_end += FragIDdata.allFragIDs[FragID].lengthft
        slope = dS / dist_to_end

        # calculate elevs
        for i in range(len(reachlist))[start_reach: end_reach]:
            if i > start_reach:
                FragIDdata.allFragIDs[reachlist[i]].smoothed_DEM_elev_max = \
                FragIDdata.allFragIDs[reachlist[i-1]].smoothed_DEM_elev_min

            #if i+1 < len(reachlist): # don't calculate minimum for end; already assigned
            FragIDdata.allFragIDs[reachlist[i]].smoothed_DEM_elev_min = \
            FragIDdata.allFragIDs[reachlist[i]].smoothed_DEM_elev_max - \
            FragIDdata.allFragIDs[reachlist[i]].lengthft * slope

            FragIDdata.allFragIDs[reachlist[i]].slope = slope

            self.ofp.write('{0}\n'.format(FragIDdata.allFragIDs[reachlist[i]].smoothed_DEM_elev_min))
            print "Reach {0}, max_elev: {1}, min_elev: {2}".format(i,
            FragIDdata.allFragIDs[reachlist[i]].smoothed_DEM_elev_max, FragIDdata.allFragIDs[reachlist[i]].smoothed_DEM_elev_min)


    def assign_elevation_and_slope(self, FragIDs, reach, FragIDdata):
        FragIDdata.allFragIDs[FragIDs[reach-1]].smoothed_DEM_elev_min = self.adjusted_elev
        FragIDdata.allFragIDs[FragIDs[reach-1]].slope = \
            (FragIDdata.allFragIDs[FragIDs[reach-1]].smoothed_DEM_elev_max - self.adjusted_elev) / \
            FragIDdata.allFragIDs[FragIDs[reach-1]].lengthft


    def connect_downhill(self, FragIDdata):

        print "smoothing DEM elevations along streams... "
        self.ofp = open(self.end_interp_report, 'w')

        for comid in FragIDdata.COMID_orderedFragID.keys():
            print comid

            if comid == 1815273:
                j=2

            FragIDs = FragIDdata.COMID_orderedFragID[comid]
            self.ind_current_minimum = 0

            # set segment end elevations to NHD:
            FragIDdata.allFragIDs[FragIDs[0]].smoothed_DEM_elev_max = FragIDdata.allFragIDs[FragIDs[0]].maxsmoothelev
            FragIDdata.allFragIDs[FragIDs[-1]].smoothed_DEM_elev_min = FragIDdata.allFragIDs[FragIDs[-1]].minsmoothelev

            print "start_elev: {0}, end_elev {1}".format(FragIDdata.allFragIDs[FragIDs[0]].smoothed_DEM_elev_max,
                                                         FragIDdata.allFragIDs[FragIDs[-1]].smoothed_DEM_elev_min)
            # for segments with only end reaches
            if len(FragIDs) < 2: # no interior points; keep ending elevations
                continue
            end = FragIDdata.allFragIDs[FragIDs[-1]].smoothed_DEM_elev_min

            for i in range(len(FragIDs))[1:]:

                if FragIDs[i] == 1926:
                    j=2

                # if COMID start and end elevations are equal, assign all interior elevations to same value
                if FragIDdata.allFragIDs[FragIDs[0]].smoothed_DEM_elev_max == end:
                    self.adjusted_elev = end
                    self.assign_elevation_and_slope(FragIDs, i, FragIDdata)
                    dS = 0
                    self.interpolate_between_minima(FragIDdata, FragIDs, i, len(FragIDs), dS)
                    break

                # assign DEM elevations at Fragment ends using intersections with adjacent fragment pairs
                #FragIDdata.allFragIDs[FragIDs[i-1]].DEM_elev_min = \
                #list(set(self.ElevsbyFragID[FragIDs[i-1]]).intersection(set(self.ElevsbyFragID[FragIDs[i]])))[0]

                # assign DEM elevation at previous Fragment end (same as current Fragment start),
                # using minimum of sampled DEM elevations
                FragIDdata.allFragIDs[FragIDs[i-1]].DEM_elev_min = np.min(self.ElevsbyFragID[FragIDs[i-1]])

                FragIDdata.allFragIDs[FragIDs[i]].DEM_elev_max = FragIDdata.allFragIDs[FragIDs[i-1]].DEM_elev_min

                # adjusted elevation initially set at DEM elevation for beginning of current reach
                self.adjusted_elev = FragIDdata.allFragIDs[FragIDs[i-1]].DEM_elev_min
                if i == 37:
                    j=2

                # in case DEM elevation for current reach is below segment end, set elev. to increment above, interpolate to end
                if self.adjusted_elev <= end:

                    # make sure that initially adjusted elevation is still below previous minimum
                    if end + self.up_increment < FragIDdata.allFragIDs[FragIDs[self.ind_current_minimum]].smoothed_DEM_elev_max:
                        self.adjusted_elev = end + self.up_increment

                    # otherwise set it to the average of the upstream elevation and the end
                    else:
                        self.adjusted_elev = 0.5 * (FragIDdata.allFragIDs[FragIDs[self.ind_current_minimum]].smoothed_DEM_elev_max + end)

                    print "streamtop below segment end elevation,see output file {0} ".format(self.end_interp_report)
                    self.ofp.write("Streambed top at COMID {0} reach {1} is {2}, segment end elevation is {3}\n"
                                   "Readjusting to {4}\n".format(comid, i, FragIDdata.allFragIDs[FragIDs[i-1]].DEM_elev_min,
                                                                 end, self.adjusted_elev))
                    self.ofp.write("interpolating to segment end elevation...\n")

                    # if current reach is past previous minimum, interpolate to current before interpolating to end
                    if i > self.ind_current_minimum:
                        dS = FragIDdata.allFragIDs[FragIDs[self.ind_current_minimum]].smoothed_DEM_elev_max - self.adjusted_elev
                        self.interpolate_between_minima(FragIDdata, FragIDs, self.ind_current_minimum, i, dS)

                    # first assign adjusted elevation and slope, then interpolate to end
                    # this might be redundant
                    self.assign_elevation_and_slope(FragIDs, i, FragIDdata)

                    dS = self.adjusted_elev - end
                    self.interpolate_between_minima(FragIDdata, FragIDs, i, len(FragIDs), dS)
                    break

                # DEM elevation for current reach is above end and below all previous
                elif self.adjusted_elev < FragIDdata.allFragIDs[FragIDs[self.ind_current_minimum]].smoothed_DEM_elev_max:

                    # if previous reach was minimum, append the current DEM elevation
                    if self.ind_current_minimum == i-1:

                        # set minimum elevation in previous reach and assign slope
                        self.assign_elevation_and_slope(FragIDs, i, FragIDdata)

                    # if previous reach was above or equal to minimum, interpolate back to current minimum
                    else:
                        dS = FragIDdata.allFragIDs[FragIDs[self.ind_current_minimum]].smoothed_DEM_elev_max - self.adjusted_elev
                        self.interpolate_between_minima(FragIDdata, FragIDs, self.ind_current_minimum, i, dS)

                    # update max elev to minimum in adjacent upstream reach (interp routine stops after upstream reach)
                    FragIDdata.allFragIDs[FragIDs[i]].smoothed_DEM_elev_max = \
                    FragIDdata.allFragIDs[FragIDs[i-1]].smoothed_DEM_elev_min

                    # update minimum to current reach
                    self.ind_current_minimum = i

                # on the last reach, and DEM elevation for current reach (max DEM elevation) is above end, but >= previous minimum
                # interpolate back to current minimum
                elif i == len(FragIDs)-1:
                    dS = FragIDdata.allFragIDs[FragIDs[self.ind_current_minimum]].smoothed_DEM_elev_max - end
                    self.interpolate_between_minima(FragIDdata, FragIDs, self.ind_current_minimum, i, dS)

                    # update max elev to minimum in adjacent upstream reach (interp routine stops after upstream reach)
                    FragIDdata.allFragIDs[FragIDs[i]].smoothed_DEM_elev_max = \
                    FragIDdata.allFragIDs[FragIDs[i-1]].smoothed_DEM_elev_min

                # DEM elevation for current reach is not below all previous
                else:
                    continue

                if FragIDdata.allFragIDs[FragIDs[i]].smoothed_DEM_elev_max:
                    print "Reach {0}, max_elev: {1}, min_elev: {2}".format(i-1, FragIDdata.allFragIDs[FragIDs[i-1]].smoothed_DEM_elev_max,
                                                                       FragIDdata.allFragIDs[FragIDs[i-1]].smoothed_DEM_elev_min)

        self.ofp.close()

class SFRoutput:
    """
    Class with methods to write the output both for external processors (e.g. GWV)
    and also to write the SFR file
    """
    def __init__(self, SFRdata):
        self.indat = SFRdata

    def write_SFR_tables(self, SFRSegsAll):
        #open GWV files
        mat1out = open(self.indat.MAT1, 'w')
        mat1out.write('row,column,layer,stage,top_streambed,reach,segment,'
                      'width_in_cell,length_in_cell,bed_K,bed_thickness,bed_slope,bed_roughness\n')

        mat2out = open(self.indat.MAT2, 'w')
        mat2out.write('segment,icalc,outseg,iupseg,iprior,nstrpts,flow,runoff,'
                      'etsw,pptsw,roughch,roughbk,cdepth,fdepth,awdth,bwdth\n')

        seglist = sorted(list(SFRSegsAll.allSegs.keys()), reverse=True)
        nss = len(seglist)  # calcualte the total number of segments

        for cseg in seglist:
            reachlist = sorted(SFRSegsAll.allSegs[cseg].seg_reaches)
            curr_reaches = SFRSegsAll.allSegs[cseg].seg_reaches
            for creach in reachlist:
                printstring = (curr_reaches[creach].row,
                curr_reaches[creach].column, 1)
                mat1out.write(','.join(map(str, printstring)))
                mixedlist = (curr_reaches[creach].elevreach,
                    curr_reaches[creach].elevreach - self.indat.stream_depth,
                    creach
                    cseg,
                    curr_reaches[creach].eff_width,
                    curr_reaches[creach].eff_length,
                    self.indat.bedK,
                    self.indat.bedthick,
                    curr_reaches[creach].eff_slope,
                    self.indat.roughness_coeff)
                printstring = ',{0:.4e},{1:.4e},{2:d},{3:d},{4:.4e},{5:.4e},{6:.4e},{7:.4e},{8:.4e},{9:.4e}\n'.format(
                    *mixedlist)
                mat1out.write(printstring)


    def build_SFR_package(self):

        print "Building new SFR package file..."
        Mat1 = np.genfromtxt(self.indat.MAT1, delimiter=',', names=True, dtype=None)
        Mat2 = np.genfromtxt(self.indat.MAT1, names=True, delimiter=',', dtype=None)

        SFRoutfile = self.indat.OUT

        if self.indat.tpl:
            SFRoutfile = '_'.join(self.indat.OUT.split('.'))+'.tpl'
        else:
            # if building an SFR package (after PEST has written it)
            # read in PEST-adjusted value for streambed conductance
            SFRinputdata = open(SFRoutfile, 'r').readlines()
            Cond = float(SFRinputdata[3].strip().split()[-1])
            Mat1['bed_K'] = np.ones(len(Mat1))*Cond
        nreaches = len(Mat1)
        nseg = np.max(Mat1['segment'])
        ofp = open(SFRoutfile, 'w')
        if self.indat.tpl:
            ofp.write("ptf ~\n")
        ofp.write("#SFRpackage file generated by Python Script using NHDPlus v2 data\n")
        ofp.write('{0:d} {1:d} {2:d} {3:d} {4:d} {5:d} {6:d} {7:d} {8:d} {9:d} {10:d} {11:d}\n'.format(
            -1*nreaches,
            nseg,
            self.indat.nsfrpar,
            self.indat.nparseg,
            self.indat.const,
            self.indat.dleak,
            self.indat.istcb1,
            self.indat.istcb2,
            self.indat.isfropt,
            self.indat.nstrail,
            self.indat.isuzn,
            self.indat.nsfrsets
        ))

        for i in range(len(Mat1)):
            slope = Mat1['bed_slope'][i]
            if slope <= self.indat.minimum_slope: # one last check for negative or zero slopes
                slope = self.indat.minimum_slope
            if self.indat.tpl:
                bedK = '~SFRc'
            else:
                bedK = '{0:e}'.format(Mat1['bed_K'][i])
            ofp.write('{0:d} {1:d} {2:d} {3:d} {4:d} {5:e} {6:e} {7:e} {8:e} {9:s}\n'.format(
                Mat1['layer'][i],
                Mat1['row'][i],
                Mat1['column'][i],
                Mat1['segment'][i],
                Mat1['reach'][i],
                Mat1['length_in_cell'][i],
                Mat1['top_streambed'][i],
                slope,
                self.indat.bedthick,
                bedK))

        ofp.write('{0:d} 0 0 0\n'.format(nseg))
        for i in range(len(Mat2)):
            seg = Mat2['segment'][i]
            seg_Mat1_inds = np.where(Mat1['segment'] == seg)
            seginfo = Mat1[seg_Mat1_inds]
            ofp.write('{0:d} {1:d} {2:d} 0 {3:e} 0.0 0.0 0.0 {4:e}\n'.format(
                seg,
                self.indat.icalc,
                Mat2['outseg'][i],
                Mat2['flow'][i],
                self.indat.roughness_coeff
                ))

            if self.indat.modify_segment_widths and seg in segments2modify:
                ofp.write('{0:e}\n'.format(seginfo['width_in_cell'][0]))
                ofp.write('{0:e}\n'.format(seginfo['width_in_cell'][-1]))
            else:
                if self.indat.icalc == 0:
                    ofp.write('{0:e} {1:e}\n'.format(seginfo['width_in_cell'][0], self.indat.stream_depth))
                    ofp.write('{0:e} {1:e}\n'.format(seginfo['width_in_cell'][-1], self.indat.stream_depth))
                else:
                    ofp.write('{0:e}\n'.format(seginfo['width_in_cell'][0]))
                    ofp.write('{0:e}\n'.format(seginfo['width_in_cell'][-1]))
        ofp.close()


def widthcorrelation(arbolate):
    #estimate widths, equation from Feinstein and others (Lake
    #Michigan Basin model) width=0.1193*(x^0.5032)
    # x=arbolate sum of stream upstream of the COMID in meters
    #NHDPlus has arbolate sum in kilometers.
    #print a table with reachcode, order, estimated width, Fcode
    estwidth = 0.1193*math.pow(1000*arbolate,0.5032)
    return estwidth

"""
###################
ERROR EXCEPTION CLASSES
###################
"""
class InputFileMissing(Exception):
    def __init__(self, infile):
        self.infile = infile
    def __str__(self):
        return('\n\nCould not open or parse input file {0}\n'.format(self.infile))

class BadElevChoice(Exception):
    def __init__(self, choice):
        self.choice = choice
    def __str__(self):
        return('\n\nElevation Choice in XML is not allowable {0}\n'.format(self.choice))<|MERGE_RESOLUTION|>--- conflicted
+++ resolved
@@ -575,21 +575,10 @@
     '''
     __slots__ = ['cellnum','eff_length','eff_width','eff_slope','elevreach','bedthick','bedK','roughch']
     '''
-<<<<<<< HEAD
-    def __init__(self):
-        self.cellnum = None
+    def __init__(self, cellnum, eff_length, eff_width, eff_slope, elevreach, bedthick, bedK, roughch):
+        self.cellnum = cellnum
         self.row = None
         self.column = None
-        self.eff_length = None
-        self.eff_width = None
-        self.eff_slope = None
-        self.elevreach = None
-        self.bedthick = None
-        self.bedK = None
-        self.roughch = None
-=======
-    def __init__(self, cellnum, eff_length, eff_width, eff_slope, elevreach, bedthick, bedK, roughch):
-        self.cellnum = cellnum
         self.eff_length = eff_length
         self.eff_width = eff_width
         self.eff_slope = eff_slope
@@ -597,7 +586,6 @@
         self.bedthick = bedthick
         self.bedK = bedK
         self.roughch = roughch
->>>>>>> e7047e23
 
 
 class SFRSegmentProps(object):
