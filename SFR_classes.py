--- conflicted
+++ resolved
@@ -8,8 +8,8 @@
 import time
 import datetime
 import discomb_utilities as disutil #  utility to read in a dis file
-<<<<<<< HEAD
 import pickle
+import math
 import gzip
 
 '''
@@ -22,9 +22,6 @@
         ofp = gzip.open(outfilename, 'wb')
         pickle.dump(savedict[carg], ofp)
         ofp.close()
-=======
-import math
->>>>>>> 6347819b
 
 def loadtmp(savedict):
     a = dict()
@@ -131,15 +128,10 @@
     '''
     __slots__ = ['comid', 'startx', 'starty', 'endx', 'endy', 'FID',
                  'maxsmoothelev', 'minsmoothelev', 'lengthft',
-<<<<<<< HEAD
-                 'cellnum', 'elev', 'sidelength',
-                 'segelevinfo', 'start_has_end', 'end_has_start', 'elev_distance', 'segelevinfo']
-    '''
-=======
                  'cellnum', 'contour_elev','elev', 'sidelength',
                  'segelevinfo', 'start_has_end', 'end_has_start', 'elev_distance', 'segelevinfo',
                  'elev_min','elev_max','elev_mean',]
->>>>>>> 6347819b
+    '''
     #  using __slots__ makes it required to declare properties of the object here in place
     #  and saves significant memory
     def __init__(self, comid, startx, starty, endx, endy, FID,
@@ -166,16 +158,11 @@
     """
     routing information by COMIDs
     """
-<<<<<<< HEAD
     '''
-    __slots__ = ['from_comid', 'to_comid', 'hydrosequence', 'uphydrosequence', 'downhydrosequence', 'levelpathID']
-    '''
-=======
     __slots__ = ['from_comid', 'to_comid', 'hydrosequence', 'uphydrosequence',
                  'downhydrosequence', 'levelpathID','stream_order','arbolate_sum',
                  'est_width','reachcode','Fcode']
-
->>>>>>> 6347819b
+    '''
     def __init__(self):
         self.from_comid = list()
         self.to_comid = list()
@@ -304,27 +291,18 @@
         del crow, cursor
         comidseen = list()
         with arcpy.da.SearchCursor(SFRdata.PlusflowVAA,
-<<<<<<< HEAD
-                                   ("ComID", "Hydroseq", "uphydroseq", "dnhydroseq", "levelpathI")) as cursor:
-=======
                                    ("ComID", "Hydroseq", "uphydroseq", "dnhydroseq",
-                                   "ReachCode","StreamOrde","ArbolateSu","Fcode")) as cursor:
->>>>>>> 6347819b
+                                   "ReachCode","StreamOrde","ArbolateSu","Fcode", "levelpathI")) as cursor:
             for crow in cursor:
                 comid = int(crow[0])
                 hydrosequence = int(crow[1])
                 uphydrosequence = int(crow[2])
                 downhydrosequence = int(crow[3])
-<<<<<<< HEAD
-
-                levelpathid = int(crow[4])
-=======
                 reachcode = crow[4]
                 stream_order = int(crow[5])
                 arbolate_sum = float(crow[6])
                 Fcode = int(crow[7])
-                levelpathid = int(crow[2])
->>>>>>> 6347819b
+                levelpathid = int(crow[8])
                 if int(comid) in FIDdata.allcomids:
                     self.allcomids[crow[0]].hydrosequence = hydrosequence
                     self.allcomids[crow[0]].uphydrosequence = uphydrosequence
@@ -1324,19 +1302,11 @@
 
             # starting with total distance to end of current comid; continue into to_comid
             # end_elev should be preserved from above
-<<<<<<< HEAD
-            try:
-                reachlist = self.FIDdata.COMID_orderedFID[to_comid[0]]
-                interp = True
-                slope,dist,start_fid,end_fid,end_elev,interp = get_dist_slope(to_comid,reachlist,end_elev,dist,interp,elevs_edited)
-            except:
-                print "um, exception"
-=======
             reachlist = self.FIDdata.COMID_orderedFID[to_comid[0]]
             interp = True
             slope,dist,start_fid,end_fid,end_elev,interp = get_dist_slope(to_comid[0],reachlist,end_elev,dist,interp,elevs_edited)
-
->>>>>>> 6347819b
+            except:
+                print "um, exception"
             # if upstream contour not in current to_comid, go to next downstream to_comid
             current_comid = comid
             comid = to_comid
