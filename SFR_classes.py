__author__ = 'Fienen, Reeves, Leaf - USGS'

import xml.etree.ElementTree as ET
import arcpy
import os
import numpy as np
import SFR_arcpy
import time
import datetime
import discomb_utilities as disutil #  utility to read in a dis file


class SFRInput:
    """
    the SFRInput class holds all data from the XML-based input file
    """
    def __init__(self, infile):
        try:
            inpardat = ET.parse(infile)
        except:
            raise(InputFileMissing(infile))

        inpars = inpardat.getroot()

        self.compute_zonal = self.tf2flag(inpars.findall('.//compute_zonal')[0].text)
        #self.preproc = self.tf2flag(inpars.findall('.//preproc')[0].text)
        self.reach_cutoff = float(inpars.findall('.//reach_cutoff')[0].text)
        self.rfact = float(inpars.findall('.//rfact')[0].text)
        self.MFgrid = inpars.findall('.//MFgrid')[0].text
        self.MFdomain = inpars.findall('.//MFdomain')[0].text
        self.MFdis = inpars.findall('.//MFdis')[0].text
        self.DEM = inpars.findall('.//DEM')[0].text
        self.intersect = inpars.findall('.//intersect')[0].text
        self.rivers_table = inpars.findall('.//rivers_table')[0].text
        self.PlusflowVAA = inpars.findall('.//PlusflowVAA')[0].text
        self.Elevslope = inpars.findall('.//Elevslope')[0].text
        self.Flowlines_unclipped = inpars.findall('.//Flowlines_unclipped')[0].text
        self.arcpy_path = inpars.findall('.//arcpy_path')[0].text
        self.FLOW = inpars.findall('.//FLOW')[0].text
        self.FTab = inpars.findall('.//FTab')[0].text
        self.Flowlines = inpars.findall('.//Flowlines')[0].text
        self.ELEV = inpars.findall('.//ELEV')[0].text
        self.CELLS = inpars.findall('.//CELLS')[0].text
        self.CELLS_DISS = inpars.findall('.//CELLS_DISS')[0].text
        self.NHD = inpars.findall('.//NHD')[0].text
        self.OUT = inpars.findall('.//OUT')[0].text
        self.MAT1 = inpars.findall('.//MAT1')[0].text
        self.MAT2 = inpars.findall('.//MAT2')[0].text
        self.WIDTH = inpars.findall('.//WIDTH')[0].text
        self.MULT = inpars.findall('.//MULT')[0].text
        self.ELEVcontours = inpars.findall('.//ELEVcontours')[0].text
        self.Routes = inpars.findall('.//Routes')[0].text
        self.Contours_intersect = inpars.findall('.//Contours_intersect')[0].text
        self.Contours_intersect_distances = inpars.findall('.//Contours_intersect_distances')[0].text
        self.RCH = inpars.findall('.//RCH')[0].text

        try:
            self.eps = float(inpars.findall('.//eps')[0].text)
        except:
            self.eps = 1.0000001e-02  # default value used if not in the input file

        # conversion for vertical length units between NHDPlus v2. (usually cm) and model
        try:
            self.z_conversion = float(inpars.findall('.//z_conversion')[0].text)
        except:
            self.z_conversion = 1.0/(2.54 *12)  # default value used if not in the input file

        #cutoff to check stream length in cell against fraction of cell dimension
        #if the stream length is less than cutoff*side length, the piece of stream is dropped
        try:
            self.cutoff = float(inpars.finall('.//cutoff')[0].text)
        except:
            self.cutoff = 0.0

        # initialize the arcpy environment
        arcpy.env.workspace = os.getcwd()
        arcpy.env.overwriteOutput = True
        arcpy.env.qualifiedFieldNames = False
        # Check out any necessary arcpy licenses
        arcpy.CheckOutExtension("spatial")

    def tf2flag(self, intxt):
        # converts text written in XML file to True or False flag
        if intxt.lower() == 'true':
            return True
        else:
            return False


class FIDprops(object):
    """
    Properties for each COMID
    """
    __slots__ = ['comid', 'startx', 'starty', 'endx', 'endy', 'FID',
                 'maxsmoothelev', 'minsmoothelev', 'lengthft',
<<<<<<< HEAD
                 'cellnum', 'elev', 'sidelength',
                 'segelevinfo', 'start_has_end', 'end_has_start','elev_distance']
=======
                 'cellnum', 'elev',
                 'segelevinfo', 'start_has_end', 'end_has_start', 'elev_distance', 'segelevinfo']
>>>>>>> 2ce73b86
    #  using __slots__ makes it required to declare properties of the object here in place
    #  and saves significant memory
    def __init__(self, comid, startx, starty, endx, endy, FID,
                 maxsmoothelev, minsmoothelev, lengthft, cellnum,elev,segelevinfo,elev_distance):
        self.comid = comid
        self.startx = startx
        self.starty = starty
        self.endx = endx
        self.endy = endy
        self.FID = FID
        self.maxsmoothelev = maxsmoothelev
        self.minsmoothelev = minsmoothelev
        self.lengthft = lengthft
        self.cellnum = cellnum
        self.elev = elev
        self.segelevinfo = segelevinfo
        self.elev_distance = elev_distance


class COMIDprops(object):
    """
    routing information by COMIDs
    """
    __slots__ = ['from_comid', 'to_comid', 'hydrosequence', 'uphydrosequence', 'downhydrosequence', 'levelpathID']

    def __init__(self):
        self.from_comid = list()
        self.to_comid = list()
        self.hydrosequence = None
        self.uphydrosequence = None
        self.downhydrosequence = None
        self.levelpathID = None

class LevelPathIDprops(object):
    """
    routing of LevelPathIDs
    """
    __slots__ = ["down_levelpathID"]
    def __init__(self):
        self.down_levelpathID = None

class LevelPathIDpropsAll:
    def __init__(self):
        self.allids = dict()
        self.level_ordered = list()
        self.levelpath_fid = dict()

    def return_cutoffs(self, FIDdata, CELLdata, SFRdata):
        for lpID in self.level_ordered:
            #check to see if individual reachlengths are less than cutoff
            #prescibed by sidelength*cutoff
            rmlist=[]
            for fid in self.levelpath_fid[lpID]:
                reachlength=FIDdata.allfids[fid].lengthft
                cellnum = FIDdata.allfids[fid].cellnum
                if reachlength < CELLdata.allcells[cellnum].sidelength*SFRdata.cutoff:
                    rmlist.append(fid)
            #if any were too short remove from levelpath list of FIDs
            newlist = [fid for fid in self.levelpath_fid[lpID] if fid not in rmlist]
            self.levelpath_fid[lpID] = newlist
        rmlist = []
        #if any of the levelpath list of FIDs is now empty, remove that levelpathID
        for lpID in self.level_ordered:
            if len(self.levelpath_fid[lpID]) == 0:
                rmlist.append[lpID]
        newlist = [lpID for lpID in self.level_ordered if lpID not in rmlist]
        self.level_ordered = newlist


class CellProps(object):
    """
    class for cell objects - initially used to hold delx, dely for each cell
    may be needed in future to hold neighboring cell numbers
    """
    __slots__ = ['delx', 'dely', 'sidelength']

    def __init__(self, delx, dely, sidelength):
        self.delx = delx
        self.delx = dely
        self.sidelength = sidelength

class CellPropsAll:
    def __init__(self):
        self.allcells = dict()

    def populate_cells(self, SFRdata):
        #use the CELLS dataset to get the length of the cell sides, used
        #to weed out short river reaches.  If the length in the cell is
        #less than sidelength * the input 'cutoff'

        cells = arcpy.SearchCursor(SFRdata.CELLS)

        for cell in cells:
            cellnum = int(cell.CELLNUM)
            dx = float(cell.delx)
            dy = float(cell.dely)
            minside = float(cell.delx)
            if float(cell.dely) < minside:
                minside = float(cell.dely)
            self.allcells[cellnum] = CellProps(dx, dy, minside)


class COMIDPropsAll:
    def __init__(self):
        self.allcomids = dict()
        self.hydrosequence_sorted = list()
        self.hydrosequence_comids = dict()

    def populate_routing(self, SFRdata, FIDdata, LevelPathdata):
        """
        Read the COMID routing information from the SFRdata.FLOW file
        """
        print ('Reading in routing information from {0:s}'.format(SFRdata.FLOW))
        # open the SFRdata.FLOW file as read-only (using SearchCursor)

        CLIP = np.loadtxt('boundaryClipsRouting.txt', skiprows=1, delimiter=',', dtype=int)

        for ccomid in FIDdata.allcomids:
            self.allcomids[ccomid] = COMIDprops()

        with arcpy.da.SearchCursor(SFRdata.FLOW, ("FROMCOMID", "TOCOMID")) as cursor:
            for crow in cursor:
                if int(crow[0]) in FIDdata.allcomids:
                    if (crow[0]) in CLIP[:, 0]:
                        self.allcomids[crow[0]].to_comid.append(999999)
                    else:
                        self.allcomids[crow[0]].to_comid.append(int(crow[1]))
                if int(crow[1]) in FIDdata.allcomids:
                    if crow[1] in CLIP[:, 1]:
                        self.allcomids[crow[1]].from_comid.append(999999)
                    else:
                        self.allcomids[crow[1]].from_comid.append(int(crow[0]))
        del crow, cursor
        comidseen = list()
        with arcpy.da.SearchCursor(SFRdata.PlusflowVAA,
                                   ("ComID", "Hydroseq", "uphydroseq", "dnhydroseq")) as cursor:
            for crow in cursor:
                comid = int(crow[0])
                hydrosequence = int(crow[1])
                uphydrosequence = int(crow[2])
                downhydrosequence = int(crow[3])

                levelpathid = int(crow[2])
                if int(comid) in FIDdata.allcomids:
                    self.allcomids[crow[0]].hydrosequence = hydrosequence
                    self.allcomids[crow[0]].uphydrosequence = uphydrosequence
                    self.allcomids[crow[0]].downhydrosequence = downhydrosequence
                    self.allcomids[crow[0]].levelpathID = levelpathid
                    LevelPathdata.level_ordered.append(levelpathid)
                    comidseen.append(comid)

            # find unique levelpathIDs
            LevelPathdata.level_ordered = sorted(list(set(LevelPathdata.level_ordered)), reverse=True)

            for clevelpathid in LevelPathdata.level_ordered:
                LevelPathdata.allids[clevelpathid] = LevelPathIDprops()
                LevelPathdata.levelpath_fid[clevelpathid] = []


            # assign levelpathID routing
        del crow, cursor

        with arcpy.da.SearchCursor(SFRdata.PlusflowVAA,
                                   ("ComID", "LevelPathI", "DnLevelPat")) as cursor:
            for crow in cursor:
                comid = int(crow[0])
                levelpathid = int(crow[1])
                downlevelpathid = int(crow[2])
                if levelpathid in LevelPathdata.level_ordered:
                    if downlevelpathid != levelpathid:
                        LevelPathdata.allids[levelpathid].down_levelpathID = downlevelpathid
                    if comid in FIDdata.comid_fid:
                        LevelPathdata.levelpath_fid[levelpathid].extend(FIDdata.comid_fid[comid])


        comid_missing = list(set(FIDdata.allcomids).difference(comidseen))
        if len(comid_missing) > 0:
            print "WARNING! the following COMIDs are missing from \n{0:s}".format('\n'.join(map(str(comid_missing))))

    def return_hydrosequence_comid(self):
        """
        return a dictionary of hydrosequence linked up with COMIDs
        """
        # first get a unique set of hydrosequences
        for ccomid in self.allcomids:
            self.hydrosequence_sorted.append(self.allcomids[ccomid].hydrosequence)
        self.hydrosequence_sorted.sort(reverse=True)
        for ccomid in self.allcomids:
            self.hydrosequence_comids[self.allcomids[ccomid].hydrosequence] = ccomid


class COMIDPropsForIntersect:
    """
    Properties for each COMID
    """
    def __init__(self, comid, inout, startx, starty, endx, endy, clmaxel,
                 clminel, cllen, lenkm):
        self.comid = comid
        self.inout = inout
        self.newstartx = startx
        self.newstarty = starty
        self.newnewendx = endx
        self.newendy = endy
        self.newlength = cllen
        self.slope = clmaxel - clminel
        if inout == 'OUT':
            self.newmaxel = round(clmaxel)
            self.newminel = round(clmaxel - self.slope * cllen / lenkm)
        elif inout == 'IN':
            clippedlength = lenkm - cllen
            self.newminel = round(clminel)
            self.newmaxel = round(clmaxel - self.slope * clippedlength / lenkm)


class FIDPropsAll:
    def __init__(self):
        self.allfids = dict()
        self.allcomids = list()  # comprehensive list of all comids
        self.unique_cells = list()  # list of unique cellnum values in the grid/streams intersection
        self.maxelev = None
        self.minelev = None
        self.noelev = dict()
        self.COMID_orderedFID = dict()
        self.comid_fid = None

    def return_fid_comid_list(self):
        """
        Return a dict of lists of comids linked with each FID
        """
        self.comid_fid = {ccomid: [] for ccomid in self.allcomids}
        allfids = self.allfids.keys()
        for cfid in allfids:
            self.comid_fid[self.allfids[cfid].comid].append(cfid)

    def return_smoothelev_comid(self, comid):
        self.maxelev = -np.inf
        self.minelev = np.inf
        fids = self.comid_fid[comid]
        for cid in fids:
            if self.allfids[cid].maxsmoothelev > self.maxelev:
                self.maxelev = self.allfids[cid].maxsmoothelev
            if self.allfids[cid].minsmoothelev < self.minelev:
                self.minelev = self.allfids[cid].minsmoothelev

    def return_unique_cells(self):
        for cid in self.allfids.keys():
            self.unique_cells.append(self.allfids[cid].cellnum)
        self.unique_cells = set(self.unique_cells)

    def populate(self, SFRdata):
        """
        read in the main COMID-related properties from the intersect file
        """
        segments = arcpy.SearchCursor(SFRdata.intersect)

        for seg in segments:
            fid = int(seg.FID)
            self.allfids[fid] = FIDprops(
                int(seg.COMID),
                float(seg.X_start),
                float(seg.Y_start),
                float(seg.X_end),
                float(seg.Y_end),
                int(seg.FID),
                float(seg.MAXELEVSMO)*SFRdata.z_conversion,  # UNIT CONVERSION
                float(seg.MINELEVSMO)*SFRdata.z_conversion,  # UNIT CONVERSION
                float(seg.LengthFt),
                seg.node,
                None,None,None)

            self.allcomids.append(int(seg.COMID))
        self.allcomids = list(set(self.allcomids))




    def populate_elevations(self, SFRdata):
        """
        Read elevation information, per COMID, from the SFRdata.ELEV file
        """


        arcpy.MakeFeatureLayer_management(SFRdata.intersect, "grid_temp")
        SFR_arcpy.general_join(SFRdata.ELEV, "grid_temp", "FID", SFRdata.rivers_table, "OLDFID", keep_common=False)

        with arcpy.da.SearchCursor(SFRdata.ELEV, ("FID", "ELEVAVE")) as cursor:
            for crow in cursor:
                self.allfids[int(crow[0])].elev = float(crow[1])


class SFRReachProps(object):
    """
    class containing just the data for each reach
    """
    __slots__ = ['junk']
    def __init__(self):
        self.junk = junk


class SFRReachesAll:
    """
    class that makes up a list of SFRReachProps objects
    and also contains methods to access them
    """
    def __init__(self):
        j = 1


class SFRpreproc:
    def __init__(self, SFRdata):
        self.joinnames = dict()
        self.indata = SFRdata
        ts = time.time()
        st_time = datetime.datetime.fromtimestamp(ts).strftime('%Y-%m-%d %H:%M:%S')
        self.ofp = open('SFR_preproc.log', 'w')
        self.ofp.write('SFR_preproc log.')
        self.ofp.write('\n' + '#' * 25 + '\nStart Time: {0:s}\n'.format(st_time) + '#' * 25 + '\n')


    def getfield(self, table, joinname, returnedname):
    # get name of field (useful for case issues and appended field names in joined tables, etc)
        Fields = arcpy.ListFields(table)
        joinname = joinname.lower()
        for field in Fields:
            if joinname in field.name.lower():
                joinname = field.name
                break
        self.joinnames[returnedname] = joinname

    def clip_and_join_attributes(self):
        indat = self.indata

        print "Clip original NHD flowlines to model domain..."
        # this creates a new file so original dataset untouched
        arcpy.Clip_analysis(indat.Flowlines_unclipped,
                            indat.MFdomain,
                            indat.Flowlines)

        print "joining PlusflowVAA and Elevslope tables to NHD Flowlines..."
        # copy original tables and import copies
        print "importing tables..."
        arcpy.MakeTableView_management(indat.Elevslope, "Elevslope")
        arcpy.MakeTableView_management(indat.PlusflowVAA, "PlusflowVAA")

        # delete all unneeded fields
        fields2keep = ["comid",
                     "divergence",
                     "lengthkm",
                     "thinnercod",
                     "maxelevsmo",
                     "minelevsmo",
                     "hydroseq",
                     "uphydroseq",
                     "dnhydroseq",
                     "reachcode",
                     "streamorde",
                     "arbolatesu",
                     "fcode",
                     "levelpathI",
                     "uplevelpat",
                     "dnlevelpat"]
        fields2keep = [x.lower() for x in fields2keep]
        self.ofp.write('Joining {0:s} with {1:s}: fields kept:\n'.format(indat.Elevslope, indat.Flowlines))
        self.ofp.write('%s\n' % ('\n'.join(fields2keep)))
        print "\nkeeping: %s fields; deleting the rest" % ('\n'.join(fields2keep))
        Join = True  # whether or not PlusflowVAA and Elevslope need to be joined
        for table in ["PlusflowVAA", "Elevslope"]:
            fields2delete = []
            allfields = arcpy.ListFields(table)

            for field in allfields:
                name = field.name
                namel = name.lower()
                if namel in fields2keep:
                    if table == "PlusflowVAA" and namel == "maxelevsmo":
                        Join = False
                    continue
                elif namel == "oid":
                    continue
                else:
                    fields2delete.append(field.name)
                    print field.name
            if len(fields2delete) > 0:
                arcpy.DeleteField_management(table, fields2delete)
        # Join PlusflowVAA and Elevslope to Flowlines
        arcpy.MakeFeatureLayer_management(indat.Flowlines, "Flowlines")

        # If not already, permanently join PlusflowVAA and Elevslope, then to Flowlines
        if Join:
            print "\nJoining Elevslope to PlusflowVAA...\n"
            self.getfield("PlusflowVAA", "comid", "comid1")
            self.getfield("Elevslope", "comid", "comid2")
            arcpy.JoinField_management("PlusflowVAA",
                                       self.joinnames['comid1'],
                                       "Elevslope",
                                       self.joinnames['comid2'])
        else:
            print "PlusflowVAA and Elevslope already joined from previous run..."

        print "Joining PlusflowVAA to NHDFlowlines...\n"
        self.getfield("Flowlines", "comid", 'comid1')

        # join to Flowlines, keeping only common
        SFR_arcpy.general_join(indat.Flowlines,
                               "Flowlines",
                               self.joinnames['comid1'],
                               indat.PlusflowVAA,
                               "comid",
                               True)

        # reopen flowlines as "Flowlines" --> clunky a bit to save and reopen, but must do so
        arcpy.MakeFeatureLayer_management(indat.Flowlines, "Flowlines")

        print "\n"
        self.ofp.write('\n' + 25*'#' + '\nRemoving segments with no elevation information, and with ThinnerCod = -9..\n')
        print "Removing segments with no elevation information, and with ThinnerCod = -9..."

        self.getfield("Flowlines", "thinnercod", "ThinnerCod")
        self.getfield("Flowlines", "maxelevsmo", "MaxEl")
        self.getfield("Flowlines", "comid", "comid")
        FLtable = arcpy.UpdateCursor("Flowlines")
        zerocount = 0
        tcount = 0
        for segments in FLtable:
            if segments.getValue(self.joinnames['MaxEl']) == 0:
                print "%d no elevation data" % segments.getValue(self.joinnames['comid'])
                self.ofp.write("%d no elevation data\n" % segments.getValue(self.joinnames['comid']))
                FLtable.deleteRow(segments)
                zerocount += 1
            elif segments.getValue(self.joinnames['ThinnerCod']) == -9:
                print "%d ThinnerCod=-9" % segments.getValue(self.joinnames['comid'])
                self.ofp.write("%d ThinnerCod=-9\n" % segments.getValue(self.joinnames['comid']))
                FLtable.deleteRow(segments)
                tcount += 1
        #  read in discretization information
        DX, DY, NLAY, NROW, NCOL, i = disutil.read_meta_data(indat.MFdis)

        # update the "node" field in indat.MFgrid
        # if there is a field with unique values, assume it's ok
        # otherwise delete the column if it already exists
        # NB --> only evaluating the first 100 rows...
        print 'verifying that there is a "node" field in {0:s}'.format(indat.MFgrid)
        hasnode = False
        nodeunique = 0
        MFgridflds = arcpy.ListFields(indat.MFgrid)
        for cfield in MFgridflds:
            if cfield.name.lower() == 'node':
                hasnode = True
        if hasnode:
            # now check to see that there are unique values in node
            cursor = arcpy.SearchCursor(indat.MFgrid)
            nodevals = []
            crows = 0
            for row in cursor:
                if crows > 100:
                    break
                else:
                    crows += 1
                    nodevals.append(row.getValue('node'))
            nodeunique = len(set(nodevals))
            del nodevals
            del row
            del cursor
        else:
            arcpy.AddField_management(indat.MFgrid, 'node', 'LONG')

        if nodeunique > 1:
            print '"node" field in place with unique values in {0:s}'.format(indat.MFgrid)
        else:
            arcpy.DeleteField_management(indat.MFgrid, 'node')
            arcpy.AddField_management(indat.MFgrid, 'node', 'LONG')
            print 'Updating "node" field in {0:s}'.format(indat.MFgrid)
            # now loop through and set "node" which is equivalent to "cellnum"
            cursor = arcpy.UpdateCursor(indat.MFgrid)
            for row in cursor:
                crow = row.getValue('row')
                ccol = row.getValue('column')
                row.setValue('node', ((int(crow)-1) * NCOL) + int(ccol))
                cursor.updateRow(row)
            del row
            del cursor





        print "...removed %s segments with no elevation data" %(zerocount)
        self.ofp.write("...removed %s segments with no elevation data\n" %(zerocount))
        print "...removed %s segments with ThinnerCod = -9\n" %(tcount)
        self.ofp.write("...removed %s segments with ThinnerCod = -9\n" %(tcount))
        print ("Performing spatial join (one-to-many) of NHD flowlines to model grid to get river cells..." +
               "(this step may take several minutes or more)\n")
        arcpy.SpatialJoin_analysis(indat.MFgrid, "Flowlines",
                                   indat.CELLS,
                                   "JOIN_ONE_TO_MANY",
                                   "KEEP_COMMON")

        # add in cellnum field for backwards compatibility
        arcpy.AddField_management(indat.CELLS, "CELLNUM", "LONG")
        arcpy.CalculateField_management(indat.CELLS, "CELLNUM", "!node!", "PYTHON")

        print "Dissolving river cells on cell number to isolate unique cells...\n"
        self.getfield(indat.CELLS, "node", "node")
        arcpy.Dissolve_management(indat.CELLS, indat.CELLS_DISS, self.joinnames['node'])

        print "Exploding NHD segments to grid cells using Intersect and Multipart to Singlepart..."
        arcpy.Intersect_analysis([indat.CELLS_DISS, "Flowlines"], "tmp_intersect.shp")
        arcpy.MultipartToSinglepart_management("tmp_intersect.shp", indat.intersect)
        print "\n"
        print "Adding in stream geometry"
        #set up list and dictionary for fields, types, and associated commands
        fields = ('X_start', 'Y_start', 'X_end', 'Y_end', 'LengthFt')
        types = {'X_start': 'DOUBLE',
                 'Y_start': 'DOUBLE',
                 'X_end': 'DOUBLE',
                 'Y_end': 'DOUBLE',
                 'LengthFt': 'DOUBLE'}
        commands = {'X_start': "float(!SHAPE.firstpoint!.split()[0])",
                    'Y_start': "float(!SHAPE.firstpoint!.split()[1])",
                    'X_end': "float(!SHAPE.lastpoint!.split()[0])",
                    'Y_end': "float(!SHAPE.lastpoint!.split()[1])",
                    'LengthFt': "float(!SHAPE.length!)"}

        #add fields for start, end, and length
        for fld in fields:
            arcpy.AddField_management(indat.intersect, fld, types[fld])

        #calculate the fields
        for fld in fields:
            print "\tcalculating %s(s)..." % (fld)
            arcpy.CalculateField_management(indat.intersect, fld, commands[fld], "PYTHON")
        self.ofp.write('\n' + 25*'#' + '\nRemoving reaches with lengths less than or equal to %s...\n' % indat.reach_cutoff)
        print "\nRemoving reaches with lengths less than or equal to %s..." % indat.reach_cutoff
        self.getfield(indat.intersect, "comid", "comid")
        self.getfield(indat.intersect, "node", "node")
        self.getfield(indat.intersect, "lengthft", "Length")
        table = arcpy.UpdateCursor(indat.intersect)
        count = 0
        for reaches in table:
            if reaches.getValue(self.joinnames["Length"]) <= indat.reach_cutoff:
                print "segment: %d, cell: %s, length: %s" % (reaches.getValue(self.joinnames["comid"]),
                                                            reaches.getValue(self.joinnames["node"]),
                                                            reaches.getValue(self.joinnames["Length"]))
                self.ofp.write("segment: %d, cell: %s, length: %s\n"
                          % (reaches.getValue(self.joinnames["comid"]),
                            reaches.getValue(self.joinnames["node"]),
                            reaches.getValue(self.joinnames["Length"])))
                table.deleteRow(reaches)
                count += 1
        print "removed %s reaches with lengths <= %s\n" % (count, indat.reach_cutoff)
        self.ofp.write("removed %s reaches with lengths <= %s\n" % (count, indat.reach_cutoff))
        print "removing cells corresponding to those reaches..."

        # temporarily join river_cells_dissolve to river explode; record nodes with no elevation information
        arcpy.MakeFeatureLayer_management(indat.CELLS_DISS, "river_cells_dissolve")
        arcpy.MakeFeatureLayer_management(indat.intersect, "river_explode")
        arcpy.AddJoin_management("river_cells_dissolve",
                                 "node",
                                 "river_explode",
                                 "node",
                                 "KEEP_ALL")  # this might not work as-in in stand-alone mode
        self.getfield("river_cells_dissolve", "node", "node")
        self.getfield("river_cells_dissolve", "maxelevsmo", "maxelevsmo")
        table = arcpy.SearchCursor("river_cells_dissolve")
        nodes2delete = []
        for row in table:
            if row.isNull(self.joinnames["maxelevsmo"]):
                nodes2delete.append(row.getValue(self.joinnames["node"]))
        arcpy.RemoveJoin_management("river_cells_dissolve", "river_explode")

        # remove nodes with no elevation information from river_explode
        self.ofp.write('\n' + 25*'#' + '\nRemoving nodes with no elevation information from river_explode\n')
        print 'Removing nodes with no elevation information from river_explode'
        self.getfield(indat.CELLS_DISS, "node", "node")
        table = arcpy.UpdateCursor(indat.CELLS_DISS)
        count = 0
        for cells in table:
            if cells.getValue(self.joinnames["node"]) in nodes2delete:
                print "%d" % (cells.getValue(self.joinnames["node"]))
                self.ofp.write('%d\n' % (cells.getValue(self.joinnames["node"])))
                table.deleteRow(cells)
                count += 1
        print "removed %s cells\n" % (count)
        self.ofp.write("removed %s cells" % (count))

        print "removing any remaining disconnected reaches..."
        self.ofp.write('\n' + 25*'#' + '\nremoving any remaining disconnected reaches...\n')
        self.getfield(indat.intersect, "node", "node")
        table = arcpy.UpdateCursor(indat.intersect)
        count = 0
        for reaches in table:
            if reaches.getValue(self.joinnames["node"]) in nodes2delete:
                print "%d" % (reaches.getValue(self.joinnames["node"]))
                self.ofp.write('%d\n' % (reaches.getValue(self.joinnames["node"])))
                table.deleteRow(reaches)
                count += 1
        if count > 0:
            print "removed %s disconnected reaches" % count
            self.ofp.write("removed %s disconnected reaches\n" % count)
        else:
            print "no disconnected reaches found!"
            self.ofp.write("no disconnected reaches found!\n")
        print "\n"
        print "Done with pre-processing, ready to run intersect!"
        self.ofp.write('\n' + '#' * 25 + '\nDone with pre-processing, ready to run intersect!')
        ts = time.time()
        end_time = datetime.datetime.fromtimestamp(ts).strftime('%Y-%m-%d %H:%M:%S')

        self.ofp.write('\n' + '#' * 25 + '\nEnd Time: %s\n' % end_time + '#' * 25)
        self.ofp.close()

class SFROperations:
    """
    class to make operations on data
    """
    def __init__(self, SFRdata):
        self.SFRdata = SFRdata
        self.newCOMIDdata = dict()

    def getfield(self, table, joinname, returnedname):
    # get name of field (useful for case issues and appended field names in joined tables, etc)
        Fields = arcpy.ListFields(table)
        joinname = joinname.lower()
        for field in Fields:
            if joinname in field.name.lower():
                joinname = field.name
                break
        self.joinnames[returnedname] = joinname

    def intersect(self):
        """
        merge the NHDplus information with the model grid
        this was originally the intersect.py script
        """
        # bring data in as layers
        #set workspace


        #convert to layers
        arcpy.MakeFeatureLayer_management(self.SFRdata.Flowlines_unclipped, 'nhd_lyr')
        arcpy.MakeFeatureLayer_management(self.SFRdata.MFdomain, 'grid_lyr')
        print "selecting streams that cross model grid boundary..."
        arcpy.SelectLayerByLocation_management('nhd_lyr', 'CROSSED_BY_THE_OUTLINE_OF', 'grid_lyr')
        arcpy.CopyFeatures_management('nhd_lyr', 'intersect.shp')

        #copy the model NHD streams to a temp shapefile, find the ends that match
        #the streams that were clipped by the boundary and update the lengthKm,
        #minsmoothelev, maxsmoothelev in the MODLNHD
        if arcpy.Exists('temp.shp'):
            print 'first removing old version of temp.shp'
            arcpy.Delete_management('temp.shp')
        arcpy.CopyFeatures_management(self.SFRdata.Flowlines, 'temp.shp')

        #add fields for start, end, and length to the temp and intersect
        #shapefiles  (use LENKM as field name because temp already has LENGHTKM)
        print "adding fields for start, end and length..."
        shapelist = ('temp.shp', 'intersect.shp')
        for shp in shapelist:
            arcpy.AddField_management(shp, 'STARTX', 'DOUBLE')
            arcpy.AddField_management(shp, 'STARTY', 'DOUBLE')
            arcpy.AddField_management(shp, 'ENDX', 'DOUBLE')
            arcpy.AddField_management(shp, 'ENDY', 'DOUBLE')
            arcpy.AddField_management(shp, 'LENKM', 'DOUBLE')

        print "calculating new info for fields..."
        #calculate the fields, convert length to km - projection is in feet
        for shp in shapelist:
            arcpy.CalculateField_management(shp, 'STARTX', "float(!SHAPE.firstpoint!.split()[0])", "PYTHON")
            arcpy.CalculateField_management(shp, 'STARTY', "float(!SHAPE.firstpoint!.split()[1])", "PYTHON")
            arcpy.CalculateField_management(shp, 'ENDX', "float(!SHAPE.lastpoint!.split()[0])", "PYTHON")
            arcpy.CalculateField_management(shp, 'ENDY', "float(!SHAPE.lastpoint!.split()[1])", "PYTHON")
            arcpy.CalculateField_management(shp, 'LENKM', "float(!SHAPE.length@kilometers!)", "PYTHON")

        #go through intersect, identify which end matches COMID in temp
        #find new length in temp and use linear interpolation to get new elev
        #finally put COMID out to <outfile> (named above) to indicate
        #if the cut-off is flowing out of grid or into grid so the
        #routing tables in the final datasets do not route out of grid
        #and back in. Also identifies to user ends of streams that
        #could accept inflow conditions for SFR
        print "fixing routing for streams that cross the grid boundary..."

        eps = self.SFRdata.eps
        # make a list of COMIDs that are found for later reference
        comidlist = []
        intersects = arcpy.SearchCursor('intersect.shp')
        manual_intervention = 0
        for stream in intersects:
            comid = int(stream.COMID)
            query = "COMID = {0:d}".format(comid)
            stx = stream.STARTX
            sty = stream.STARTY
            endx = stream.ENDX
            endy = stream.ENDY
            lenkm = stream.LENKM
            clippedstream = arcpy.SearchCursor('temp.shp', query)
            for clip in clippedstream:
                clstx = clip.STARTX
                clsty = clip.STARTY
                clendx = clip.ENDX
                clendy = clip.ENDY
                cllen = clip.LENKM
                clmaxel = clip.MAXELEVSMO
                clminel = clip.MINELEVSMO
                #find the end that matches
                stdiffx = stx-clstx
                stdiffy = sty-clsty
                enddiffx = endx-clendx
                enddiffy = endy-clendy
                if np.fabs(stdiffx) < eps and np.fabs(stdiffy) < eps:
                    comidlist.append(comid)
                    self.newCOMIDdata[comid] = COMIDPropsForIntersect(
                        comid, 'OUT', clstx, clsty, clendx, clendy, clmaxel,
                        clminel, cllen, lenkm
                    )
                elif np.fabs(enddiffx) < eps and np.fabs(enddiffy) < eps:
                    comidlist.append(comid)
                    self.newCOMIDdata[comid] = COMIDPropsForIntersect(
                        comid, 'IN', clstx, clsty, clendx, clendy, clmaxel,
                        clminel, cllen, lenkm
                    )
                else:
                    manual_intervention += 1
                    if manual_intervention == 1:
                        ofp = open('boundary_manual_fix_issues.txt', 'w')
                        ofp.write('The following COMIDs identify streams that need manual attention.\n')
                        ofp.write('Fix in the files {0:s} and river_explode.shp. Then rerun intersect.py\n'.format(self.SFRdata.Flowlines))
                        ofp.write('#' * 16 + '\n')
                    print 'both ends are cut off for comid {0:d}\n'.format(comid)
                    ofp.write('both ends are cut off for comid {0:d}\n'.format(comid))
                    print 'need to fix it manually'
        del intersects, stream, clip, clippedstream
        if manual_intervention:
            ofp.write('#' * 16 + '\n')
            ofp.close()

        #create a new working NHD shapefile incorporating new values just found

        print "Creating new shapefile {0:s}".format(self.SFRdata.NHD)
        arcpy.CopyFeatures_management(self.SFRdata.Flowlines, self.SFRdata.NHD)
        intersects = arcpy.UpdateCursor(self.SFRdata.NHD)
        for stream in intersects:
            comid = stream.COMID
            if comid in comidlist:
                stream.LENGTHKM = self.newCOMIDdata[comid].newlength
                stream.MAXELEVSMO = self.newCOMIDdata[comid].newmaxel
                stream.MINELEVSMO = self.newCOMIDdata[comid].newminel
                intersects.updateRow(stream)
        del stream, intersects

        # finally, save out the routing information
        print "Saving routing information to {0:s}".format('boundaryClipsRouting.txt')
        ofp = open('boundaryClipsRouting.txt', 'w')
        ofp.write("FROMCOMID,TOCOMID\n")
        for currcomid in self.newCOMIDdata:
            if self.newCOMIDdata[currcomid].inout == 'IN':
                ofp.write("99999,{0:d}\n".format(self.newCOMIDdata[currcomid].comid))
            else:
                ofp.write("{0:d},99999\n".format(self.newCOMIDdata[currcomid].comid))
        ofp.close()
        if manual_intervention:
            print 'Some manual intervention required:\n' \
                  'See boundary_manual_fix_issues.txt for details'

    def make_rivers_table(self, FIDdata):
        """
        from assign_and_route -->
        """
        print "Setting up the elevation table --> {0:s}".format(self.SFRdata.rivers_table)
        if arcpy.Exists(self.SFRdata.rivers_table):
            arcpy.Delete_management(self.SFRdata.rivers_table)
        arcpy.CreateTable_management(os.getcwd(), self.SFRdata.rivers_table)
        arcpy.AddField_management(self.SFRdata.rivers_table, "OLDFID", "LONG")
        arcpy.AddField_management(self.SFRdata.rivers_table, "CELLNUM", "LONG")
        arcpy.AddField_management(self.SFRdata.rivers_table, "ELEVMAX", "DOUBLE")
        arcpy.AddField_management(self.SFRdata.rivers_table, "ELEVAVE", "DOUBLE")
        arcpy.AddField_management(self.SFRdata.rivers_table, "ELEVMIN", "DOUBLE")
        segcounter = 0
        rows = arcpy.InsertCursor(self.SFRdata.rivers_table)
        fix_comids_summary = []
        fixcomids_flag = False
        for comid in FIDdata.allcomids:
            segcounter += 1
            fidlist = FIDdata.comid_fid[comid]
            start_has_end = dict()
            end_has_start = dict()

            for i in fidlist:
                haveend = False
                havestart = False
                for j in fidlist:
                    if j != i:
                        diffstartx = FIDdata.allfids[i].startx - FIDdata.allfids[j].endx
                        diffstarty = FIDdata.allfids[i].starty - FIDdata.allfids[j].endy
                        diffendx = FIDdata.allfids[i].endx - FIDdata.allfids[j].startx
                        diffendy = FIDdata.allfids[i].endy - FIDdata.allfids[j].starty
                        if np.fabs(diffstartx) < self.SFRdata.rfact and np.fabs(diffstarty) < self.SFRdata.rfact:
                            start_has_end[i] = j
                            haveend = True
                        if np.fabs(diffendx) < self.SFRdata.rfact and np.fabs(diffendy) < self.SFRdata.rfact:
                            end_has_start[i] = j
                            havestart = True
                        if haveend and havestart:
                            break

            #find key in start_has_end that didn't match an end and
            #key in end_has_start that didn't match a start
            numstart = 0
            numend = 0
            startingFID = []
            endingFID = []
            for test in fidlist:
                if test not in start_has_end:
                    startingFID.append(test)
                    numstart += 1
                if test not in end_has_start:
                    endingFID.append(test)
                    numend += 1
            if numstart != 1 or numend != 1:
                if not fixcomids_flag:
                    outfile = open("fix_com_IDs.txt", 'w')
                    fixcomids_flag = True
                outfile.write("numstart =" + str(numstart) + " \n")
                outfile.write("numend = " + str(numend) + " \n")
                outfile.write("starting FIDs: " + ",".join(map(str, startingFID)) + "\n")
                outfile.write("ending FIDs: " + ",".join(map(str, endingFID)) + "\n")
                outfile.write("manually fix COMID = %d\n" %comid)
                fix_comids_summary.append('%d\n' %comid)
                FIDdata.noelev[comid] = 1  #set flag
                continue
            orderedFID = []
            orderedFID.append(startingFID[0])
            for i in range(1, len(end_has_start)):
                orderedFID.append(end_has_start[orderedFID[i-1]])
            if orderedFID[-1] != endingFID[0]:       #  don't repeat the last entry FID...
                orderedFID.append(endingFID[0])
            #total length read through lengthkm didn't always match up
            #to the sum of the lengths of the segments (exactly), sumup total length
            totallength = 0
            for i in range(0, len(orderedFID)):
                totallength += FIDdata.allfids[orderedFID[i]].lengthft
            if totallength == 0:
                exit('check length ft for FIDs in COMID= %d' % comid)
            FIDdata.return_smoothelev_comid(comid)
            slope = (FIDdata.maxelev - FIDdata.minelev)/totallength
            distance = 0.
            FIDdata.COMID_orderedFID[comid] = orderedFID
            for i in range(0, len(orderedFID)):
                maxcellrivelev = FIDdata.maxelev - slope*distance
                distance += FIDdata.allfids[orderedFID[i]].lengthft
                mincellrivelev = FIDdata.maxelev - slope*distance
                avecellrivelev = 0.5*(maxcellrivelev + mincellrivelev)
                FIDdata.allfids[orderedFID[i]].segelevinfo = avecellrivelev
                row = rows.newRow()
                row.OLDFID = orderedFID[i]
                row.CELLNUM = FIDdata.allfids[orderedFID[i]].cellnum
                row.ELEVMAX = maxcellrivelev
                row.ELEVAVE = avecellrivelev
                row.ELEVMIN = mincellrivelev
                rows.insertRow(row)
        # write out the summary of comids to fix, then close the outfile
        if len(fix_comids_summary) > 0:
            print 'Some cells have multiple COMIDs entering and/or leaving.\n See file "fix_comids.txt"'
            outfile.write('#' * 30 + '\nSummary of COMIDS to fix:\n' +
                          'Delete these COMIDs from river_explode.shp, \n' +
                          'then run CleanupRiverCells.py and rerun Assign_and_Route.py\n')
            [outfile.write(line) for line in fix_comids_summary]
            outfile.close()
        del row
        del rows

    def reach_ordering(self, COMIDdata, FIDdata):
        """
        crawl through the hydrosequence values and
        set a preliminary reach ordering file
        """
        indat = self.SFRdata
        SFRseq = 0
        ofp = open(indat.RCH, 'w')
        ofp.write('CELLNUM,COMID, hydroseq, uphydroseq, dnhydroseq, '
                  'levelpathID, dnlevelpath, SFRseq, localseq\n')
        for currhydroseq in COMIDdata.hydrosequence_sorted:
            ccomid = COMIDdata.hydrosequence_comids[currhydroseq]
            if ccomid not in FIDdata.noelev.keys():
                SFRseq += 1
                localseq = 0
                for cfid in FIDdata.COMID_orderedFID[ccomid]:
                    localseq += 1
                    ofp.write('{0:d},{1:d},{2:d},{3:d},{4:d},{5:d},{6:d},{7:d}\n'.format(
                    FIDdata.allfids[cfid].cellnum,
                    ccomid,
                    COMIDdata.allcomids[ccomid].hydrosequence,
                    COMIDdata.allcomids[ccomid].uphydrosequence,
                    COMIDdata.allcomids[ccomid].downhydrosequence,
                    COMIDdata.allcomids[ccomid].levelpathID,
                    SFRseq,
                    localseq


                    ))


        ofp.close()

class Elevs_from_contours:
    def __init__(self,SFRdata,FIDdata):
        self.intersect_dist_table = SFRdata.Contours_intersect_distances
        self.FIDdata = FIDdata

    def assign_elevations_to_FID(self,COMIDdata):

        # loop through rows in contours intersect table
        distances = arcpy.SearchCursor(self.intersect_dist_table)
        elevs_edited = []
        print "getting elevations from elevation contour intersections..."
        for row in distances:
            comid = int(row.COMID)
            cellnum = int(row.node)

            # loop through FIDdata: if comid and cellnum match, update elevation from contours intersect table
            for fid in self.FIDdata.allfids.keys():
                if self.FIDdata.allfids[fid].cellnum == cellnum and self.FIDdata.allfids[fid].comid == comid:
                    self.FIDdata.allfids[fid].elev == float(row.ContourEle)
                    self.FIDdata.allfids[fid].elev_distance = float(row.fmp)
                    elevs_edited.append(fid)

        # reset all elevations not updated from the contours to 0
        for fid in self.FIDdata.allfids.keys():
            if fid not in elevs_edited:
                self.FIDdata.allfids[fid].elev = 0

        # update elevations by COMID
        print "updating elevations in FID database..."
        comids_with_no_contour_intersects = []
        for comid in self.FIDdata.COMID_orderedFID.keys():
            print comid
            from_comid = COMIDdata.allcomids[comid].from_comid
            to_comid = COMIDdata.allcomids[comid].to_comid

            # within each COMID, iterate going upstream (reversed)
            start_elev,end_elev = None,None
            start_reach = 0
            end_reach = len(self.FIDdata.COMID_orderedFID[comid])
            dist = 0
            interp = False

            def get_dist_slope(comid,reachlist,end_elev,dist,interp,elevs_edited):
                end_fid = None
                for fid in reachlist:

                    # if the FID intersects a contour, record elevation and position
                    if not interp and fid in elevs_edited:
                        end_elev = self.FIDdata.allfids[fid].elev
                        end_fid = fid
                        dist +=self.FIDdata.allfids[fid].elev_distance
                        interp = True
                        continue

                    # between contours, add distance
                    if interp and fid not in elevs_edited:
                        dist += self.FIDdata.allfids[fid].lengthft
                        continue

                    # at upstream contour, record elevation and calculate slope
                    if interp and fid in elevs_edited:
                        start_elev = self.FIDdata.allfids[fid].elev
                        start_fid = fid
                        dist += self.FIDdata.allfids[fid].lengthft - self.FIDdata.allfids[fid].elev_distance
                        slope = (start_elev - end_elev)/dist
                        interp = False
                        return slope,dist,start_fid,end_fid,end_elev,interp

                    else: #upstream contour not in current comid

                        # headwaters
                        if COMIDdata.allcomids[comid].from_comid[0] == 0:
                            slope = 0
                        slope = None
                        start_fid = self.FIDdata.COMID_orderedFID[comid][0]
                        return slope,dist,start_fid,end_fid,end_elev,interp

            def interpolate_elevs(start_fid,end_fid,slope):
                # interpolate max/min elevation values for each FID between start and end fids

                # first setup indexing
                comid = self.FIDdata.allfids[start_fid].comid
                start_reach = np.where(self.FIDdata.COMID_orderedFID[comid] == start_fid)[0][0]
                end_reach = np.where(self.FIDdata.COMID_orderedFID[comid] == end_fid)[0][0]

                dist = self.FIDdata.allfids[end_fid].elev_distance
                self.FIDdata.allfids[end_fid].maxsmoothelev = slope*dist + self.FIDdata.allfids[end_fid].elev

                for fid in self.FIDdata.COMID_orderedFID[comid][start_reach:end_reach:-1]:
                    dist += self.FIDdata.allfids[fid].lengthft
                    self.FIDdata.allfids[fid].minsmoothelev = self.FIDdata.allfids[fid+1].maxsmoothelev
                    self.FIDdata.allfids[fid].maxsmoothelev = dist*slope + self.FIDdata.allfids[fid].minsmoothelev
                self.FIDdata.allfids[start_fid].minsmoothelev = self.FIDdata.allfids[start_fid+1].maxsmoothelev

            def average_elevs(comid):
                for fid in self.FIDdata.COMID_orderedFID[comid]:
                    self.FIDdata.allfids[fid].segelevinfo = 0.5*self.FIDdata.allfids[fid].minsmoothelev + self.FIDdata.allfids[fid].maxsmoothelev
                    print self.FIDdata.allfids[fid].segelevinfo

            # going upstream in comid, find contour intersection and upstream slope

            # first, if outlet, set ending elevation to NHD elevation (and upstream interpolation will start from there)
            if COMIDdata.allcomids[comid].to_comid[0] == 0:
                print "outlet!"
                end_fid = self.FIDdata.COMID_orderedFID[comid][-1]
                self.FIDdata.allfids[end_fid].elev == self.FIDdata.allfids[end_fid].minsmoothelev

            # for each attempt, when first contour intersection is found, interp is set to True;
            # when second contour intersection is found, interp is set to false and slope is returned
            while not interp:
                print "found upstream contour!"
                reachlist = self.FIDdata.COMID_orderedFID[comid][start_reach:end_reach][::-1]
                slope,dist,start_fid,end_fid,end_elev,interp = get_dist_slope(comid,reachlist,end_elev,dist,interp,elevs_edited)
                if not interp:
                    break
                interpolate_elevs(self.FIDdata,start_fid,end_fid,slope)
                # reset end fid to
                end_fid = start_fid

            # if upstream contour not in current comid, go to from_comid
            if interp and slope == None:
                print "next upstream contour not found in current comid"
                slopes = []
                # loop through comids in from_comid
                for upcomid in from_comid:
                    print "trying %s" %(upcomid)
                    interp = True
                    while interp:
                        start_comid = comid
                        comid = COMIDdata.allcomids[comid].from_comid
                        reachlist = self.FIDdata.COMID_orderedFID[from_comid].reverse()
                        slope,dist,start_fid,end_fid,end_elev,interp = get_dist_slope(comid,reachlist,end_elev,dist,interp,elevs_edited)
                    # append slope to list of slopes
                    slopes.append(slope)
                start_fid = self.FIDdata.COMID_orderedFID[comid][0]
                # base slope below confluence on average of all slopes for pairs of upstream/downstream contour intersections around confluence
                slope = np.mean(slopes)
                interpolate_elevs(self.FIDdata,start_fid,end_fid,slope)
                # append first FID in comid downstream to elevs_edited, so that interpolation will stop here subsequently (avoids problems with multiple interpolations through confluence)
                elevs_edited.append(start_fid)


            # no contour intersected this comid; skip it for now
            elif not interp and slope == None:
                print "skipping %s, no contours found" %(comid)
                comids_with_no_contour_intersects.append(comid)
                continue

            # now find slope in downstream portion of comid that isn't populated yet
            # if outlet, all elevations have already been updated
            if to_comid[0] == 0:
                continue

            # first get distance to end of comid
            # first distance is length in end_fid minus position of contour intersection
            dist = self.FIDdata.allfids[end_fid].lengthft - self.FIDdata.allfids[end_fid].elev_distance

            # the append distances going towards downstream end of comid
            for fid in range(self.FIDdata.COMID_orderedFID[comid][-1]+1)[end_fid:-1]:
                dist += self.FIDdata.allfids[fid].lengthft

            # starting with total distance to end of current comid; continue into to_comid
            # end_elev should be preserved from above
            try:
                reachlist = self.FIDdata.COMID_orderedFID[to_comid[0]]
                interp = True
                slope,dist,start_fid,end_fid,end_elev,interp = get_dist_slope(to_comid,reachlist,end_elev,dist,interp,elevs_edited)

            # if upstream contour not in current to_comid, go to next downstream to_comid
            current_comid = comid
            comid = to_comid
            if slope == None:
                while interp:
                    comid = COMIDdata.allcomids[comid].to_comid
                    reachlist = self.FIDdata.COMID_orderedFID[to_comid]
                    slope,dist,start_fid,end_fid,end_elev,interp = get_dist_slope(comid,reachlist,end_elev,dist,interp)

            slope = slope *-1 # need to invert slope since we're going in opposite direction

            # reset start and end FIDs to downstream portion of segment (only interpolating FIDs in current_comid)
            start_fid = end_fid
            end_fid = self.FIDdata.COMID_orderedFID[current_comid][-1]
            interpolate_elevs(self.FIDdata,start_fid,end_fid,slope)

            # finally, update all average elevation values for FIDs
            average_elevs(current_comid)

    def writeout_elevs(self):
        indata = open(SFRdata.MAT1)
        ofp = open('')














"""
###################
ERROR EXCEPTION CLASSES
###################
"""
class InputFileMissing(Exception):
    def __init__(self, infile):
        self.infile = infile
    def __str__(self):
        return('\n\nCould not open or parse input file {0}\n'.format(self.infile))<|MERGE_RESOLUTION|>--- conflicted
+++ resolved
@@ -93,13 +93,8 @@
     """
     __slots__ = ['comid', 'startx', 'starty', 'endx', 'endy', 'FID',
                  'maxsmoothelev', 'minsmoothelev', 'lengthft',
-<<<<<<< HEAD
                  'cellnum', 'elev', 'sidelength',
-                 'segelevinfo', 'start_has_end', 'end_has_start','elev_distance']
-=======
-                 'cellnum', 'elev',
                  'segelevinfo', 'start_has_end', 'end_has_start', 'elev_distance', 'segelevinfo']
->>>>>>> 2ce73b86
     #  using __slots__ makes it required to declare properties of the object here in place
     #  and saves significant memory
     def __init__(self, comid, startx, starty, endx, endy, FID,
