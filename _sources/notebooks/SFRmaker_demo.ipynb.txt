--- conflicted
+++ resolved
@@ -13,17 +13,10 @@
    "execution_count": 1,
    "metadata": {
     "execution": {
-<<<<<<< HEAD
      "iopub.execute_input": "2020-10-15T20:10:22.222312Z",
      "iopub.status.busy": "2020-10-15T20:10:22.221304Z",
      "iopub.status.idle": "2020-10-15T20:10:23.180036Z",
      "shell.execute_reply": "2020-10-15T20:10:23.178897Z"
-=======
-     "iopub.execute_input": "2020-10-15T20:10:36.780722Z",
-     "iopub.status.busy": "2020-10-15T20:10:36.780013Z",
-     "iopub.status.idle": "2020-10-15T20:10:37.641592Z",
-     "shell.execute_reply": "2020-10-15T20:10:37.640724Z"
->>>>>>> d7996599
     }
    },
    "outputs": [
@@ -58,17 +51,10 @@
    "execution_count": 2,
    "metadata": {
     "execution": {
-<<<<<<< HEAD
      "iopub.execute_input": "2020-10-15T20:10:23.184916Z",
      "iopub.status.busy": "2020-10-15T20:10:23.184483Z",
      "iopub.status.idle": "2020-10-15T20:10:23.189541Z",
      "shell.execute_reply": "2020-10-15T20:10:23.188686Z"
-=======
-     "iopub.execute_input": "2020-10-15T20:10:37.645823Z",
-     "iopub.status.busy": "2020-10-15T20:10:37.645435Z",
-     "iopub.status.idle": "2020-10-15T20:10:37.648669Z",
-     "shell.execute_reply": "2020-10-15T20:10:37.648212Z"
->>>>>>> d7996599
     }
    },
    "outputs": [],
@@ -88,17 +74,10 @@
    "execution_count": 3,
    "metadata": {
     "execution": {
-<<<<<<< HEAD
      "iopub.execute_input": "2020-10-15T20:10:23.194481Z",
      "iopub.status.busy": "2020-10-15T20:10:23.193923Z",
      "iopub.status.idle": "2020-10-15T20:10:23.198595Z",
      "shell.execute_reply": "2020-10-15T20:10:23.198039Z"
-=======
-     "iopub.execute_input": "2020-10-15T20:10:37.651902Z",
-     "iopub.status.busy": "2020-10-15T20:10:37.651488Z",
-     "iopub.status.idle": "2020-10-15T20:10:37.654516Z",
-     "shell.execute_reply": "2020-10-15T20:10:37.654159Z"
->>>>>>> d7996599
     }
    },
    "outputs": [],
@@ -122,17 +101,10 @@
    "execution_count": 4,
    "metadata": {
     "execution": {
-<<<<<<< HEAD
      "iopub.execute_input": "2020-10-15T20:10:23.222144Z",
      "iopub.status.busy": "2020-10-15T20:10:23.215581Z",
      "iopub.status.idle": "2020-10-15T20:10:23.546679Z",
      "shell.execute_reply": "2020-10-15T20:10:23.546088Z"
-=======
-     "iopub.execute_input": "2020-10-15T20:10:37.681475Z",
-     "iopub.status.busy": "2020-10-15T20:10:37.657824Z",
-     "iopub.status.idle": "2020-10-15T20:10:37.936408Z",
-     "shell.execute_reply": "2020-10-15T20:10:37.936909Z"
->>>>>>> d7996599
     }
    },
    "outputs": [
@@ -156,15 +128,7 @@
       "--> building dataframe... (may take a while for large shapefiles)\n",
       "\n",
       "reading ../tylerforks/NHDPlus/NHDPlusAttributes/elevslope.dbf...\n",
-<<<<<<< HEAD
       "--> building dataframe... (may take a while for large shapefiles)\n"
-=======
-      "--> building dataframe... (may take a while for large shapefiles)\n",
-      "\n",
-      "load finished in 0.22s\n",
-      "\n",
-      "Getting routing information from NHDPlus Plusflow table...\n"
->>>>>>> d7996599
      ]
     },
     {
@@ -181,15 +145,11 @@
      "name": "stdout",
      "output_type": "stream",
      "text": [
-<<<<<<< HEAD
       "\n",
       "load finished in 0.25s\n",
       "\n",
       "Getting routing information from NHDPlus Plusflow table...\n",
       "finished in 0.04s\n",
-=======
-      "finished in 0.02s\n",
->>>>>>> d7996599
       "\n"
      ]
     }
@@ -211,17 +171,10 @@
    "execution_count": 5,
    "metadata": {
     "execution": {
-<<<<<<< HEAD
      "iopub.execute_input": "2020-10-15T20:10:23.562581Z",
      "iopub.status.busy": "2020-10-15T20:10:23.550986Z",
      "iopub.status.idle": "2020-10-15T20:10:23.718127Z",
      "shell.execute_reply": "2020-10-15T20:10:23.717181Z"
-=======
-     "iopub.execute_input": "2020-10-15T20:10:37.968858Z",
-     "iopub.status.busy": "2020-10-15T20:10:37.940266Z",
-     "iopub.status.idle": "2020-10-15T20:10:38.080332Z",
-     "shell.execute_reply": "2020-10-15T20:10:38.079889Z"
->>>>>>> d7996599
     }
    },
    "outputs": [
@@ -245,11 +198,7 @@
       "reading ../tylerforks/NHDPlus/NHDPlusAttributes/elevslope.dbf...\n",
       "--> building dataframe... (may take a while for large shapefiles)\n",
       "\n",
-<<<<<<< HEAD
       "load finished in 0.10s\n",
-=======
-      "load finished in 0.08s\n",
->>>>>>> d7996599
       "\n",
       "Getting routing information from NHDPlus Plusflow table...\n",
       "finished in 0.03s\n",
@@ -278,17 +227,10 @@
    "execution_count": 6,
    "metadata": {
     "execution": {
-<<<<<<< HEAD
      "iopub.execute_input": "2020-10-15T20:10:23.737104Z",
      "iopub.status.busy": "2020-10-15T20:10:23.723058Z",
      "iopub.status.idle": "2020-10-15T20:10:25.481862Z",
      "shell.execute_reply": "2020-10-15T20:10:25.481137Z"
-=======
-     "iopub.execute_input": "2020-10-15T20:10:38.084166Z",
-     "iopub.status.busy": "2020-10-15T20:10:38.083773Z",
-     "iopub.status.idle": "2020-10-15T20:10:39.595180Z",
-     "shell.execute_reply": "2020-10-15T20:10:39.594679Z"
->>>>>>> d7996599
     }
    },
    "outputs": [
@@ -333,17 +275,10 @@
    "execution_count": 7,
    "metadata": {
     "execution": {
-<<<<<<< HEAD
      "iopub.execute_input": "2020-10-15T20:10:25.488508Z",
      "iopub.status.busy": "2020-10-15T20:10:25.488010Z",
      "iopub.status.idle": "2020-10-15T20:10:25.492523Z",
      "shell.execute_reply": "2020-10-15T20:10:25.492109Z"
-=======
-     "iopub.execute_input": "2020-10-15T20:10:39.599540Z",
-     "iopub.status.busy": "2020-10-15T20:10:39.599125Z",
-     "iopub.status.idle": "2020-10-15T20:10:39.602137Z",
-     "shell.execute_reply": "2020-10-15T20:10:39.602563Z"
->>>>>>> d7996599
     }
    },
    "outputs": [],
@@ -374,17 +309,10 @@
    "execution_count": 8,
    "metadata": {
     "execution": {
-<<<<<<< HEAD
      "iopub.execute_input": "2020-10-15T20:10:25.593702Z",
      "iopub.status.busy": "2020-10-15T20:10:25.555434Z",
      "iopub.status.idle": "2020-10-15T20:10:26.280711Z",
      "shell.execute_reply": "2020-10-15T20:10:26.279723Z"
-=======
-     "iopub.execute_input": "2020-10-15T20:10:39.608436Z",
-     "iopub.status.busy": "2020-10-15T20:10:39.607823Z",
-     "iopub.status.idle": "2020-10-15T20:10:40.393626Z",
-     "shell.execute_reply": "2020-10-15T20:10:40.392863Z"
->>>>>>> d7996599
     }
    },
    "outputs": [
@@ -421,28 +349,17 @@
    "execution_count": 9,
    "metadata": {
     "execution": {
-<<<<<<< HEAD
      "iopub.execute_input": "2020-10-15T20:10:26.303199Z",
      "iopub.status.busy": "2020-10-15T20:10:26.299500Z",
      "iopub.status.idle": "2020-10-15T20:10:26.438770Z",
      "shell.execute_reply": "2020-10-15T20:10:26.438026Z"
-=======
-     "iopub.execute_input": "2020-10-15T20:10:40.415856Z",
-     "iopub.status.busy": "2020-10-15T20:10:40.411364Z",
-     "iopub.status.idle": "2020-10-15T20:10:40.524326Z",
-     "shell.execute_reply": "2020-10-15T20:10:40.523584Z"
->>>>>>> d7996599
     }
    },
    "outputs": [
     {
      "data": {
       "text/plain": [
-<<<<<<< HEAD
        "<matplotlib.image.AxesImage at 0x7f0770713190>"
-=======
-       "<matplotlib.image.AxesImage at 0x7f2dd412bca0>"
->>>>>>> d7996599
       ]
      },
      "execution_count": 1,
@@ -487,17 +404,10 @@
    "execution_count": 10,
    "metadata": {
     "execution": {
-<<<<<<< HEAD
      "iopub.execute_input": "2020-10-15T20:10:26.444603Z",
      "iopub.status.busy": "2020-10-15T20:10:26.443432Z",
      "iopub.status.idle": "2020-10-15T20:10:26.612050Z",
      "shell.execute_reply": "2020-10-15T20:10:26.611062Z"
-=======
-     "iopub.execute_input": "2020-10-15T20:10:40.528494Z",
-     "iopub.status.busy": "2020-10-15T20:10:40.527642Z",
-     "iopub.status.idle": "2020-10-15T20:10:40.621007Z",
-     "shell.execute_reply": "2020-10-15T20:10:40.620565Z"
->>>>>>> d7996599
     }
    },
    "outputs": [
@@ -532,17 +442,10 @@
    "execution_count": 11,
    "metadata": {
     "execution": {
-<<<<<<< HEAD
      "iopub.execute_input": "2020-10-15T20:10:26.617580Z",
      "iopub.status.busy": "2020-10-15T20:10:26.616437Z",
      "iopub.status.idle": "2020-10-15T20:10:29.305691Z",
      "shell.execute_reply": "2020-10-15T20:10:29.304814Z"
-=======
-     "iopub.execute_input": "2020-10-15T20:10:40.624795Z",
-     "iopub.status.busy": "2020-10-15T20:10:40.624366Z",
-     "iopub.status.idle": "2020-10-15T20:10:43.153989Z",
-     "shell.execute_reply": "2020-10-15T20:10:43.153542Z"
->>>>>>> d7996599
     }
    },
    "outputs": [
@@ -600,22 +503,14 @@
       "Intersecting 17 flowlines with 17,760 grid cells...\n",
       "\n",
       "Building spatial index...\n",
-<<<<<<< HEAD
       "finished in 1.74s\n",
-=======
-      "finished in 1.59s\n",
->>>>>>> d7996599
       "\n",
       "Intersecting 17 features...\n",
       "17\n",
       "finished in 0.10s\n",
       "\n",
       "Setting up reach data... (may take a few minutes for large grids)\n",
-<<<<<<< HEAD
       "finished in 0.29s\n",
-=======
-      "finished in 0.27s\n",
->>>>>>> d7996599
       "\n",
       "Computing widths...\n",
       "\n",
@@ -651,11 +546,7 @@
       "active area defined by: all cells\n",
       "\n",
       "\n",
-<<<<<<< HEAD
       "Time to create sfr dataset: 2.68s\n",
-=======
-      "Time to create sfr dataset: 2.53s\n",
->>>>>>> d7996599
       "\n"
      ]
     }
@@ -677,17 +568,10 @@
    "execution_count": 12,
    "metadata": {
     "execution": {
-<<<<<<< HEAD
      "iopub.execute_input": "2020-10-15T20:10:29.318537Z",
      "iopub.status.busy": "2020-10-15T20:10:29.318078Z",
      "iopub.status.idle": "2020-10-15T20:10:29.335310Z",
      "shell.execute_reply": "2020-10-15T20:10:29.334661Z"
-=======
-     "iopub.execute_input": "2020-10-15T20:10:43.165086Z",
-     "iopub.status.busy": "2020-10-15T20:10:43.158174Z",
-     "iopub.status.idle": "2020-10-15T20:10:43.178518Z",
-     "shell.execute_reply": "2020-10-15T20:10:43.178167Z"
->>>>>>> d7996599
     }
    },
    "outputs": [
@@ -900,17 +784,10 @@
    "execution_count": 13,
    "metadata": {
     "execution": {
-<<<<<<< HEAD
      "iopub.execute_input": "2020-10-15T20:10:29.355046Z",
      "iopub.status.busy": "2020-10-15T20:10:29.354564Z",
      "iopub.status.idle": "2020-10-15T20:10:29.360837Z",
      "shell.execute_reply": "2020-10-15T20:10:29.360222Z"
-=======
-     "iopub.execute_input": "2020-10-15T20:10:43.195545Z",
-     "iopub.status.busy": "2020-10-15T20:10:43.195097Z",
-     "iopub.status.idle": "2020-10-15T20:10:43.200756Z",
-     "shell.execute_reply": "2020-10-15T20:10:43.200389Z"
->>>>>>> d7996599
     }
    },
    "outputs": [
@@ -1131,17 +1008,10 @@
    "execution_count": 14,
    "metadata": {
     "execution": {
-<<<<<<< HEAD
      "iopub.execute_input": "2020-10-15T20:10:29.366170Z",
      "iopub.status.busy": "2020-10-15T20:10:29.365474Z",
      "iopub.status.idle": "2020-10-15T20:10:33.981217Z",
      "shell.execute_reply": "2020-10-15T20:10:33.980678Z"
-=======
-     "iopub.execute_input": "2020-10-15T20:10:43.204902Z",
-     "iopub.status.busy": "2020-10-15T20:10:43.204303Z",
-     "iopub.status.idle": "2020-10-15T20:10:47.068692Z",
-     "shell.execute_reply": "2020-10-15T20:10:47.069006Z"
->>>>>>> d7996599
     }
    },
    "outputs": [
@@ -1150,11 +1020,7 @@
      "output_type": "stream",
      "text": [
       "running rasterstats.zonal_stats on buffered LineStrings...\n",
-<<<<<<< HEAD
       "finished in 4.37s\n",
-=======
-      "finished in 3.64s\n",
->>>>>>> d7996599
       "\n",
       "\n",
       "Smoothing elevations...\n",
@@ -1179,17 +1045,10 @@
    "execution_count": 15,
    "metadata": {
     "execution": {
-<<<<<<< HEAD
      "iopub.execute_input": "2020-10-15T20:10:33.986453Z",
      "iopub.status.busy": "2020-10-15T20:10:33.985067Z",
      "iopub.status.idle": "2020-10-15T20:10:33.989912Z",
      "shell.execute_reply": "2020-10-15T20:10:33.990319Z"
-=======
-     "iopub.execute_input": "2020-10-15T20:10:47.073763Z",
-     "iopub.status.busy": "2020-10-15T20:10:47.072015Z",
-     "iopub.status.idle": "2020-10-15T20:10:47.075770Z",
-     "shell.execute_reply": "2020-10-15T20:10:47.076153Z"
->>>>>>> d7996599
     }
    },
    "outputs": [],
@@ -1202,17 +1061,10 @@
    "execution_count": 16,
    "metadata": {
     "execution": {
-<<<<<<< HEAD
      "iopub.execute_input": "2020-10-15T20:10:34.005157Z",
      "iopub.status.busy": "2020-10-15T20:10:34.004357Z",
      "iopub.status.idle": "2020-10-15T20:10:34.018717Z",
      "shell.execute_reply": "2020-10-15T20:10:34.018199Z"
-=======
-     "iopub.execute_input": "2020-10-15T20:10:47.085659Z",
-     "iopub.status.busy": "2020-10-15T20:10:47.081468Z",
-     "iopub.status.idle": "2020-10-15T20:10:47.096658Z",
-     "shell.execute_reply": "2020-10-15T20:10:47.096247Z"
->>>>>>> d7996599
     }
    },
    "outputs": [
@@ -1443,17 +1295,10 @@
    "execution_count": 17,
    "metadata": {
     "execution": {
-<<<<<<< HEAD
      "iopub.execute_input": "2020-10-15T20:10:34.028887Z",
      "iopub.status.busy": "2020-10-15T20:10:34.027849Z",
      "iopub.status.idle": "2020-10-15T20:10:34.084600Z",
      "shell.execute_reply": "2020-10-15T20:10:34.084940Z"
-=======
-     "iopub.execute_input": "2020-10-15T20:10:47.105346Z",
-     "iopub.status.busy": "2020-10-15T20:10:47.104367Z",
-     "iopub.status.idle": "2020-10-15T20:10:47.156189Z",
-     "shell.execute_reply": "2020-10-15T20:10:47.155758Z"
->>>>>>> d7996599
     }
    },
    "outputs": [
@@ -1484,17 +1329,10 @@
    "execution_count": 18,
    "metadata": {
     "execution": {
-<<<<<<< HEAD
      "iopub.execute_input": "2020-10-15T20:10:34.094956Z",
      "iopub.status.busy": "2020-10-15T20:10:34.094162Z",
      "iopub.status.idle": "2020-10-15T20:10:34.188378Z",
      "shell.execute_reply": "2020-10-15T20:10:34.187766Z"
-=======
-     "iopub.execute_input": "2020-10-15T20:10:47.167127Z",
-     "iopub.status.busy": "2020-10-15T20:10:47.166468Z",
-     "iopub.status.idle": "2020-10-15T20:10:47.246901Z",
-     "shell.execute_reply": "2020-10-15T20:10:47.246554Z"
->>>>>>> d7996599
     }
    },
    "outputs": [
@@ -1617,17 +1455,10 @@
    "execution_count": 19,
    "metadata": {
     "execution": {
-<<<<<<< HEAD
      "iopub.execute_input": "2020-10-15T20:10:34.213328Z",
      "iopub.status.busy": "2020-10-15T20:10:34.200585Z",
      "iopub.status.idle": "2020-10-15T20:10:34.520133Z",
      "shell.execute_reply": "2020-10-15T20:10:34.519743Z"
-=======
-     "iopub.execute_input": "2020-10-15T20:10:47.257204Z",
-     "iopub.status.busy": "2020-10-15T20:10:47.255553Z",
-     "iopub.status.idle": "2020-10-15T20:10:47.544887Z",
-     "shell.execute_reply": "2020-10-15T20:10:47.544396Z"
->>>>>>> d7996599
     }
    },
    "outputs": [
@@ -1752,17 +1583,10 @@
    "execution_count": 20,
    "metadata": {
     "execution": {
-<<<<<<< HEAD
      "iopub.execute_input": "2020-10-15T20:10:34.526039Z",
      "iopub.status.busy": "2020-10-15T20:10:34.524841Z",
      "iopub.status.idle": "2020-10-15T20:10:34.544373Z",
      "shell.execute_reply": "2020-10-15T20:10:34.543822Z"
-=======
-     "iopub.execute_input": "2020-10-15T20:10:47.550894Z",
-     "iopub.status.busy": "2020-10-15T20:10:47.549395Z",
-     "iopub.status.idle": "2020-10-15T20:10:47.567507Z",
-     "shell.execute_reply": "2020-10-15T20:10:47.567072Z"
->>>>>>> d7996599
     }
    },
    "outputs": [
@@ -1791,17 +1615,10 @@
    "execution_count": 21,
    "metadata": {
     "execution": {
-<<<<<<< HEAD
      "iopub.execute_input": "2020-10-15T20:10:34.548561Z",
      "iopub.status.busy": "2020-10-15T20:10:34.548126Z",
      "iopub.status.idle": "2020-10-15T20:10:34.632092Z",
      "shell.execute_reply": "2020-10-15T20:10:34.631512Z"
-=======
-     "iopub.execute_input": "2020-10-15T20:10:47.570977Z",
-     "iopub.status.busy": "2020-10-15T20:10:47.570607Z",
-     "iopub.status.idle": "2020-10-15T20:10:47.645753Z",
-     "shell.execute_reply": "2020-10-15T20:10:47.645312Z"
->>>>>>> d7996599
     }
    },
    "outputs": [
@@ -1861,17 +1678,10 @@
    "execution_count": 22,
    "metadata": {
     "execution": {
-<<<<<<< HEAD
      "iopub.execute_input": "2020-10-15T20:10:34.635687Z",
      "iopub.status.busy": "2020-10-15T20:10:34.635202Z",
      "iopub.status.idle": "2020-10-15T20:10:35.303943Z",
      "shell.execute_reply": "2020-10-15T20:10:35.303195Z"
-=======
-     "iopub.execute_input": "2020-10-15T20:10:47.649698Z",
-     "iopub.status.busy": "2020-10-15T20:10:47.648510Z",
-     "iopub.status.idle": "2020-10-15T20:10:48.277403Z",
-     "shell.execute_reply": "2020-10-15T20:10:48.277725Z"
->>>>>>> d7996599
     }
    },
    "outputs": [
