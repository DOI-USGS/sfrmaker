--- conflicted
+++ resolved
@@ -95,7 +95,6 @@
       "\n",
       "reading ../tylerforks/NHDPlus/NHDPlusAttributes/PlusFlowlineVAA.dbf...\n",
       "--> building dataframe... (may take a while for large shapefiles)\n",
-<<<<<<< HEAD
       "\n",
       "reading ../tylerforks/NHDPlus/NHDPlusAttributes/PlusFlow.dbf...\n",
       "--> building dataframe... (may take a while for large shapefiles)\n",
@@ -123,19 +122,6 @@
       "\n",
       "Getting routing information from NHDPlus Plusflow table...\n",
       "finished in 0.04s\n",
-=======
-      "\n",
-      "reading ../tylerforks/NHDPlus/NHDPlusAttributes/PlusFlow.dbf...\n",
-      "--> building dataframe... (may take a while for large shapefiles)\n",
-      "\n",
-      "reading ../tylerforks/NHDPlus/NHDPlusAttributes/elevslope.dbf...\n",
-      "--> building dataframe... (may take a while for large shapefiles)\n",
-      "\n",
-      "load finished in 0.21s\n",
-      "\n",
-      "Getting routing information from NHDPlus Plusflow table...\n",
-      "finished in 0.02s\n",
->>>>>>> 2a4fbc6d
       "\n"
      ]
     },
@@ -187,11 +173,7 @@
       "reading ../tylerforks/NHDPlus/NHDPlusAttributes/elevslope.dbf...\n",
       "--> building dataframe... (may take a while for large shapefiles)\n",
       "\n",
-<<<<<<< HEAD
       "load finished in 0.09s\n",
-=======
-      "load finished in 0.07s\n",
->>>>>>> 2a4fbc6d
       "\n",
       "Getting routing information from NHDPlus Plusflow table...\n",
       "finished in 0.04s\n",
@@ -324,11 +306,7 @@
     {
      "data": {
       "text/plain": [
-<<<<<<< HEAD
        "<matplotlib.image.AxesImage at 0x7f5042725650>"
-=======
-       "<matplotlib.image.AxesImage at 0x7ff719dae5e0>"
->>>>>>> 2a4fbc6d
       ]
      },
      "execution_count": 9,
@@ -414,11 +392,7 @@
       "Creating sfr dataset...\n",
       "\n",
       "Creating grid class instance from flopy Grid instance...\n",
-<<<<<<< HEAD
       "grid class created in 0.34s\n",
-=======
-      "grid class created in 0.22s\n",
->>>>>>> 2a4fbc6d
       "\n",
       "Model grid information\n",
       "structured grid\n",
@@ -462,22 +436,14 @@
       "Intersecting 17 flowlines with 17,760 grid cells...\n",
       "\n",
       "Building spatial index...\n",
-<<<<<<< HEAD
       "finished in 1.96s\n",
-=======
-      "finished in 1.63s\n",
->>>>>>> 2a4fbc6d
       "\n",
       "Intersecting 17 features...\n",
       "17\n",
       "finished in 0.09s\n",
       "\n",
       "Setting up reach data... (may take a few minutes for large grids)\n",
-<<<<<<< HEAD
       "finished in 0.32s\n",
-=======
-      "finished in 0.27s\n",
->>>>>>> 2a4fbc6d
       "\n",
       "Computing widths...\n",
       "\n",
@@ -513,11 +479,7 @@
       "active area defined by: all cells\n",
       "\n",
       "\n",
-<<<<<<< HEAD
       "Time to create sfr dataset: 3.17s\n",
-=======
-      "Time to create sfr dataset: 2.51s\n",
->>>>>>> 2a4fbc6d
       "\n"
      ]
     }
@@ -970,19 +932,11 @@
      "output_type": "stream",
      "text": [
       "running rasterstats.zonal_stats on buffered LineStrings...\n",
-<<<<<<< HEAD
       "finished in 5.73s\n",
       "\n",
       "\n",
       "Smoothing elevations...\n",
       "finished in 0.14s\n"
-=======
-      "finished in 3.95s\n",
-      "\n",
-      "\n",
-      "Smoothing elevations...\n",
-      "finished in 0.13s\n"
->>>>>>> 2a4fbc6d
      ]
     }
    ],
