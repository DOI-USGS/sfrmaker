--- conflicted
+++ resolved
@@ -1,5 +1,4 @@
 SFR
-<<<<<<< HEAD
 ==
 Set of programs for automating the construction of the MODFLOW Streamflow-Routing Package, using NHD Plus v2
 
@@ -103,79 +102,6 @@
 Edit the plot_SFR_flows.py example. Requires a MODFLOW DIS file, an "exploded" stream linework file that has stream fragments by model cell number (i.e. \<intersect> in the XML input file, or similar), and an SFR package output textfile (i.e. "*streamflow.dat"; this is the same file discussed in the "Obtaining SFR output" section above). Produces a shapefile of the same name as the SFR output file.
 To view in Arc, after importing, under Properties>Symbology, click Import and choose:  
 
-* **SFR_flow_symbology.lyr** to plot flow by line thickness
-* **SFR_interactions_symbology.lyr** to plot gaining, loosing, and dry segments by color
-* **SFR_interactions_graduated_symbology.lyr** to plot stream/aquifer interactions as graduated colors (i.e. dark blue for largest gains, gray for dry, red for largest losses)
-=======
-===
-Set of programs for automating the construction of the MODFLOW Streamflow-Routing Package, using NHD Plus v2 and a digital elevation model (DEM).
-NHDPlus datasets are available at: http://www.horizon-systems.com/NHDPlus/NHDPlusV2_data.php
-
-
-#### Dependencies:
-
-In addition to standard Python modules, ESRI Arcpy is needed.
-Some input and output are designed for the Groundwater Vistas GUI, but this is not necessarily required
-
-#### Input requirements:
-
-* Polygon shapefile export of model grid (e.g. as exported by Groundwater Vistas)
-* rows x columns ascii matrix of model TOP elevations (e.g. as exported by Groundwater Vistas)
-* Shapefile polygon of model domain (merged polygon of gridcells)
-* A DEM for model area, doesn't need to be clipped
-* PlusflowVAA database from NHDPlus v2 --> PlusFlowlineVAA.dbf from NHDPlusV21\_XX\_YY\_NHDPlusAttributes\_03.7z
-* Elevslope database from NHDPlus v2 --> elevslope.dbf from NHDPlusV21\_XX\_YY\_NHDPlusAttributes\_03.7z
-* NHDFlowline shapefile from NHDPlus v2
-* Flowlines='Flowlines.shp' # from NHDPlus
-* PlusFlow database from NHDPlus v2 --> PlusFlow.dbf from NHDPlusV21\_XX\_YY\_NHDPlusAttributes\_03.7z
-* NHDFcode database from NHDPlus v2
-
-NOTE: XX is Drainage Area ID and YY is VPU (vector processing unit) in the above (see NHDPlus website for details).
-
-#### Outputs:
-
-* SFR package file*
-* Text file with reach information (r,c,l,elevation, width, slope, etc.) for importing SFR package into Groundwater Vistas
-* Text file with segment/routing data (e.g. icalc, outseg, iupseg, etc.), for copying and pasting into Groundwater Vistas
-
-#### Notes:
-
-* currently the SFR package file is create prior to final elevation corrections with fix_w_dem.py. Until this is fixed, SFR package input should be manually created from the Groundwater Vistas input tables.
-Note:
-* All shps should be in (same) model coordinate units (e.g. ft.)
-* If model domain contains a major divide, need to merge relevant NHD datasets (e.g. 04 and 07) prior to running this script
-
-
-### Workflow for building SFR input:
-
-##### 1) run SFR_preproc.py
-(see Steps 1-9 in Howard Reeves' SFR notes)
-
-     Inputs: 
-     Polygon shapefile export of model grid (e.g. as exported by Groundwater Vistas)
-     Shapefile polygon of model domain (merged polygon of gridcells)
-     A DEM for model area, doesn't need to be clipped
-     PlusflowVAA database from NHDPlus v2
-     Elevslope database from NHDPlus v2
-     original NHDFlowline shapefile from NHDPlus v2
-     NHDFlowline shapefile clipped to model grid * this can be taken out if code is added to perform the clipping
-     
-     Outputs:
-     river_explode.shp (lines)
-     river_cells_dissolve.shp (grid cells (SFR reaches) that contain NHD segment elevations and channel location information (start and end xy; reach length in cell))
-
-
-
-##### 2) run AssignRiverElev.py, 
-which produces a table of reach midpoint elevations via linear interpolation from NHD segment endpoint elevations
-
-     Inputs: river_explode.shp
-     Outputs: river_elevs.dbf
-                    fix_comids.txt      # list of comids with two or more sets of endpoints.  These are usually segments that meander out of and then back into the grid.
-
-##### 3) manually delete flowlines and corresponding gridcell polygons
-for segments that have multiple starts/ends (e.g. those that meander out of the grid and back in). These should be deleted from river_explode.shp. 
-
 ##### 4) run CleanupRiverCells.py,
 which trims down the river cells shapefiles to reflect the deletiosn that were made in the previous step deleting COMIDs from river_explode.shp
 This also makes a backup copy of fix\_comids.txt --> fix\_comids\_backup.txt which can be used to inspect the results of rerunning AssignRiverElev.py
@@ -265,4 +191,3 @@
      
 ##### 10) run Fix_w_DEM.py
 
->>>>>>> 1dcd5c46
