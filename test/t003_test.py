--- conflicted
+++ resolved
@@ -1,17 +1,5 @@
-import sys
-sys.path.append('..')
-<<<<<<< HEAD
-import os
-=======
->>>>>>> 7a2d0084
 import sys
 sys.path.append('..')
 import os
 from GISio import shp2df, get_proj4
-from preproc import lines, NHDdata
-<<<<<<< HEAD
-=======
-import os
->>>>>>> 7a2d0084
-from GISio import shp2df, get_proj4
 from preproc import lines, NHDdata