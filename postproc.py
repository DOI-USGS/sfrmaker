__author__ = 'aleaf'
'''

'''
import os
import numpy as np
import pandas as pd
import matplotlib.pyplot as plt
from matplotlib.backends.backend_pdf import PdfPages
from shapely.geometry import Polygon, LineString, MultiLineString

from rasterstats import zonal_stats
import flopy
import GISio, GISops


# Functions
def header(infile):
    ofp = open(infile)
    knt=0
    while True:
        try:
            line = ofp.readline().strip().split()
            int(line[0])
            break
        except:
            knt +=1
            continue
    return knt


class SFRdata(object):

    # dictionary to convert different variations on column names to internally consistent names
    m1_column_names = {'length_in_cell': 'length',
                       'width_in_cell': 'width',
                       'top_streambed': 'sbtop',
                       'bed_K': 'sbK',
                       'bed_thickness': 'sbthick',
                       'bed_slope': 'slope',
                       'bed_roughness': 'roughness',
                       'cellnum': 'node'}

    # working on parser for column names
    #Index([u'row', u'column', u'layer', u'stage', u'top_streambed', u'reach', u'segment', u'width_in_cell',
    # u'length_in_cell', u'bed_K', u'bed_thickness', u'bed_slope',
    # u'bed_roughness', u'node', u'reachID', u'outseg'], dtype='object')

    def __init__(self, sfrobject=None, Mat1=None, Mat2=None, sfr=None, node_column=False,
                 mfpath='', mfnam=None, mfdis=None,
                 dem=None, dem_units_mult=1, landsurfacefile=None, landsurface_column=None,
                 GIS_mult=1, to_meters_mult=0.3048,
                 Mat2_out=None, xll=0.0, yll=0.0, prj=None, proj4=None, epsg=None,
                 minimum_slope=1e-4, streamflow_file=None):
        """
        base object class for SFR information in the SFRmaker postproc module.

        Parameters
        ----------
        sfrobject: SFRdata instance
            Instantiates SFRdata with attributes from another SFRdata instance

        Mat1: dataframe or filepath


        GIS_mult: float
            Multiplier to go from model units to GIS units

        """
        # if an sfr object is supplied, copy all of its attributes over
        # need to clean up the init method!!
        self.outpath = ''
        self.elevs = None

        if sfrobject is not None:
            self.__dict__ = sfrobject.__dict__.copy()

        else:
            if Mat1 is not None:
                # read Mats 1 and 2
                # allow the dataframes to be passed directly instead of reading them in from csvs
                if isinstance(Mat1, pd.DataFrame):
                    self.m1 = Mat1.copy()
                    self.m2 = Mat2.copy()
                else:
                    self.Mat1 = Mat1
                    self.Mat2 = Mat2
                    self.m1 = pd.read_csv(Mat1)
                    self.m2 = pd.read_csv(Mat2)

                    # blow away any geometry columns just in case they're there (will be read in as strings otherwise)
                    for g in ['geometry', 'centroids']:
                        if g in self.m1.columns:
                            self.m1.drop(g, axis=1, inplace=True)
                    self.outpath = os.path.split(Mat1)[0]
                self.m1.sort(['segment', 'reach'], inplace=True)
                self.m2.sort('segment', inplace=True)
                self.m2.index = map(int, self.m2.segment.values)
                if sum(np.unique(self.m1.segment) - self.m2.segment) != 0:
                    raise IndexError("Segments in Mat1 and Mat2 are different!")

                # enforce consistent column names (maintaining compatibility with past SFRmaker versions)
                self.parse_mat1_columns()


            elif sfr is not None:
                self.read_sfr_package()
            else:
                # is this the right kind of error?
                raise AssertionError("Please specify either Mat1 and Mat2 files or an SFR package file.")

            # Discretization
            self.elevs_by_cellnum = {} # dictionary to store the model top elevation by cellnumber
            self.cell_geometries = {}

            if mfdis is not None:
                self.mfpath = mfpath
                self.basename = mfdis[:-4]
                if mfnam is None:
                    mfnam = self.basename + '.nam'
                self.mfdis = os.path.join(self.mfpath, mfdis)
                self.mfnam = os.path.join(self.mfpath, mfnam)

                # node numbers for cells with SFR
                if not node_column:
                    self.node_column = 'node'
                    self.gridtype = 'structured'
                    self.read_dis2()
                    self.m1['node'] = (self.dis.ncol * (self.m1['row'] - 1) + self.m1['column']).astype('int')
                else:
                    self.m1.rename(columns={node_column, 'node'}, inplace=True)
                    self.node_column = 'node' # so that some code doesn't break for the time being
            else:
                self.mfpath = ''
                self.mfnam = None
                self.mfdis = None
                self.basename = 'MF'

            self.node_attribute = 'node' # compatibility with sfr_plots and sfr_classes

            self.dem = dem
            self.dem_units_mult = dem_units_mult # convert dem elevation units to model units
            self.landsurfacefile = landsurfacefile
            self.landsurface = None
            self.xll = xll
            self.yll = yll
            self.to_m = to_meters_mult # multiplier to convert model units to meters (used for width estimation)
            self.to_km = self.to_m / 1000.0
            self.GIS_mult = GIS_mult
            self.minimum_slope = minimum_slope

            # coordinate projection of model grid
            self.prj = prj # projection file
            self.proj4 = proj4
            self.epsg = epsg
            if proj4 is None and prj is not None:
                self.proj4 = GISio.get_proj4(prj)

            # streamflow file for plotting SFR results
            if mfnam is not None and streamflow_file is None:
                streamflow_file = mfnam[:-4] + '_streamflow.dat'
            self.streamflow_file = streamflow_file

            self.segments = sorted(np.unique(self.m1.segment))
            self.Mat1_out = Mat1
            self.Mat2_out = Mat2_out

            # create unique reach IDs from Mat1 index
            self.m1['reachID'] = self.m1.index.values

            # assign upstream segments to Mat2
            self.m2['upsegs'] = [self.m2.segment[self.m2.outseg == s].tolist() for s in self.segments]

            # assign outsegs to Mat1
            self.m1['outseg'] = [self.m2.outseg[s] for s in self.m1.segment]

            # check for circular routing
            c = [s for s in self.m2.segment if s == self.m2.outseg[s]]
            if len(c) > 0:
                raise ValueError('Warning! Circular routing in segments {}.\n'
                                 'Fix manually in Mat2 before continuing'.format(', '.join(map(str, c))))

    def parse_mat1_columns(self):

        rename_columns = {c: newname for c, newname in self.m1_column_names.iteritems() if c in self.m1.columns}
        self.m1.rename(columns=rename_columns, inplace=True)

    @ property
    def shared_cells(self):
        return np.unique(self.m1.ix[self.m1.node.duplicated(), 'node'])

    def read_sfr_package(self):
        """method to read in SFR file
        """
        pass

    def read_dis2(self, mfdis=None, mfnam=None):
        """read in model grid information using flopy
        """
        if mfdis is not None:
            self.mfdis = mfdis
            self.mfnam = mfnam
            self.mfpath = os.path.split(self.mfdis)[0]

        print self.mfdis
        self.m = flopy.modflow.Modflow(model_ws=self.mfpath)
        self.nf = flopy.utils.mfreadnam.parsenamefile(self.mfnam, {})
        self.dis = flopy.modflow.ModflowDis.load(self.mfdis, self.m, self.nf)
        self.elevs = np.zeros((self.dis.nlay + 1, self.dis.nrow, self.dis.ncol))
        self.elevs[0, :, :] = self.dis.top.array
        self.elevs[1:, :, :] = self.dis.botm.array

        # check if there Quasi-3D confining beds
        if np.sum(self.dis.laycbd.array) > 0:
            print 'Quasi-3D layering found, skipping confining beds...'
            layer_ind = 0
            for l, laycbd in enumerate(self.dis.laycbd.array):
                self.elevs[l + 1, :, :] = self.dis.botm.array[layer_ind, :, :]
                if laycbd == 1:
                    print '\tbetween layers {} and {}'.format(l+1, l+2)
                    layer_ind += 1
                layer_ind += 1
        else:
            self.elevs[1:, :, :] = self.dis.botm.array

        # make dictionary of model top elevations by cellnum
        for c in range(self.dis.ncol):
            for r in range(self.dis.nrow):
                cellnum = r * self.dis.ncol + c + 1
                self.elevs_by_cellnum[cellnum] = self.elevs[0, r, c]

    def read_DIS(self, MFdis):
        """read discretisation file using disutil
        """
        self.DX, self.DY, self.NLAY, self.NROW, self.NCOL, i = disutil.read_meta_data(MFdis)

        # get layer tops/bottoms
        self.layer_elevs = np.zeros((self.NLAY+1, self.NROW, self.NCOL))
        for c in range(self.NLAY + 1):
            tmp, i = disutil.read_nrow_ncol_vals(MFdis, self.NROW, self.NCOL, 'float', i)
            self.layer_elevs[c, :, :] = tmp

        # make dictionary of model top elevations by cellnum
        self.elevs_by_cellnum = {}
        for c in range(self.NCOL):
            for r in range(self.NROW):
                cellnum = r*self.NCOL + c + 1
                self.elevs_by_cellnum[cellnum] = self.layer_elevs[0, r, c]

    def get_cell_geometries(self):

        print 'computing cell geometries...'
        self.centroids = self.dis.get_node_coordinates()
        self.get_cell_centroids()

        for i, dfr in self.m1.iterrows():
            r, c = dfr.row - 1, dfr.column - 1
            cn = r * self.dis.ncol + c + 1
            cx, cy = dfr.centroids
            dx = self.dis.delr[c] * self.GIS_mult
            dy = self.dis.delc[r] * self.GIS_mult  # this is confusing, may be a bug in flopy

            # calculate vertices for parent cell
            x0 = cx - 0.5 * dx
            x1 = cx + 0.5 * dx
            y0 = cy - 0.5 * dy
            y1 = cy + 0.5 * dy

            self.cell_geometries[cn] = Polygon([(x0, y0), (x1, y0), (x1, y1), (x0, y1), (x0, y0)])
        self.m1['geometry'] = [self.cell_geometries[cn] for cn in self.m1.node]

    def get_cell_centroids(self):
        """Adds column of cell centroids coordinates (tuples) to Mat1,
        from flopy DIS object.
        """

        self.centroids = self.dis.get_node_coordinates()

        centroids = []
        for i, r in self.m1.iterrows():
            r, c = r.row - 1, r.column - 1
            cx = self.centroids[1][c] * self.GIS_mult + self.xll
            cy = self.centroids[0][r] * self.GIS_mult + self.yll
            centroids.append((cx, cy))

        self.m1['centroids'] = centroids

    def map_outsegs(self, max_levels=500):
        '''
        from Mat2, returns dataframe of all downstream segments (will not work with circular routing!)
        '''
        outsegsmap = pd.DataFrame(self.m2.outseg)
        outsegs = self.m2.outseg
        max_outseg = np.max(outsegsmap[outsegsmap.columns[-1]])
        knt = 2
        nsegs = len(self.m2)
        while max_outseg > 0:
            outsegsmap['outseg{}'.format(knt)] = [outsegs[s] if s > 0 and s < 999999 else 0
                                                    for s in outsegsmap[outsegsmap.columns[-1]]]
            max_outseg = np.max(outsegsmap[outsegsmap.columns[-1]].values)
            if max_outseg == 0:
                break
            knt +=1
            if knt > max_levels:
                # subset outsegs map to all rows outseg number > 0 at iteration 1000
                circular_segs = outsegsmap[outsegsmap[outsegsmap.columns[-1]] > 0]

                # only retain one instance of each outseg number at iteration 1000
                circular_segs.drop_duplicates(subset=outsegsmap.columns[-1], inplace=True)

                # cull the dataframe again to remove duplicate instances of routing circles
                circles = []
                duplicates = []
                for i in circular_segs.index:
                    repeat_start_ind = np.where(circular_segs.ix[i, :] ==
                                                circular_segs.ix[i, circular_segs.columns[-1:]]
                                                .values[0])[0][-2:][0]
                    circular_seq = circular_segs.ix[i, circular_segs.columns[repeat_start_ind:]].tolist()

                    if set(circular_seq) not in circles:
                        circles.append(set(circular_seq))
                    else:
                        duplicates.append(i)
                circular_segs.drop(duplicates, axis=0, inplace=True)

                rf = 'Circular_routing_outsegs_table.csv'
                circular_segs.to_csv(rf)
                return '{} instances of circular routing encountered! See {} for details.'\
                        .format(len(circular_segs), rf)

        self.outsegs = outsegsmap

        # create new column in Mat2 listing outlets associated with each segment
        self.m2['Outlet'] = [r[(r != 0) & (r != 999999)][-1] if len(r[(r != 0) & (r != 999999)]) > 0
                             else i for i, r in self.outsegs.iterrows()]

        # assign the outlets to each reach listed in Mat1
        self.m1['Outlet'] = [self.m2.ix[seg, 'Outlet'] for seg in self.m1.segment]

    def map_confluences(self, dem=None, landsurfacefile=None, landsurface_column=None):

        if landsurfacefile is None and self.landsurfacefile is not None:
            landsurfacefile = self.landsurfacefile

        if hasattr(self, 'Elevations'):
            self.Elevations.map_confluences()
        else:
            self.Elevations = Elevations(sfrobject=self, dem=dem, landsurfacefile=landsurfacefile,
                                         landsurface_column=landsurface_column)
            self.Elevations.map_confluences()

        self.m1 = self.Elevations.m1
        self.m2 = self.Elevations.m2
        self.confluences = self.Elevations.confluences

    def consolidate_conductance(self, bedKmin=1e-8):
        """For model cells with multiple SFR reaches, shift all conductance to widest reach,
        by adjusting the length, and setting the lengths in all smaller collocated reaches to 1,
        and the K-values in these to bedKmin

        Parameters
        ----------

        bedKmin : float
            Hydraulic conductivity value to use for collocated SFR reaches in a model cell that are not the dominant
            (widest) reach. This is used to effectively set conductance in these reaches to 0, to avoid circulation
            of water between the collocated reaches.

        Returns
        -------
            Modifies the SFR Mat1 table dataframe attribute of the SFRdata object. A new SFR package file can be
            written from this table.

        Notes
        -----
            See the ConsolidateConductance notebook in the Notebooks folder.
        """
        print 'Assigning total SFR conductance to dominant reach in cells with multiple reaches...'
        # Calculate SFR conductance for each reach
        def cond(X):
            c = X['sbK'] * X['width'] * X['length'] / X['sbthick']
            return c

        self.m1['Cond'] = self.m1.apply(cond, axis=1)

        #shared_cells = np.unique(self.m1.ix[self.m1.node.duplicated(), 'node'])

        # make a new column that designates whether a reach is dominant in each cell
        # dominant reaches include those not collocated with other reaches, and the longest collocated reach
        self.m1['Dominant'] = [True] * len(self.m1)

        for c in self.shared_cells:

            # select the collocated reaches for this cell
            df = self.m1[self.m1.node == c].sort('width', ascending=False)

            # set all of these reaches except the largest to not Dominant
            self.m1.loc[df.index[1:], 'Dominant'] = False

        # Sum up the conductances for all of the collocated reaches
        # returns a series of conductance sums by model cell, put these into a new column in Mat1
        Cond_sums = self.m1[['node', 'Cond']].groupby('node').agg('sum').Cond
        self.m1['Cond_sum'] = [Cond_sums[c] for c in self.m1.node]

        # Calculate a new length for widest reaches, set length in secondary collocated reaches to 1
        # also set the K values in the secondary cells to bedKmin
        self.m1['length'] = self.m1.length

        def consolidate_lengths(X):
            if X['Dominant']:
                lnew = X['Cond_sum'] * X['sbthick'] / (X['sbK'] * X['width'])
            else:
                lnew = 1.0
            return lnew

        self.m1['SFRlength'] = self.m1.apply(consolidate_lengths, axis=1)
        self.m1['sbK'] = [r['sbK'] if r['Dominant'] else bedKmin for i, r in self.m1.iterrows()]

    def smooth_segment_ends(self, landsurfacefile=None, landsurface_column=None,
                            report_file='smooth_segment_ends.txt'):
        if hasattr(self, 'Elevations'):
            self.Elevations.smooth_segment_ends(report_file=report_file)
        else:
            self.Elevations = Elevations(sfrobject=self, landsurfacefile=landsurfacefile,
                                         landsurface_column=landsurface_column)
            self.Elevations.smooth_segment_ends(report_file=report_file)
        self.m2 = self.Elevations.m2

    def smooth_interior_elevations(self, dem=None, landsurfacefile=None, landsurface_column=None,
                                   report_file='smooth_segment_interiors.txt'):
        """Allow elevations smoothing to be run on SFRdata instance (Composition)
        """
        if hasattr(self, 'Elevations'):
            self.Elevations.smooth_segment_interiors(report_file=report_file)
        else:
            self.Elevations = Elevations(sfrobject=self, dem=None, landsurfacefile=landsurfacefile,
                                         landsurface_column=landsurface_column)
            self.Elevations.smooth_segment_interiors(report_file=report_file)
        self.m1 = self.Elevations.m1

    def reset_m1_streambed_top_from_dem(self, dem=None, dem_units_mult=None, stat='min'):
        """Computes streambed top elevations via zonal statistics, using the
        rasterstats package (https://github.com/perrygeo/python-raster-stats).

        Parameters
        ----------
        dem : Any raster data source supported by GDAL
            Surface from which to sample elevation values.
        dem_units_mult : float
            Multiplier for converting the raster z units to the model z units
        stat : string
            min (recommended), mean, or max

        Returns
        -------
        zstats: Dataframe with dem min, max, mean and count for each model cell in Mat1
        """
        if 'geometry' not in self.m1.columns:
            self.get_cell_geometries()
        if dem is not None:
            self.dem = dem
        if dem_units_mult is not None:
            self.dem_units_mult = dem_units_mult
        print 'computing zonal statistics...'
        self.dem_zstats = pd.DataFrame(zonal_stats(self.m1.geometry, self.dem))
<<<<<<< HEAD
        self.m1['sbtop'] = self.dem_zstats['min'].values
        self.m1['landsurface'] = self.m1['sbtop'].values
=======
        self.m1['top_streambed'] = self.dem_zstats['min'].values * dem_units_mult
        self.m1['landsurface'] = self.m1['top_streambed'].values * dem_units_mult
>>>>>>> 63217e3a
        self.update_Mat2_elevations()
        print 'DEM {} elevations assigned to sbtop column in m1'.format(stat)

    def reset_model_top_2streambed(self, minimum_thickness=1, outdisfile=None, outsummary=None):
        if hasattr(self, 'Elevations'):
            self.Elevations.reset_model_top_2streambed(minimum_thickness=minimum_thickness,
                                                       outdisfile=outdisfile, outsummary=outsummary)
        else:
            self.Elevations = Elevations(sfrobject=self)
            self.Elevations.reset_model_top_2streambed(minimum_thickness=minimum_thickness,
                                                       outdisfile=outdisfile, outsummary=outsummary)
        self.__dict__ = self.Elevations.__dict__.copy()

    def incorporate_field_elevations(self, shpfile, elevs_field, distance_tol):
        if hasattr(self, 'Elevations'):
            self.Elevations.incorporate_field_elevations(shpfile=shpfile, elevs_field=elevs_field,
                                                         distance_tol=distance_tol)
        else:
            self.Elevations = Elevations(sfrobject=self)
            self.Elevations.incorporate_field_elevations(shpfile=shpfile, elevs_field=elevs_field,
                                                         distance_tol=distance_tol)
        self.__dict__ = self.Elevations.__dict__.copy()

    def plot_stream_profiles(self,  outpdf='complete_profiles.pdf', units='ft', add_profiles={}):
        """Runs the Outsegs.plot_outsegs() method
        """
        if hasattr(self, 'Outsegs'):
            self.Outsegs.plot_outsegs(outpdf=outpdf, units=units, add_profiles=add_profiles)
        else:
            self.Outsegs = Outsegs(sfrobject=self)
            self.Outsegs.plot_outsegs(outpdf=outpdf, units=units, add_profiles=add_profiles)
        self.__dict__ = self.Outsegs.__dict__.copy()

    def plot_routing(self, outpdf='routing.pdf'):
        """Runs the Outsegs.plot_routing() method
        """
        if hasattr(self, 'Outsegs'):
            self.Outsegs.plot_routing(outpdf=outpdf)
        else:
            self.Outsegs = Outsegs(sfrobject=self)
            self.Outsegs.plot_routing(outpdf=outpdf)
        self.__dict__ = self.Outsegs.__dict__.copy()

    def estimate_stream_widths(self, Mat2_out=None):
        self.Widths = Widths(sfrobject=self)
        self.Widths.estimate_from_arbolate()
        self.__dict__ = self.Widths.__dict__.copy()

    def renumber_sfr_cells_from_polygons(self, intersect_df=None, intersect_shapefile=None, intersect_prj=None,
                                         sfr_shapefile=None,
                                         node_attribute=None, GIS_mult=None):
        """
        Subdivides SFR segments where they intersect polygon features supplied in a dataframe or a shapefile.
        Contiguous sequences of SFR reaches (within a segment)
        Parameters
        ----------
        intersect_df : DataFrame
            Contains a 'geometry' column of shapely polygon objects that intersect SFR cells. Contiguous sequences
            of SFR reaches intersecting a polygon will be made into new segments.
        :param intersect_shapefile:
        :param sfr_shapefile:
        :param node_attribute:
        :param GIS_mult:
        :return:
        """

        self.Spatial = Spatial(sfrobject=self)
        self._intersected = self.Spatial.intersect_with_SFR_cells(intersect_df=intersect_df, intersect_shapefile=intersect_shapefile,
                                                    intersect_prj=intersect_prj,
                                                    sfr_shapefile=sfr_shapefile,
                                                    node_attribute=node_attribute, GIS_mult=GIS_mult)

        '''
        sfr_cells = pd.read_csv('waterbodies_intersected.csv').sfr_cells.tolist()
        sfrc = []
        for c in sfr_cells:
            try:
                sfrc.append(map(int, c.replace('[','').replace(']','').split(',')))
            except:
                sfrc.append([])
        '''
        self.Segments = Segments(sfrobject=self)
        self.Segments.renumber_SFR_cells(self._intersected['sfr_cells'].tolist())
        #self.Segments.renumber_SFR_cells(sfrc)
        self.__dict__ = self.Segments.__dict__.copy()

    def renumber_sfr_cells_from_nodes(self, nodes_list):
        self.Segments = Segments(sfrobject=self)
        self.Segments.renumber_SFR_cells(nodes_list)
        self.__dict__ = self.Segments.__dict__.copy()

    def run_diagnostics(self, model_domain=None):
        """Run diagnostic suite on Mat1 and Mat2, including:
        * segment numbering
        * circular routing
        * collocated SFR reaches with non-zero conductances
        * elevations that increase in downstream direction,
          or that are inconsistent with layer tops/bottoms
        * check for outlets to stream network that

        Parameters:


        """
        from diagnostics import diagnostics
        self.diagnostics = diagnostics(sfrobject=self)
        self.diagnostics.check_numbering()
        self.diagnostics.check_routing()
        self.diagnostics.check_overlapping()
        self.diagnostics.check_elevations()
        self.diagnostics.check_outlets(model_domain=model_domain)
        try:
            tol = np.min([np.min(self.dis.delr), np.min(self.dis.delc)])
        except:
            tol = 0
        self.diagnostics.check_4gaps_in_routing(model_domain=model_domain, tol=tol)

    def segment_reach2linework_shapefile(self, lines_shapefile, new_lines_shapefile=None,
                                         node_col='node'):
            """Assigns segment and reach information to a shapefile of SFR reach linework,
            using reach lengths.

            The best approach to this problem is to simply write a linework shapefile with segment and reach information
            when Mat1 is written for the first time. This will be implemented soon.

            Parameters
            ----------
            lines_shapefile: string
                Path to shapefile of SFR linework exploded by cell (e.g. one linework geometry for each SFR reach).

            new_lines_shapefile: string
                Path to new linework shapefile that will be written

            Returns
            -------
            dataframe containing node number, segment, reach, and geometry for each SFR reach.

            Notes
            -----
            """
            if new_lines_shapefile is None:
                new_lines_shapefile = lines_shapefile[:-4] + '_segreach.shp'

            df = self.m1.copy()

            df_lines = GISio.shp2df(lines_shapefile)
            print "Adding segment and reach information to linework shapefile..."
            # first assign geometries for model cells with only 1 SFR reach
            df_lines_geoms = df_lines.geometry.values
            geom_idx = [df_lines.index[df_lines[node_col] == n] for n in df.node.values]
            df['geometry'] = [df_lines_geoms[g[0]] if len(g) == 1 else
                              MultiLineString(df_lines_geoms[g].tolist()) if len(g) > 1
                              else None
                              for g in geom_idx]

            # then assign geometries for model cells with multiple SFR reaches
            # use length to figure out which geometry goes with which reach
            shared_cells = np.unique(df.ix[df.node.duplicated(), self.node_attribute])
            for n in shared_cells:
                # make dataframe of all reache geometries within the model cell
                reaches = pd.DataFrame(df_lines.ix[df_lines[node_col] == n, 'geometry'].copy())
                reaches['length'] = [g.length for g in reaches.geometry]

                # SFR reaches in that model cell
                dfs = df.ix[df[self.node_attribute] == n]
                # if there are an equal number of reaches for the cell in m1, and in the linework geometry
                # (i.e. the collocated reaches aren't consolidated)
                if len(dfs) > 1:
                    for i, r in reaches.iterrows():
                        # index of SFR reaches with length closest to reach
                        ind = np.argmin(np.abs(dfs.length - r.length))
                        # assign the reach geometry to the streamflow results at that index
                        df.loc[ind, 'geometry'] = r.geometry
                # seems like Howard's code consolidates multiple reaches of the same segment
                #else:
                #    ind = dfs.index[0]
                #    df.set_value(ind, 'geometry', MultiLineString(reaches.geometry.tolist()))
            print '\n'
            self.linework_geoms = df[['segment', 'reach', 'node', 'geometry']].sort(['segment', 'reach'])
            GISio.df2shp(self.linework_geoms, new_lines_shapefile, prj=lines_shapefile[:-4] + '.prj')
            return self.linework_geoms

    def segment_reach2linework_shapefile2(self, lines_shapefile, new_lines_shapefile=None,
                                         iterations=2):
        """Assigns segment and reach information to a shapefile of SFR reach linework,
        using intersections (coincident starts/ends) with neighboring SFR reaches in the case of
        model cells that have multiple co-located SFR reaches. This approach is more difficult
        in instances of multiple adjacent model cells, each with collocated SFR reaches, because
        the segment and reach information for geometries in the neighboring cells is also unknown.
        The method can overcome this by iterating. Right now the number of iterations is set to 2,
        which appeared to work fine for a small to medium -sized SFR package with few instances of this
        problem. But the method may not work, or more iterations may be required, for SFR packages in large
        models with large cell sizes (and therefore likely an increased number of cells with multiple SFR reaches).

        The best approach to this problem is to simply write a linework shapefile with segment and reach information
        when Mat1 is written for the first time. This will be implemented soon.

        Parameters
        ----------
        lines_shapefile: string
            Path to shapefile of SFR linework exploded by cell (e.g. one linework geometry for each SFR reach).

        new_lines_shapefile: string
            Path to new linework shapefile that will be written

        iterations: int
            With each iteration, the method will loop through the model cells containing multiple SFR reaches,
            and attempt to assign geometries using intersections with neighboring cells where the geometries
            are associated with a segment and reach. On this first iteration, the only geometries that are known
            are those associated with reaches that are not collocated. On subsequent iterations, reach geometries
            in collocated cells are added.

        Returns
        -------
        dataframe containing node number, segment, reach, and geometry for each SFR reach.

        Notes
        -----
        This method is really slow for large models, and should be done only once if needed. Subsequently,
        a revised linework shapefile with segment and reach information can be used.
        """

        print "Adding segment and reach information to linework shapefile..."
        print "(may take hours for large models...)"
        df = self.m1.copy()
        df_lines = GISio.shp2df(lines_shapefile)
        prj = lines_shapefile[:-4] + '.prj'
        if new_lines_shapefile is None:
            new_lines_shapefile = lines_shapefile[:-4] + '_seg_reach.shp'

        df_lines_geoms = df_lines.geometry.values
        geom_idx = [df_lines.index[df_lines.node == n] for n in df.node.values]
        df['geometry'] = [df_lines_geoms[g[0]] if len(g) == 1 else LineString() for g in geom_idx]

        node_col = 'node'
        # then assign geometries for model cells with multiple SFR reaches
        # use length to figure out which geometry goes with which reach
        shared_cells = np.unique(df.ix[df.node.duplicated(), self.node_attribute])
        non_collocated_geometries = df.geometry.tolist()
        nsharedcells = len(shared_cells)
        nj = iterations * nsharedcells
        for i in range(iterations):
            for j, n in enumerate(shared_cells):
                print '\r{:.0f}%'.format(100 * ((i * nsharedcells + j)/nj)),
                # make dataframe of all reaches within the model cell
                reaches = pd.DataFrame(df_lines.ix[df_lines[node_col] == n, 'geometry'].copy())
                reaches['length'] = [g.length for g in reaches.geometry]
                #reaches.sort('length', inplace=True)

                # streamflow results for that model cell
                dfs = df.ix[df[self.node_attribute] == n]
                #dfs.sort('length', inplace=True)

                # for each collocated reach in reaches dataframe,
                # this inner loop may be somewhat inefficient,
                # but the number of collocated reaches is small enough for it not to matter
                assigned = []
                geoms_entirely_within_node = []
                for rg in reaches.geometry:

                    # get list of neighboring reach geometries that touch the current collocated geometry
                    intersects_ind = df[np.array([rg.intersects(g) for g in df.geometry]) &
                                        np.array([nd != n for nd in df.node])].index

                    # handle collocated geometries that do not touch other segments
                    #if len(intersects_ind) == 0:
                    #    geoms_entirely_within_node.append(rg)
                    #    continue

                    intersects_df = df.ix[intersects_ind]
                    intersects_segments = intersects_df.segment.tolist()
                    dfs_segment = dfs.ix[dfs.segment.isin(intersects_segments)]

                    # handle collocated geometries that do not touch other segments
                    if len(intersects_ind) == 0 or len(dfs_segment) == 0:
                        geoms_entirely_within_node.append(rg)
                        continue

                    # get the index of the collocated reach that is closest to the intersecting reach number(s)
                    # (handles cases where a segment meanders out of and then back into a cell)
                    # only consider reaches that have the same segment as those intersected
                    closest_reach_in_dfs_index = dfs_segment.index[np.argmin([np.sum(np.abs(r - intersects_df.reach))
                                                                   for r in dfs_segment.reach])]

                    # assign the the current collocated geometry to the collocated reach
                    df.loc[closest_reach_in_dfs_index, 'geometry'] = rg
                    assigned.append(closest_reach_in_dfs_index)

                # in case there was a geometry entirely contained within the cell
                # (hopefully there is only one)
                if len(geoms_entirely_within_node) == 1 and len(dfs.index[~dfs.index.isin(assigned)]) > 0:
                    ind = dfs.index[~dfs.index.isin(assigned)][0]
                    df.loc[ind, 'geometry'] = geoms_entirely_within_node[0]
        print '\n'
        self.linework_geoms = df[['segment', 'reach', 'node', 'geometry']].sort(['segment', 'reach'])
        GISio.df2shp(self.linework_geoms, new_lines_shapefile, prj=prj)

    def update_Mat2_elevations(self):
        print 'Updating min/max elevations in Mat2 from elevations in Mat1...'
        sbtop = self.m1.sbtop.values
        m1segments = self.m1.segment.values
        m2segments = self.m2.segment.values
        self.m2['Max'] = [np.max(sbtop[m1segments == s]) for s in m2segments]
        self.m2['Min'] = [np.min(sbtop[m1segments == s]) for s in m2segments]

    def write_shapefile(self, outshp='SFR.shp', xll=None, yll=None, epsg=None, proj4=None, prj=None):

        for kwd in [xll, yll, epsg, proj4, prj]:
            if kwd is not None:
                self.__dict__[kwd] = kwd

        if 'geometry' not in self.m1.columns:
            try:
                self.get_cell_geometries()
            except:
                print 'No cell geometries found. Please add discretization information using read_dis2(), ' \
                'and then compute cell geometries by running get_cell_geometries().'
        GISio.df2shp(self.m1, shpname=outshp, epsg=self.epsg, proj4=self.proj4, prj=self.prj)

    def write_streamflow_shapefile(self, streamflow_file=None, lines_shapefile=None, node_col='node'):
        """Write out SFR Package results from a MODFLOW run.

        Parameters
        ----------
        streamflow_file: string
            Text file (often <model name>_streamflow.dat) containing table of SFR results from a MODFLOW run.

        lines_shapefile: string
            Path to shapefile containing linework geometries for each SFR reach

        node_col: string
            Name of attribute field in lines_shapefile containing the model cell numbers for each SFR reach.

        """

        if streamflow_file is not None:
            self.streamflow_file = streamflow_file

        self.Streamflow = Streamflow(sfrobject=self)
        self.Streamflow.read_streamflow_file(streamflow_file=streamflow_file)
        self.Streamflow.write_streamflow_shp(lines_shapefile=lines_shapefile, node_col=node_col)

    def write_tables(self, basename='SFR'):
        m1, m2 = self.m1.copy(), self.m2.copy()
        for col in ['geometry', 'centroids']:
            if col in m1.columns:
                m1.drop(col, axis=1, inplace=True)

        for col in ['upsegs']:
            if col in m2.columns:
                m2.drop(col, axis=1, inplace=True)

        m1.to_csv('{}mat1.csv'.format(basename), index=False)
        m2.to_csv('{}mat2.csv'.format(basename), index=False)
        print 'Mat1 and 2 saved to {fname}mat1.csv and {fname}mat2.csv'.format(fname=basename)

    def write_sfr_package(self, basename='SFR', tpl=False,
                          minimum_slope=1e-4,
                          bedKmin=1e-6,
                          nsfrpar=0,
                          nparseg=0,
                          const=128390.4,
                          dleak=0.001,
                          istcb1=50,
                          istcb2=66,
                          isfropt=1,
                          nstrail=10,
                          isuzn=1,
                          nsfrsets=30,
                          global_stream_depth=1,
                          iface=None):
        """
        Method to write an SFR package file from the Mat 1 and 2 (m1 and m2) attributes

        Parameters
        ----------

        iface: (int)
            An optional keyword that indicates that an IFACE value will be read for each reach and
            written to the budget file so that MODPATH can track particles to an exit face (or from an entry
            face) of a stream cell.  If "IFACE" is found at the end of record 1c, then IFACE values are read
            from the end of each item 2 record.
        """

        m1, m2 = self.m1.copy(), self.m2.copy()

        if tpl:
            ext = '.tpl'
        else:
            ext = '.sfr'
        outfile = basename + ext

        print 'writing {}'.format(outfile)
        ofp = open(outfile, 'w')

        nreaches = len(m1)
        nseg = len(m2)

        if tpl:
            ofp.write("ptf ~\n")
        ofp.write("#SFRpackage file generated by SFRmaker\n")
        record_1c = '{0:d} {1:d} {2:d} {3:d} {4:e} {5:e} {6:d} {7:d} {8:d} {9:d} {10:d} {11:d}'.format(
            -1*nreaches,
            nseg,
            nsfrpar,
            nparseg,
            const,
            dleak,
            istcb1,
            istcb2,
            isfropt,
            nstrail,
            isuzn,
            nsfrsets
        )
        if iface is not None:
            record_1c += ' IFACE'


        ofp.write(record_1c + '\n')

        for i, r in m1.iterrows():

            slope = r.slope if r.slope > minimum_slope else minimum_slope
            sbK = '~SFRc~' if tpl and r.sbK > bedKmin else '{:e}'.format(r.sbK)

            item2_record = '{0:.0f} {1:.0f} {2:.0f} {3:.0f} {4:.0f} {5:e} {6:e} {7:e} {8:e} {9:s}'.format(
                r.layer,
                r.row,
                r.column,
                r.segment,
                r.reach,
                r.SFRlength,
                r.sbtop,
                slope,
                r.sbthick,
                sbK)

            if iface is not None:
                item2_record += ' {:.0f}'.format(iface)

            ofp.write(item2_record + '\n')

        ofp.write('{0:.0f} 0 0 0\n'.format(nseg))
        for i, r in m2.iterrows():
            ofp.write('{0:.0f} {1:.0f} {2:.0f} 0 {3:e} 0.0 0.0 0.0 {4:e}\n'.format(
                r.segment,
                r.icalc,
                r.outseg,
                r.flow,
                r.roughch
                ))

            width = m1.ix[m1.segment == r.segment, 'width'].values
            if width[0] > 0 and r.icalc == 1:
                ofp.write('{0:e}\n'.format(width[0]))
                ofp.write('{0:e}\n'.format(width[-1]))
            elif r.icalc == 0:
                ofp.write('{0:e} {1:e}\n'.format(width[0], global_stream_depth))
                ofp.write('{0:e} {1:e}\n'.format(width[-1], global_stream_depth))
            else:
                print 'icalc values >1 not supported.'
                return

        ofp.close()
        print 'Done'


class Elevations(SFRdata):

    def __init__(self, sfrobject=None, Mat1=None, Mat2=None, sfr=None, node_column=False,
                 mfpath=None, mfnam=None, mfdis=None, to_meters_mult=0.3048,
                 minimum_slope=1e-4, dem=None, landsurfacefile=None, landsurface_column=None,
                 smoothing_iterations=0):
        """
        Smooth streambed elevations outside of the context of the objects in SFR classes
        (works off of information in Mat1 and Mat2; generates updated versions of these files
        """
        SFRdata.__init__(self, sfrobject=sfrobject, Mat1=Mat1, Mat2=Mat2, sfr=sfr, node_column=node_column,
                 mfpath=mfpath, mfnam=mfnam, mfdis=mfdis,
                 dem=dem, landsurfacefile=landsurfacefile, to_meters_mult=to_meters_mult,
                 minimum_slope=minimum_slope)

        if self.dem:
            pass

        elif self.landsurfacefile and self.landsurface is None:
            self.landsurface = np.fromfile(self.landsurfacefile, sep=' ') # array of elevations to use (sorted by cellnumber)

            print 'assigning elevations in {} to landsurface column in Mat1...'.format(landsurfacefile)
            # assign land surface elevations based on node number
            self.m1['landsurface'] = [self.landsurface[n-1] for n in self.m1[self.node_column]]
            self.m1['sbtop'] = self.m1['landsurface'] # might consider getting rid of landsurface column and only working with top_streambed

        elif not landsurfacefile and landsurface_column is not None:
            print 'assigning elevations in Mat1 {} column to landsurface column...'.format(landsurface_column)
            self.m1['landsurface'] = self.m1[landsurface_column]

        self.smoothing_iterations = smoothing_iterations



    def smooth_segment_ends(self, report_file='smooth_segment_ends.txt'):
        '''
        smooth segment end elevations so that they decrease monotonically down the stream network
        '''
        '''
        self.m2 = self.m2.replace(999999, 0)
        print '\nSmoothing segment ends...\n'
        # open a file to report a summary of the elevation adjustments
        self.ofp = open(report_file, 'w')
        self.ofp.write('Segment end smoothing report:\n'
                  'segment,max_elev,min_elev,downstream_min_elev\n')

        # set initial max / min elevations for segments based on max and min land surface elevations along each segment
        self.seg_maxmin = np.array([(np.max(self.m1.landsurface[self.m1.segment == s]),
                      np.min(self.m1.landsurface[self.m1.segment == s])) for s in self.segments])

        # determine constraining upstream min elevations for each segment in Mat2
        upstreamMin = np.array([np.min([self.seg_maxmin[useg-1][1] for useg in self.m2.ix[s, 'upsegs']])
                                  if len(self.m2.ix[s, 'upsegs']) > 0
                                  else self.seg_maxmin[s-1][0] for s in self.m2.index])

        # if the upstream minimum elevation is lower than the max elevation in the segment,
        # reset the max to the upstream minimum
        self.seg_maxmin = np.array([(upstreamMin[s-1], self.seg_maxmin[s-1][1])
                                    if upstreamMin[s-1] < self.seg_maxmin[s-1][0]
                                    else self.seg_maxmin[s-1] for s in self.segments])

        # check for higher minimum elevations in each segment
        bw = dict([(i, maxmin) for i, maxmin in enumerate(self.seg_maxmin) if maxmin[0] < maxmin[1]])

        # smooth any backwards elevations
        if len(bw) > 0:

            # creates dataframe of all outsegs for each segment
            self.map_outsegs()

            # iterate through the mapped outsegs, replacing minimum elevations until there are no violations
            #self.fix_backwards_ends(bw)

        print 'segment ends smoothing finished in {} iterations.\n' \
              'segment ends saved to {}\n' \
              'See {} for report.'\
            .format(self.smoothing_iterations, self.Mat2[:-4] + '_elevs.csv', report_file)

        # populate Mat2 dataframe with bounding elevations for upstream and downstream segments, so they can be checked
        self.m2['upstreamMin'] = [np.min([self.seg_maxmin[useg-1][1] for useg in self.m2.ix[s, 'upsegs']])
                                  if len(self.m2.ix[s, 'upsegs']) > 0
                                  else self.seg_maxmin[s-1][0] for s in self.m2.index]
        self.m2['upstreamMax'] = [np.min([self.seg_maxmin[useg-1][0] for useg in self.m2.ix[s, 'upsegs']])
                                  if len(self.m2.ix[s, 'upsegs']) > 0
                                  else self.seg_maxmin[s-1][0] for s in self.m2.index]
        self.m2['Max'] = self.seg_maxmin[:, 0]
        self.m2['Min'] = self.seg_maxmin[:, 1]
        self.m2['downstreamMax'] = [self.seg_maxmin[s-1][0] for s in self.m2.outseg]
        self.m2['downstreamMin'] = [self.seg_maxmin[s-1][1] for s in self.m2.outseg]

        elevations_summary = self.m2[['segment','upstreamMax','upstreamMin','Max','Min','downstreamMax','downstreamMin']]
        elevations_summary.to_csv(self.ofp)
        self.ofp.close()

        # save new copy of Mat2 with segment end elevations
        self.m2 = self.m2.drop(['upstreamMax', 'upstreamMin', 'downstreamMax', 'downstreamMin', 'upsegs'], axis=1)
        self.m2.to_csv(self.Mat2[:-4] + '_elevs.csv', index=False)
        '''

    def replace_downstream(self, bw, level, ind):
        '''
        replace minimum elevations in segments with either the max or min elevation in downstream segment
        bw = dict with keys that are indices of segements to modify
        level = column of outsegs to reference in outsegs table
        ind = 0 (replace with downstream max elev) or 1 (min elev)
        get downstream max elevations for level from outsegs at that level (for segments with backwards elevs)
        '''
        # make list of downstream elevations (max or min, depending on ind)
        # if segment is an outlet, use minimum elevation of segment
        downstream_elevs = [self.seg_maxmin[self.outsegs.ix[s, level] - 1][ind]
                            if self.outsegs.ix[s, level] > 0
                            else np.min(self.seg_maxmin[s-1]) for s in self.segments]

        # assign any violating minimum elevations to downstream elevs from above
        bw_inds = bw.keys()
        #print 'segment {}: {}, downseg: {}'.format(bw_inds[0]+1, self.seg_maxmin[bw_inds[0]], downstream_elevs[bw_inds[0]])
        self.seg_maxmin[bw_inds] = np.array([(self.seg_maxmin[i][0], downstream_elevs[i]) for i in bw_inds])
        for i in bw_inds:
            self.ofp.write('{},{},{}\n'.format(i+1, self.seg_maxmin[i], downstream_elevs[i]))


    def replace_upstream(self):
        '''
        replace maximum elevations in segments with minimum elevations in upstream segments,
        in segments where the max is above the upstream minimum
        '''
        # make list of min upstream elevations
        # if segment is a headwater, use maximum elevation of segment
        upstreamMin = np.array([np.min([self.seg_maxmin[useg-1] for useg in self.m2.ix[s, 'upsegs']])
                       if len(self.m2.ix[s, 'upsegs']) > 0
                       else self.seg_maxmin[s-1][0] for s in self.segments])

        # if the upstream minimum elevation is lower than the max elevation in the segment,
        # reset the max to the upstream minimum
        self.seg_maxmin = np.array([(upstreamMin[s-1], self.seg_maxmin[s-1][1])
                                    if upstreamMin[s-1] < self.seg_maxmin[s-1][0]
                                    else self.seg_maxmin[s-1] for s in self.segments])


    def fix_backwards_ends(self, bw):

        knt = 1
        for level in self.outsegs.columns:

            # replace minimum elevations in backwards segments with downstream maximums
            self.replace_downstream(bw, level, 0)

            # check for higher minimum elevations in each segment
            bw = dict([(i, maxmin) for i, maxmin in enumerate(self.seg_maxmin) if maxmin[0] < maxmin[1]])

            # if still backwards elevations, try using downstream min elevations
            if len(bw) > 0:

                # replace minimum elevations in backwards segments with downstream minimums
                self.replace_downstream(bw, level, 1)

            # in segments where the max elevation is higher than the upstream minimum,
            # replace max elev with upstream minimum
            self.replace_upstream()

            # check again for higher minimum elevations in each segment
            bw = dict([(i, maxmin) for i, maxmin in enumerate(self.seg_maxmin) if maxmin[0] < maxmin[1]])

            # stop if there are no longer any backwards segments, otherwise continue
            if len(bw) == 0:
                break

            knt += 1

        self.smoothing_iterations = knt


    def interpolate(self, istart, istop):
        '''
        istart = index of previous minimum elevation
        istop = index of current minimum elevation
        dx = interpolation distance
        dS = change in streambed top over interpolation distance
        '''
        dx = self.cdist[istart] - self.cdist[istop]
        dS = self.minelev - self.segelevs[istop]

        dist = 0

        if dS == 0:
            slope = 0
        else:
            slope = dS/dx

        for i in np.arange(istart+1, istop+1):

            dist += self.cdist[i-1] - self.cdist[i]
            self.sm.append(self.minelev - dist * slope)

            self.ofp.write('{:.0f},{:.0f},{:.2f},{:.2f},{:.2f},{:.2e},{:.2f}\n'
                           .format(self.seg, i, self.segelevs[i-1], self.minelev, dist, slope, self.sm[-1]))

        # reset the minimum elevation to current
        self.minelev = self.sm[-1]


    def smooth_segment_interiors(self, report_file='smooth_segment_interiors.txt'):

        print '\nSmoothing segment interiors...\n'

        # open a file to report on interpolations
        self.ofp = open(report_file, 'w')
        self.ofp.write('segment, reach, land_surface, minelev, dist, slope, sb_elev\n')

        try:
            self.m2['Max'], self.m2['Min']
            m2minmax = True
        except:
            m2minmax = False
            print "Max, Min elevation columns not found in Mat2" \
                  "Run map_confluences() first."
            return
        if 'landsurface' not in self.m1.columns:
            self.m1['landsurface'] = self.m1.sbtop
            print 'starting from elevations in m1.sbtop'
        else:
            print 'starting from elevations in m1.landsurface'

        for seg in self.segments:
            self.seg = seg

            # make a view of the Mat 1 dataframe that only includes the segment
            df = self.m1[self.m1.segment == seg].sort('reach')

            # start with land surface elevations along segment
            self.segelevs = df.landsurface.values

            start, end = self.m2.ix[seg, ['Max', 'Min']]

            # get start and end elevations from Mat2; if they are equal, continue
            if start == end:
                self.sm = [start] * len(self.segelevs)
                self.m1.loc[self.m1.segment == seg, 'sbtop'] = self.sm
                continue
            else:
                self.sm = [start]
                self.segelevs[-1] = end

            # calculate cumulative distances at cell centers
            lengths = df.length.values
            self.cdist = np.cumsum(lengths) - 0.5 * lengths

            self.minelev = start
            minloc = 0
            nreaches = len(self.segelevs)

            for i in range(nreaches)[1:]:

                # if the current elevation is equal to or below the minimum
                if self.segelevs[i] <= self.minelev:

                    # if the current elevation is above the end, interpolate from previous minimum to current
                    # only interpolate to current reach if it is below the previous minimum
                    # (that is, do not allow flat stretches unless the segment minimum elevation is reached)
                    if self.minelev > self.segelevs[i] >= end:
                        self.interpolate(minloc, i)
                        minloc = i

                    # otherwise if it is below the end, interpolate from previous minimum to end
                    elif self.segelevs[i] <= end:
                        self.interpolate(minloc, nreaches-1)
                        break
                else:
                    continue

            # update Mat1 with smoothed streambed tops
            self.m1.loc[self.m1.segment == seg, 'sbtop'] = self.sm

        # assign slopes to Mat 1 based on the smoothed elevations
        self.calculate_slopes()

        # save updated Mat1
        #self.m1.to_csv(self.Mat1[:-4] + '_elevs.csv', index=False)
        self.ofp.close()
        print 'Done, see {} for report.'.format(report_file)


    def calculate_slopes(self):
        '''
        assign a slope value for each stream cell based on streambed elevations
        this method is run at the end of smooth_segment_interiors, after the interior elevations have been assigned
        '''
        print 'calculating slopes...'
        for s in self.segments:

            # calculate the right-hand elevation differences (not perfect, but easy)
            diffs = self.m1[self.m1.segment == s].sbtop.diff()[1:].tolist()

            if len(diffs) > 0:
                diffs.append(diffs[-1]) # use the left-hand difference for the last reach

            # edge case where segment only has 1 reach
            else:
                diffs = self.m2.Min[s] - self.m2.Max[s]

            # divide by length in cell; reverse sign so downstream = positive (as in SFR package)
            slopes = diffs / self.m1[self.m1.segment == s].length * -1

            # assign to Mat1
            self.m1.loc[self.m1.segment == s, 'slope'] = slopes
        
        # enforce minimum slope
        ns = [s if s > self.minimum_slope else self.minimum_slope for s in self.m1.slope.tolist()]
        self.m1['slope'] = ns


    def reset_model_top_2streambed(self, minimum_thickness=1, outdisfile=None, outsummary=None):
        """Make the model top elevation consistent with the SFR streambed elevations;
        Adjust other layers downward (this puts all SFR cells in layer1)

        Parameters
        ----------
        minimum_thickness : float
            Minimum layer thickness to enforce when adjusting underlying layers to accommodate
            changes to the model top

        outdisfile : string
            Name for new MODFLOW discretization file

        outsummary : string (optional)
            If specified, will save a summary (in SFR Mat1 style format)
            of adjustments made to the model top

        """
        if outdisfile is None:
            outdisfile = self.mfdis[:-4] + '_adjusted_to_streambed.dis'

        # output file summarizing adjustments made to model top
        if outsummary is None:
            outsummary = self.mfdis[:-4] + '_adjustments_to_model_top.csv'

        # make sure that streambed thickness is less than minimum_thickness,
        # otherwise there is potential for MODFLOW altitude errors
        # (with streambed top == model top, the streambed bottom will be below the layer 1 bottom)
        if np.min(self.m1.sbthick >= minimum_thickness):
            self.m1.sbthick = 0.9 * minimum_thickness

        # make a vector of highest streambed values for each cell containing SFR (for collocated SFR cells)
        self.m1['lowest_top'] = self.m1.sbtop

        #shared_cells = np.unique(self.m1.ix[self.m1.node.duplicated(), 'node'])
        for c in self.shared_cells:

            # select the collocated reaches for this cell
            df = self.m1[self.m1.node == c].sort('sbtop', ascending=False)

            # make column of lowest streambed elevation in each cell with SFR
            self.m1.loc[df.index, 'lowest_top'] = np.min(df.sbtop)

        # make a new model top array; assign highest streambed tops to it
        newtop = self.dis.top.array.copy()
        newtop[self.m1.row.values-1, self.m1.column.values-1] = self.m1.lowest_top.values

        # Now straighten out the other layers, removing any negative thicknesses
        # do layer 1 first
        newbots = self.dis.botm.array.copy()
        conflicts = newbots[0, :, :] > newtop - minimum_thickness
        newbots[0, conflicts] = newtop[conflicts] - minimum_thickness

        for i in range(self.dis.nlay - 1):
            conflicts = newbots[i+1, :, :] > (newbots[i, :, :] - 1)
            newbots[i+1, conflicts] = newbots[i, conflicts] - minimum_thickness

        # make a dataframe that shows the largest adjustments made to model top
        self.m1['top_height'] = self.m1.model_top - self.m1.sbtop
        adjustments = self.m1[self.m1.top_height > 0].sort(columns='top_height', ascending=False)
        adjustments.to_csv(outsummary)

        # update the model top in Mat1
        self.m1['model_top'] = self.m1.lowest_top

        # update the elevs array
        self.elevs[0, :, :] = newtop
        self.elevs[1:, :, :] = newbots

        # update the layer in Mat1 to 1 for all SFR cells
        self.m1['layer'] = 1

        # write a new DIS file
        new_m = flopy.modflow.mf.Modflow(model_ws=os.path.split(outdisfile)[0],
                                         modelname=os.path.split(outdisfile)[1][:-4])
        newdis = flopy.modflow.ModflowDis(new_m, nlay=self.dis.nlay, nrow=self.dis.nrow, ncol=self.dis.ncol,
                                          delr=self.dis.delr, delc=self.dis.delc, top=newtop, botm=newbots)

        if isinstance(newdis.fn_path, list):
            newdis.fn_path = newdis.fn_path[0]
        self.mfdis = outdisfile
        newdis.write_file()


    def incorporate_field_elevations(self, shpfile, elevs_field, distance_tol):
        """Update landsurface elevations for SFR cells from nearby field measurements
        """
        # read field measurements into a dataframe
        df = GISio.shp2df(shpfile)

        self.get_cell_centroids()

        # make vectors of all x and y of SFR cell centroids
        X, Y = np.array([c[0] for c in self.m1.centroids]), np.array([c[1] for c in self.m1.centroids])

        # determine the closest SFR reach to each field measurement, within distance_tol
        # if there are no SFR measurements within distance_tol,
        closest_SFRmat1_inds = [np.argmin(np.sqrt((g.x - X)**2 + (g.y - Y)**2)) for g in df.geometry]
        closest_SFR_distances = [np.min(np.sqrt((g.x - X)**2 + (g.y - Y)**2)) for g in df.geometry]

        # update the landsurface column in mat1 with the field measurements within distance_tol
        # the landsurface column is used in interpolating streambed elevations
        for i, mat1_ind in enumerate(closest_SFRmat1_inds):
            print "closest Mat1 ind: {}".format(mat1_ind)
            print "distance: {}".format(closest_SFR_distances[i])
            if closest_SFR_distances[i] <= distance_tol and \
                        df.iloc[i][elevs_field] < np.min(self.m1.ix[mat1_ind, ['sbtop', 'landsurface']]):
                self.m1.loc[mat1_ind, 'landsurface'] = df.iloc[i][elevs_field]
                self.m1.loc[mat1_ind, 'sbtop'] = df.iloc[i][elevs_field]

        self.update_Mat2_elevations()
        '''
                # reset the minimum elevation for the segment if the field elevation is lower
                segment = self.m1.loc[mat1_ind, 'segment']
                if 'Min' in self.m2.columns and df.iloc[i][elevs_field] < self.m2.ix[segment, 'Min']:
                    self.m2.loc[segment, 'Min'] = df.iloc[i][elevs_field]
        '''

    def map_confluences(self):

        # if min/max elevations not in Mat2, compute from Mat1
        if 'Max' not in self.m2.columns:
            '''min/max elevations from Mat1...'
            top_streambed = self.m1.top_streambed.values
            m1segments = self.m1.segment.values
            m2segments = self.m2.segment.values
            self.m2['Max'] = [np.max(top_streambed[m1segments == s]) for s in m2segments]
            self.m2['Min'] = [np.min(top_streambed[m1segments == s]) for s in m2segments]
            '''
            self.update_Mat2_elevations()
        m2upsegs = self.m2.upsegs.tolist()

        # setup dataframe of confluences
        # confluences are where segments have upsegs (no upsegs means the reach 1 is a headwater)
        confluences = self.m2.ix[np.array([len(u) for u in m2upsegs]) > 0, ['segment', 'upsegs']].copy()
        confluences['node'] = [0] * len(confluences)
        confluences['elev'] = [0] * len(confluences)
        nconfluences = len(confluences)
        print 'Mapping {} confluences and updating segment min/max elevations in Mat2...'.format(nconfluences)
        for i, r in confluences.iterrows():
            # get node/cellnum for downstream segment reach 1 (this is where the confluence is located)
            node = self.m1.ix[(self.m1.segment == i) & (self.m1.reach == 1), 'node']
            confluences.loc[i, 'node'] = node.values[0]

            # include land surface and top of streambed columns to ensure that minimums are found
            # (e.g. if land surface was updated and top_streambed wasn't)
            elevation_columns = ['sbtop', 'landsurface']
            for c in elevation_columns:
                if c not in self.m1.columns:
                    elevation_columns.remove(c)
            if len(elevation_columns) == 0:
                raise IndexError("sbtop and landsurface columns not found in Mat1!")

            # confluence elevation is the minimum of the ending segments minimums, starting segments maximums
            #endsmin = np.min(self.m1.ix[self.m1.segment.isin(r.upsegs), elevation_columns].values)
            endsmin = np.min(self.m2.ix[self.m2.segment.isin(r.upsegs), 'Min'].values)
            #startmax = np.max(self.m1.ix[self.m1.segment == i, elevation_columns].values)
            startmax = np.max(self.m2.ix[self.m2.segment == i, 'Max'].values)
            cfelev = np.min([endsmin, startmax])
            confluences.loc[i, 'elev'] = cfelev

            # update Mat2
            self.m2.loc[r.upsegs, 'Min'] = cfelev
            self.m2.loc[i, 'Max'] = cfelev

        # check for Mins that are higher than maxes
        #diffs = np.ravel(np.diff(self.m2[['Min', 'Max']].values))

        # Go through again and make sure that Mins are all <= Maxes
        for i, r in confluences.iterrows():
            endsmin = np.min(self.m2.ix[self.m2.segment.isin(r.upsegs), ['Min', 'Max']].values)
            startmax = np.max(self.m2.ix[self.m2.segment==i, ['Min', 'Max']].values)
            cfelev = np.min([endsmin, startmax])
            confluences.loc[i, 'elev'] = cfelev

            self.m2.loc[r.upsegs, 'Min'] = cfelev
            self.m2.loc[i, 'Max'] = cfelev

        self.confluences = confluences
        print 'Done, see confluences attribute.'


class Widths(SFRdata):

    def __init__(self, sfrobject=None, Mat1=None, Mat2=None, sfr=None, to_km=0.0003048, Mat2_out=None):

        SFRdata.__init__(self, sfrobject=sfrobject, Mat1=Mat1, Mat2=Mat2, sfr=sfr, to_meters_mult=to_km*1000, Mat2_out=Mat2_out)

        self.to_km = to_km # multiplier from model units to km

    def widthcorrelation(self, arbolate):
        #estimate widths, equation from Feinstein and others (Lake
        #Michigan Basin model) width=0.1193*(x^0.5032)
        # x=arbolate sum of stream upstream of the COMID in meters
        #NHDPlus has arbolate sum in kilometers.
        #print a table with reachcode, order, estimated width, Fcode
        estwidth = 0.1193 * (1000 * arbolate) ** 0.5032
        return estwidth


    def map_upsegs(self):
        '''
        from Mat2, returns dataframe of all upstream segments (will not work with circular routing!)
        '''
        # make a list of adjacent upsegments keyed to outseg list in Mat2
        upsegs = dict([(o, self.m2.segment[self.m2.outseg == o].tolist()) for o in np.unique(self.m2.outseg)])
        self.outsegs = [k for k in upsegs.keys() if k > 0] # exclude 0, which is the outlet designator

        # for each outseg key, for each upseg, check for more upsegs, append until headwaters has been reached
        for outseg in self.outsegs:

            up = True
            upsegslist = upsegs[outseg]
            while up:
                added_upsegs = []
                for us in upsegslist:
                    if us in self.outsegs:
                        added_upsegs += upsegs[us]
                if len(added_upsegs) == 0:
                    up = False
                    break
                else:
                    upsegslist = added_upsegs
                    upsegs[outseg] += added_upsegs

        # the above algorithm is recursive, so lower order streams get duplicated many times
        # use a set to get unique upsegs
        self.upsegs = dict([(u, list(set(upsegs[u]))) for u in self.outsegs])


    def estimate_from_arbolate(self):

        print 'estimating stream widths...'

        self.m2.in_arbolate = self.m2.in_arbolate.fillna(0) # replace any nan values with zeros

        # map upsegments for each outlet segment
        self.map_upsegs()

        # compute starting arbolate sum values for all segments (sum lengths of all mapped upsegs)
        asum_start = {}
        for oseg in self.outsegs:
            asum_start[oseg] = 0
            for us in self.upsegs[oseg]:
                # add the sum of all lengths for the upsegment
                asum_start[oseg] += self.m1.ix[self.m1.segment == us, 'length'].sum() * self.to_km

                # add on any starting arbolate sum values from outside the model (will add zero if nothing was entered)
                asum_start[oseg] += self.m2.in_arbolate[us]
            #print 'outseg: {}, starting arbolate sum: {}'.format(oseg, asum_start[oseg])

        # assign the starting arbolate sum values to Mat2
        asum_starts = [asum_start[i] if i in self.outsegs
                       else self.m2.ix[i, 'in_arbolate'] for i, r in self.m2.iterrows()]
        self.m2['starting_arbolate'] = asum_starts

        for s in self.segments:

            segdata = self.m1[self.m1.segment == s] # shouldn't need to sort, as that was done in __init__

            # compute arbolate sum at each reach, in km, including starting values from upstream segments
            asums = segdata.length.cumsum() * self.to_km + self.m2.ix[s, 'starting_arbolate']

            # compute width, assign to Mat1
            self.m1.loc[self.m1.segment == s, 'width'] = [self.widthcorrelation(asum) for asum in asums]

        #self.m1.to_csv(self.Mat1_out, index=False)
        print 'Done'
        if self.Mat2_out:
            self.m2.to_csv(self.Mat2_out, index=False)
            print 'saved arbolate sum information to {}.'.format(self.Mat2_out)


class Outsegs(SFRdata):

    def plot_outsegs(self, outpdf='complete_profiles.pdf', units='ft', add_profiles={}):
        print "listing unique segment sequences..."
        # make a dataframe of all outsegs
        self.map_outsegs()

        # list of lists of connected segments
        seglists = [[p]+[s for s in self.outsegs.ix[p, :] if s > 0] for p in self.outsegs.index]

        # reduce seglists down to unique sets of segments
        unique_lists = []
        for l in seglists:
            # find all lists for which the current list is a subset
            overlap = np.where([set(l).issubset(set(ll)) for ll in seglists])
            # length 1 means that there are no other lists for which the current is a subset
            if len(overlap[0]) == 1:
                unique_lists.append(l)
            else:
                continue

        # add model top elevations to dictionary using node numbers
        if 'model_top' not in self.m1.columns:
            self.m1['model_top'] = [self.elevs_by_cellnum[c] for c in self.m1[self.node_column]]

        pdf = PdfPages(outpdf)
        for l in unique_lists:
            if len(l) > 1:
                cdist = []
                cdist_end = 0
                cdist_ends = [0]
                sbtop = []
                modeltop = []
                self.profile_elevs = {}

                for p in add_profiles.iterkeys():
                    self.profile_elevs[p] = []

                # make each profile from its segments
                for s in l:
                    # make a view of the Mat 1 dataframe that only includes the segment
                    df = self.m1[self.m1.segment == s].sort('reach')

                    # calculate cumulative distances at cell centers
                    cdist += (np.cumsum(df['length']) - 0.5 * df['length'] + cdist_end).tolist()

                    cdist_end += np.sum(df['length']) # add length of segment to total
                    #print cdist_end
                    cdist_ends.append(cdist_end) # record distances at segment boundaries

                    # streambed tops
                    sbtop += df['sbtop'].tolist()

                    # model tops
                    modeltop += df['model_top'].tolist()

                    for p in add_profiles.iterkeys():
                        #elevs = self.cells2vertices(df[add_profiles[p]].tolist())
                        self.profile_elevs[p] += df[add_profiles[p]].tolist()

                # plot the profile
                fig = plt.figure()
                ax = fig.add_subplot(111)
                plt.plot(cdist, modeltop, label='Model top', lw=0.5)
                plt.plot(cdist, sbtop, label='Streambed top')

                # add any additional profiles
                for p in add_profiles.iterkeys():
                    #print len(cdist)
                    #print len(self.elevs[p])
                    plt.plot(cdist, self.profile_elevs[p], label=p, lw=0.5)

                # add in lines marking segment starts/ends
                # add in annotations labeling each segment
                for i, x in enumerate(cdist_ends[1:]):
                    plt.axvline(x, c='0.25', lw=0.5)

                    tx = 0.5 * (cdist_ends[i] + cdist_ends[i-1])
                    ty = ax.get_ylim()[0] + 0.9 * (ax.get_ylim()[1] - ax.get_ylim()[0])
                    ax.text(tx, ty, str(l[i-1]), ha='center', fontsize=8)

                ax.set_xlabel('Distance along SFR path')
                ax.set_ylabel('Elevation, {}'.format(units))
                title = 'SFR profile for segments:\n'
                for s in l:
                    title += ' {:.0f}'.format(s)
                ax.set_title(title, fontsize=10, fontweight='bold', loc='left')
                ax.set_ylim(int(np.floor(ax.get_ylim()[0])), int(np.ceil(ax.get_ylim()[1])))
                plt.legend(loc='best', fontsize=10)
                pdf.savefig()
                plt.close()
        pdf.close()

    def plot_routing(self, outpdf='routing.pdf'):

        # make a dataframe of all outsegs
        self.map_outsegs()

        # make a matrix of the model grid, assign outlet values to SFR cells
        self.watersheds = np.empty((self.dis.nrow * self.dis.ncol))
        self.watersheds[:] = np.nan

        for s in self.segments:

            segdata = self.m1[self.m1.segment == s]
            cns = segdata[self.node_column].values
            self.watersheds[cns] = segdata.Outlet.values[0]

        self.watersheds = np.reshape(self.watersheds, (self.dis.nrow, self.dis.ncol))

        # now plot it up!
        self.watersheds[self.watersheds == 999999] = np.nan # screen out 999999 values
        self.routingfig = plt.figure()
        ax = self.routingfig.add_subplot(111)
        plt.imshow(self.watersheds)
        cb = plt.colorbar()
        cb.set_label('Outlet segment')
        plt.savefig(outpdf, dpi=300)

        #self.m1.to_csv(self.Mat1, index=False)
        print 'Done'


class Streamflow(SFRdata):

    def __init__(self, sfrobject=None, Mat1=None, Mat2=None, sfr=None, streamflow_file=None):

        SFRdata.__init__(self, sfrobject=sfrobject, Mat1=Mat1, Mat2=Mat2, sfr=sfr, streamflow_file=streamflow_file)

    def read_streamflow_file(self, streamflow_file=None):

        if streamflow_file is not None:
            self.streamflow_file = streamflow_file

        h = header(self.streamflow_file)
        ofp = open(self.streamflow_file)
        for i in np.arange(h):
            ofp.readline()

        nreaches = len(self.m1)
        sfrresults = {}
        for i in np.arange(nreaches):
            line = ofp.readline().strip().split()
            l, r, c, s, reach = map(int, line[0:5])
            Qin, Qgw, Qout, Qovr, Qp, Qet, S, d, w, Cond, sb_slope = map(float, line[5:])

            Qstream = 0.5 * (Qin + Qout)

            if Qgw > 0:
                state = 'losing'
            elif Qgw < 0:
                state = 'gaining'
            elif Qstream == 0:
                state= 'dry'

            sfrresults[i] = {'layer': l,
                             'row': r,
                             'column': c,
                             'segment': s,
                             'reach': reach,
                             'Qin': Qin,
                             'Qgw': Qgw,
                             'Qstream': Qstream,
                             'Qout': Qout,
                             'Qovr': Qovr,
                             'Qp': Qp,
                             'Qet': Qet,
                             'stage': S,
                             'depth': d,
                             'width': w,
                             'cond': Cond,
                             'sb_slope': sb_slope,
                             'state': state}

        return pd.DataFrame.from_dict(sfrresults, orient='index')

    def write_streamflow_shp(self, lines_shapefile=None, node_col='node'):

        streamflow_shp = self.streamflow_file[:-4] + '.shp'

        # read in the streamflow results from the MODFLOW run
        df = self.read_streamflow_file()

        # join in node column from mat1
        # segments and reaches in SFR results and Mat1 must be identical! (and sorted)
        if np.max(self.m1.reach - df.reach) != 0 or np.max(self.m1.segment - df.segment) != 0:
            raise IndexError('Mismatch in segment and reach ordering between Mat1 and {}!\
            \nCheck that segments and reaches in Mat1 are identical to those in the SFR output.')\
                .format(self.streamflow_file)

        df['node'] = self.m1[self.node_attribute]
        df['length'] = self.m1.length

        # if a shapefile is provided, get the geometries from there (by node)
        if lines_shapefile is not None:
            df_lines = GISio.shp2df(lines_shapefile)
            prj = lines_shapefile[:-4] + '.prj'

            if df_lines[node_col].dtype.name == 'object':
                raise TypeError('Node number column of shapefile is not numeric!')

            if 'segment' not in df_lines.columns:
                print "segment and reach information not in linework shapefile!"
                df_lines = self.segment_reach2linework_shapefile(lines_shapefile, node_col=node_col)

            df_lines.sort(['segment', 'reach'], inplace=True)

            # join in node column from mat1
            # segments and reaches in SFR results and Mat1 must be identical! (and sorted)
            if np.max(df_lines.reach - df.reach) != 0 or np.max(df_lines.segment - df.segment) != 0:
                raise IndexError('Segments and reaches in {} are different than {}!'\
                                 .format(lines_shapefile, self.streamflow_file))

            df['geometry'] = df_lines.geometry
            '''
            # first assign geometries for model cells with only 1 SFR reach
            df_lines_geoms = df_lines.geometry.values
            geom_idx = [df_lines.index[df_lines.node == n] for n in df.node.values]
            df['geometry'] = [df_lines_geoms[g[0]] if len(g) == 1 else LineString() for g in geom_idx]

            # then assign geometries for model cells with multiple SFR reaches
            # use length to figure out which geometry goes with which reach
            shared_cells = np.unique(df.ix[df.node.duplicated(), self.node_attribute])
            for n in shared_cells:
                # make dataframe of all reaches within the model cell
                reaches = pd.DataFrame(df_lines.ix[df_lines[node_col] == n, 'geometry'].copy())
                reaches['length'] = [g.length for g in reaches.geometry]

                # streamflow results for that model cell
                dfs = df.ix[df[self.node_attribute] == n]
                # this inner loop may be somewhat inefficient,
                # but the number of collocated reaches is small enough for it not to matter
                for i, r in reaches.iterrows():
                    # index of streamflow results with length closest to reach
                    ind = np.argmin(np.abs(dfs.length - r.length))
                    # assign the reach geometry to the streamflow results at that index
                    df.loc[ind, 'geometry'] = r.geometry
            '''
        # otherwise get the geometries from the dis file and model origin
        # (right now this does not support rotated grids)
        # the geometries are for the model cells- collocated reaches will be represented by
        # one model cell polygon for each reach
        else:
            self.get_cell_geometries()
            df_lines = pd.DataFrame.from_dict({'geometry': self.cell_geometries}, orient='rows')
            prj = self.prj
            df['geometry'] = [df_lines.geometry[n] for n in df.node.values]

        GISio.df2shp(df, streamflow_shp, prj=prj)


class Segments(SFRdata):

    def __init__(self, sfrobject=None, Mat1=None, Mat2=None, sfr=None):

        SFRdata.__init__(self, sfrobject=sfrobject, Mat1=Mat1, Mat2=Mat2, sfr=sfr)

    def index_downstream_reaches(self):
        """Get index of downstream reach for each SFR reach in Mat
        """
        print "indexing downstream reaches..."
        '''
        # list outsegs for each reach in m1
        outsegs = [int(self.m2.outseg[self.m2.segment == s]) for s in self.m1.segment]

        # list index of outseg reach 1 for each reach in m1
        outseg_reach1_inds = [self.m1[(self.m1.segment == o) & (self.m1.reach == 1)].index[0]
                       if o != 0 and o != 999999
                       else -999999 for o in outsegs]

        # downstream reach is next lowest index if segment is same, otherwise reach 1 of outseg
        # (m1 is sorted by segment and then reach)
        self.m1['downreach_ind'] = [i-1 if i > 1 and self.m1.segment[i-1] == self.m1.segment[i]
                                    else outseg_reach1_inds[i] for i, r in enumerate(self.m1.reach)]
        '''
        reachID = self.m1.reachID.values
        m1index = self.m1.index.values
        m2segments = self.m2.segment.values
        m2outsegs = self.m2.outseg.values
        segments = self.m1.segment.values
        reaches = self.m1.reach.values
        downreach_inds = []
        downreach = [] # use unique reach ID instead of index
        for i, reach_seg in enumerate(segments):

            # if downstream reach is in current seg and not on reach index 0
            lastreach = np.max(reaches[segments == reach_seg])
            if i < len(segments) -1 and segments[i+1] == reach_seg:
                downreach_inds.append(i + 1)
                downreach.append(reachID[i + 1])
            # otherwise, find the index of the first reach of the outseg
            else:
                outseg = int(m2outsegs[m2segments == reach_seg])
                if outseg != 0 and outseg != 999999:
                    outseg_reach1_ind = m1index[(segments == outseg) & (reaches == 1)][0]
                    outseg_reach1ID = reachID[outseg_reach1_ind]
                else:
                    outseg_reach1_ind = -999999
                    outseg_reach1ID = -999999
                downreach_inds.append(outseg_reach1_ind)
                downreach.append(outseg_reach1ID)

        self.m1['downreach_ind'] = downreach_inds
        self.m1['downreachID'] = downreach

    def renumber_SFR_cells(self, sfr_cells_list):
        """Renumbers the segments and reaches for a list of SFR cells, or a list containing lists of SFR cells.
        Each list of SFR cells must be contiguous.

        Parameters
        ----------
        sfr_cells_list : list
            List of model cells (by cell or node number) containing SFR reaches to rename. Can be a list of lists.

        Returns
        -------
        Updates segment and reach information in Mat1 and Mat2 dataframes
        """

        if not isinstance(sfr_cells_list[0], list):
            sfr_cells_list = [sfr_cells_list]

        def renumber(seg, old_reaches):

            # correct any offset in first reach
            reach1 = np.min(old_reaches)
            old_reaches -= reach1 - 1

            new_reaches = old_reaches
            new_segments = np.array([seg])

            reach1 = 1
            gaps = np.diff(old_reaches)
            for i, diff in enumerate(gaps):
                if diff > 1:
                    reach1 = old_reaches[i+1]
                    seg +=1

                new_reaches[i+1] -= reach1 - 1
                new_segments = np.append(new_segments, seg)

            return new_segments, new_reaches

        self.index_downstream_reaches()

        # for each intersect feature, create new SFR segments and renumber their reaches
        self.m1['old_segment'] = self.m1.segment
        self.m1['old_reach'] = self.m1.reach

        # create local variables to speed up loops
        reachID = self.m1.reachID.values
        downreachID = self.m1.downreachID.values
        m1segments = self.m1.segment.values
        m1reaches = self.m1.reach.values
        m1nodes = self.m1.node
        downreach_inds = self.m1.downreach_ind.values
        m2 = self.m2

        print 'Adding new SFR segments and renumbering reaches... (may be slow for large datasets)'
        nfeatures = len(sfr_cells_list)
        for i, new_seg_nodes in enumerate(sfr_cells_list):
            print '\r{:.0f}%'.format(100 * i/nfeatures),
            # skip entries that are empty (e.g. waterbodies that don't intersect SFR)
            if len(new_seg_nodes) == 0:
                continue

            old_segments = np.unique(m1segments[np.in1d(m1nodes, new_seg_nodes)])
            #old_segments = np.unique(self.m1.ix[self.m1.node.isin(new_seg_nodes), 'segment'])

            # iterate through each segment intersecting the feature
            for seg in old_segments:

                #print '{}\t-->\t'.format(seg),
                # reaches that do not intersect the polygon feature
                inds1 = (~np.in1d(m1nodes, new_seg_nodes) & (m1segments == seg))
                #inds1 = ((~self.m1['node'].isin(new_seg_nodes)) & (m1segments == seg)).values

                # reaches that intersect the polygon feature
                inds2 = (np.in1d(m1nodes, new_seg_nodes) & (m1segments == seg))
                #inds2 = (self.m1['node'].isin(new_seg_nodes) & (m1segments == seg)).values

                # renumber the reaches
                newsegs = [] # initialize empty list of newsegments
                for i, inds in enumerate([inds1, inds2]):

                    firstnewseg = np.max(m1segments) + 1
                    old_reaches = m1reaches[inds]

                    # in case the whole segment is in the waterbody, continue
                    # (no reaches are in inds1)
                    if len(old_reaches) == 0:
                        continue

                    # renumber these
                    # the segments start at nseg, and then nseg + 1
                    new_segments_inds, new_reaches = renumber(firstnewseg + 0, old_reaches)

                    # assign new segment and reach numbers to m1segments, m1 reaches
                    m1segments[inds] = new_segments_inds
                    m1reaches[inds] = new_reaches
                    #self.m1.loc[inds, 'segment'] = new_segments_inds
                    #self.m1.loc[inds, 'reach'] = new_reaches

                    # add new segments for inds to list of all new segments subdividing the old segment
                    newsegs = list(set(newsegs + list(new_segments_inds)))

                # renumber the last new segment to the previous segment number
                # (can't have gaps in segment numbering; kind of clunky, but allows
                # the renumbering algorithm to be general
                lastnewseg = np.max(newsegs)
                m1segments[m1segments == lastnewseg] = seg
                #self.m1.loc[self.m1.segment == lastnewseg, 'segment'] = seg
                newsegs.remove(lastnewseg)
                newsegs.append(seg)
                #newsegs += m2.ix[seg, 'upsegs'] # include upsegs of the intersected segment, so that they reference the right outseg

                # update routing
                for newseg in newsegs:
                    #print '{} '.format(newseg),
                    '''
                    # get the outseg via the index of the next downstream reach 1
                    lastreach_number = np.max(m1reaches[m1segments == newseg])
                    downreach = downreachID[(m1segments == newseg) & (m1reaches == lastreach_number)][0]
                    #outseg_lastreach_ind = downreach_inds[(m1segments == newseg) & (m1reaches == 1)][0]
                    #lastreach = np.max(m1reaches[m1segments == newseg])
                    #downreach_ind = downreach_inds[(m1segments == newseg) & (m1reaches == outseg_last_reach)][0]
                    #downreach_ind = downreach_inds[(m1segments == newseg) & (m1reaches == lastreach)][0]
                    #downreach_ind = self.m1.ix[(m1segments == newseg) & (m1reaches == lastreach), 'downreach_ind'].values[0]
                    if downreach == -999999:
                        outseg = 0
                    else:
                        outseg = m1segments[reachID == downreach][0]
                        #outseg = int(self.m1.ix[downreach_ind, 'segment'])
                    '''
                    m2.loc[newseg, :] = m2.ix[seg, :] # copy all Mat2 info from old seg
                    #m2.loc[newseg, ['outseg', 'segment']] = outseg, newseg # update to new segment and outsegment numbers

        print '\nupdating routing...'
        m2.sort(inplace=True)
        m2['segment'] = m2.index.values
        lastreach_numbers = [np.max(m1reaches[m1segments == s])
                             for s in m2.segment]
        downreaches = [downreachID[(m1segments == s) & (m1reaches == lastreach_numbers[i])][0]
                       for i, s in enumerate(m2.segment.tolist())]
        outsegs = [m1segments[reachID == d][0] if d != -999999 else 0
                   for d in downreaches]
        m2['outseg'] = outsegs

        self.m1['segment'] = m1segments
        self.m1['reach'] = m1reaches
        self.m2 = m2

        # update upseg references in Mat2
        self.m2['upsegs'] = [self.m2.segment[self.m2.outseg == s].tolist() for s in self.m2.segment.values]

        # update outseg references in Mat1
        self.m1['outseg'] = [self.m2.outseg[s] for s in self.m1.segment]

        print '\nDone'


class Spatial(SFRdata):

    def __init__(self, sfrobject=None, Mat1=None, Mat2=None, sfr=None, xll=0.0, yll=0.0,
                 GIS_mult=0.3048, prj=None, proj4=None, epsg=None):

        SFRdata.__init__(self, sfrobject=sfrobject, Mat1=Mat1, Mat2=Mat2, sfr=sfr, xll=xll, yll=yll,
                         GIS_mult=GIS_mult, prj=prj, proj4=proj4, epsg=epsg)

    def intersect_with_SFR_cells(self, intersect_df=None, intersect_shapefile=None, intersect_prj=None,
                                 sfr_shapefile=None,
                                 node_attribute=None, GIS_mult=None):

        if GIS_mult is not None:
            self.GIS_mult = GIS_mult

        # get geometries for SFR cells
        if sfr_shapefile is None:

            self.get_cell_geometries()

            self.m1['geometry'] = [self.cell_geometries[n] for n in self.m1.node]
            if self.proj4 is None:
                print 'No coordinate projection supplied for SFR cells.'

        else:
            df = GISio.shp2df(sfr_shapefile)
            df.sort(['segment', 'reach'], inplace=True)

            # check to make sure that SFR shapefile indexing is consistent with Mat1
            diff = np.max(self.m1.reach.values - df.reach.values)

            if diff == 0:
                self.m1['geometry'] = df.geometry.tolist()
            else:
                raise IndexError('Segments and reaches in SFR shapefile are not consistent with Mat1')

            self.proj4 = GISio.get_proj4(sfr_shapefile)

        # read in intersect feature(s)
        if intersect_df is None and intersect_shapefile is not None:
            dfi = GISio.shp2df(intersect_shapefile)
            intersect_name = intersect_shapefile
        elif isinstance(intersect_df, pd.DataFrame):
            dfi = intersect_df
            intersect_name = 'intersect_df'
        else:
            raise ValueError("No intersect feature supplied!")
        print 'Intersecting features in {} with SFR cells'.format(intersect_name)

        # reproject intersect features into coordinate system of model grid (SFR cells)
        if self.proj4 is not None:
            if intersect_shapefile is not None:
                intersect_proj4 = GISio.get_proj4(intersect_shapefile)
            elif intersect_prj is not None:
                intersect_proj4 = GISio.get_proj4(intersect_prj)

            print 'Reprojecting from:\n{}\nto:\n{}\n...'.format(intersect_proj4, self.proj4)
            dfi['geometry'] = GISops.projectdf(dfi, intersect_proj4, self.proj4)
        else:
            print 'SFR cells are assumed to be in same coordinate system as {}.'.format(intersect_name)

        # limit intersect features to those within bounding box for SFR network
        # note that because this uses cell centroids,
        # it may miss intersect features that only nick the outside of the grid
        print 'Discarding features outside of SFR network bounding box...'
        geom = self.m1.geometry.tolist()
        xmin, ymin = np.min([p.centroid.xy[0] for p in geom]), np.min([p.centroid.xy[1] for p in geom])
        xmax, ymax = np.max([p.centroid.xy[0] for p in geom]), np.max([p.centroid.xy[1] for p in geom])
        bbox = Polygon([(xmin, ymin), (xmin, ymax), (xmax, ymax), (xmax, ymin)])
        dfi = dfi.ix[[f.intersects(bbox) for f in dfi.geometry], :].copy()

        if len(dfi) == 0:
            print 'No intersections between SFR cells and intersect features! Check coordinate projections ' \
                  'and that model origin is in GIS coordinate units.'

        print 'Listing SFR cell intersections for remaining features...'
        sfr_geom = self.m1.geometry.tolist()
        sfr_nodes = self.m1.node.tolist()
        poly_geom = dfi.geometry.tolist()
        try:
            import rtree
            intersections = GISops.intersect_rtree(sfr_geom, poly_geom)
        except:
            print 'Rtree not found. Features will be intersected without spatial indexing ' \
                  '(may take an hour or more for very large problems).'
            intersections = GISops.intersect_brute_force(sfr_geom, poly_geom)

        dfi['sfr_cells'] = [[sfr_nodes[i] for i in p] for p in intersections]
        dfi.to_csv('waterbodies_intersected.csv')
        return dfi<|MERGE_RESOLUTION|>--- conflicted
+++ resolved
@@ -463,13 +463,8 @@
             self.dem_units_mult = dem_units_mult
         print 'computing zonal statistics...'
         self.dem_zstats = pd.DataFrame(zonal_stats(self.m1.geometry, self.dem))
-<<<<<<< HEAD
         self.m1['sbtop'] = self.dem_zstats['min'].values
         self.m1['landsurface'] = self.m1['sbtop'].values
-=======
-        self.m1['top_streambed'] = self.dem_zstats['min'].values * dem_units_mult
-        self.m1['landsurface'] = self.m1['top_streambed'].values * dem_units_mult
->>>>>>> 63217e3a
         self.update_Mat2_elevations()
         print 'DEM {} elevations assigned to sbtop column in m1'.format(stat)
 
