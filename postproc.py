__author__ = 'aleaf'
'''

'''
import os
import numpy as np
import pandas as pd
import matplotlib.pyplot as plt
from matplotlib.backends.backend_pdf import PdfPages
from shapely.geometry import Polygon, LineString
import flopy
from sfr_plots import SFRshapefile
import GISio
import GISops


# Functions
def header(infile):
    ofp = open(infile)
    knt=0
    while True:
        try:
            line = ofp.readline().strip().split()
            int(line[0])
            break
        except:
            knt +=1
            continue
    return knt


class SFRdata(object):

    def __init__(self, sfrobject=None, Mat1=None, Mat2=None, sfr=None, node_column=False,
                 mfpath='', mfnam=None, mfdis=None, landsurfacefile=None, GIS_mult=1, to_meters_mult=0.3048,
                 Mat2_out=None, xll=0.0, yll=0.0, prj=None, proj4=None, epsg=None,
                 minimum_slope=1e-4, streamflow_file=None):
        """
        base object class for SFR information in the SFRmaker postproc module.

        Parameters
        ----------
        sfrobject: SFRdata instance
            Instantiates SFRdata with attributes from another SFRdata instance

        Mat1: dataframe or filepath


        GIS_mult: float
            Multiplier to go from model units to GIS units

        """
        # if an sfr object is supplied, copy all of its attributes over
        # need to clean up the init method!!
        self.outpath = ''
        self.elevs = None

        if sfrobject is not None:
            self.__dict__ = sfrobject.__dict__.copy()

        else:
            if Mat1 is not None:
                # read Mats 1 and 2
                # allow the dataframes to be passed directly instead of reading them in from csvs
                if isinstance(Mat1, pd.DataFrame):
                    self.m1 = Mat1
                    self.m2 = Mat2
                else:
                    self.Mat1 = Mat1
                    self.Mat2 = Mat2
                    self.m1 = pd.read_csv(Mat1)
                    self.m2 = pd.read_csv(Mat2)
                    self.outpath = os.path.split(Mat1)[0]
                self.m1.sort(['segment', 'reach'], inplace=True)
                self.m2.sort('segment', inplace=True)
                self.m2.index = map(int, self.m2.segment.values)
                if sum(np.unique(self.m1.segment) - self.m2.segment) != 0:
                    raise IndexError("Segments in Mat1 and Mat2 are different!")

            elif sfr is not None:
                self.read_sfr_package()
            else:
                # is this the right kind of error?
                raise AssertionError("Please specify either Mat1 and Mat2 files or an SFR package file.")

            # Discretization
            self.elevs_by_cellnum = {} # dictionary to store the model top elevation by cellnumber
            self.cell_geometries = {}

            if mfdis is not None:
                self.mfpath = mfpath
                self.basename = mfdis[:-4]
                if mfnam is None:
                    mfnam = self.basename + '.nam'
                self.mfdis = os.path.join(self.mfpath, mfdis)
                self.mfnam = os.path.join(self.mfpath, mfnam)

                # node numbers for cells with SFR
                if not node_column:
                    self.node_column = 'node'
                    self.gridtype = 'structured'
                    self.read_dis2()
                    self.m1['node'] = (self.dis.ncol * (self.m1['row'] - 1) + self.m1['column']).astype('int')
                else:
                    self.m1.rename(columns={node_column, 'node'}, inplace=True)
                    self.node_column = 'node' # so that some code doesn't break for the time being
            else:
                self.mfpath = ''
                self.mfnam = None
                self.mfdis = None
                self.basename = 'MF'

            self.node_attribute = 'node' # compatibility with sfr_plots and sfr_classes

            self.landsurfacefile = landsurfacefile
            self.landsurface = None
            self.xll = xll
            self.yll = yll
            self.to_m = to_meters_mult # multiplier to convert model units to meters (used for width estimation)
            self.to_km = self.to_m / 1000.0
            self.GIS_mult = GIS_mult
            self.minimum_slope = minimum_slope

            # coordinate projection of model grid
            self.prj = prj # projection file
            self.proj4 = proj4
            self.epsg = epsg
            if proj4 is None and prj is not None:
                self.proj4 = GISio.get_proj4(prj)

            # streamflow file for plotting SFR results
            if mfnam is not None and streamflow_file is None:
                streamflow_file = mfnam[:-4] + '_streamflow.dat'
            self.streamflow_file = streamflow_file

            self.segments = sorted(np.unique(self.m1.segment))
            self.Mat1_out = Mat1
            self.Mat2_out = Mat2_out

            # create unique reach IDs from Mat1 index
            self.m1['reachID'] = self.m1.index.values

            # assign upstream segments to Mat2
            self.m2['upsegs'] = [self.m2.segment[self.m2.outseg == s].tolist() for s in self.segments]

            # check for circular routing
            c = [s for s in self.m2.segment if s == self.m2.outseg[s]]
            if len(c) > 0:
                raise ValueError('Warning! Circular routing in segments {}.\n'
                                 'Fix manually in Mat2 before continuing'.format(', '.join(map(str, c))))
    @ property
    def shared_cells(self):
        return np.unique(self.m1.ix[self.m1.node.duplicated(), 'node'])

    def read_sfr_package(self):
        """method to read in SFR file
        """
        pass

    def read_dis2(self, mfdis=None, mfnam=None):
        """read in model grid information using flopy
        """
        if mfdis is not None:
            self.mfdis = mfdis
            self.mfnam = mfnam
            self.mfpath = os.path.split(self.mfdis)[0]

        print self.mfdis
        self.m = flopy.modflow.Modflow(model_ws=self.mfpath)
        self.nf = flopy.utils.mfreadnam.parsenamefile(self.mfnam, {})
        self.dis = flopy.modflow.ModflowDis.load(self.mfdis, self.m, self.nf)
        self.elevs = np.zeros((self.dis.nlay + 1, self.dis.nrow, self.dis.ncol))
        self.elevs[0, :, :] = self.dis.top.array
        self.elevs[1:, :, :] = self.dis.botm.array

        # check if there Quasi-3D confining beds
        if np.sum(self.dis.laycbd.array) > 0:
            print 'Quasi-3D layering found, skipping confining beds...'
            layer_ind = 0
            for l, laycbd in enumerate(self.dis.laycbd.array):
                self.elevs[l + 1, :, :] = self.dis.botm.array[layer_ind, :, :]
                if laycbd == 1:
                    print '\tbetween layers {} and {}'.format(l+1, l+2)
                    layer_ind += 1
                layer_ind += 1
        else:
            self.elevs[1:, :, :] = self.dis.botm.array

        # make dictionary of model top elevations by cellnum
        for c in range(self.dis.ncol):
            for r in range(self.dis.nrow):
                cellnum = r * self.dis.ncol + c + 1
                self.elevs_by_cellnum[cellnum] = self.elevs[0, r, c]

    def read_DIS(self, MFdis):
        """read discretisation file using disutil
        """
        self.DX, self.DY, self.NLAY, self.NROW, self.NCOL, i = disutil.read_meta_data(MFdis)

        # get layer tops/bottoms
        self.layer_elevs = np.zeros((self.NLAY+1, self.NROW, self.NCOL))
        for c in range(self.NLAY + 1):
            tmp, i = disutil.read_nrow_ncol_vals(MFdis, self.NROW, self.NCOL, 'float', i)
            self.layer_elevs[c, :, :] = tmp

        # make dictionary of model top elevations by cellnum
        self.elevs_by_cellnum = {}
        for c in range(self.NCOL):
            for r in range(self.NROW):
                cellnum = r*self.NCOL + c + 1
                self.elevs_by_cellnum[cellnum] = self.layer_elevs[0, r, c]

    def get_cell_geometries(self):

        print 'computing cell geometries...'
        self.centroids = self.dis.get_node_coordinates()
        self.get_cell_centroids()

        for i, dfr in self.m1.iterrows():
            r, c = dfr.row - 1, dfr.column - 1
            cn = r * self.dis.ncol + c + 1
            cx, cy = dfr.centroids
            dx = self.dis.delr[c] * self.GIS_mult
            dy = self.dis.delc[r] * self.GIS_mult  # this is confusing, may be a bug in flopy

            # calculate vertices for parent cell
            x0 = cx - 0.5 * dx
            x1 = cx + 0.5 * dx
            y0 = cy - 0.5 * dy
            y1 = cy + 0.5 * dy

            self.cell_geometries[cn] = Polygon([(x0, y0), (x1, y0), (x1, y1), (x0, y1), (x0, y0)])
        self.m1['geometry'] = [self.cell_geometries[cn] for cn in self.m1.node]

    def get_cell_centroids(self):
        """Adds column of cell centroids coordinates (tuples) to Mat1,
        from flopy DIS object.
        """

        self.centroids = self.dis.get_node_coordinates()

        centroids = []
        for i, r in self.m1.iterrows():
            r, c = r.row - 1, r.column - 1
            cx = self.centroids[1][c] * self.GIS_mult + self.xll
            cy = self.centroids[0][r] * self.GIS_mult + self.yll
            centroids.append((cx, cy))

        self.m1['centroids'] = centroids

    def map_outsegs(self):
        '''
        from Mat2, returns dataframe of all downstream segments (will not work with circular routing!)
        '''
        outsegsmap = pd.DataFrame(self.m2.outseg)
        outsegs = self.m2.outseg
        max_outseg = np.max(outsegsmap[outsegsmap.columns[-1]])
        knt = 2
        nsegs = len(self.m2)
        while max_outseg > 0:
            outsegsmap['outseg{}'.format(knt)] = [outsegs[s] if s > 0 and s < 999999 else 0
                                                    for s in outsegsmap[outsegsmap.columns[-1]]]
            max_outseg = np.max(outsegsmap[outsegsmap.columns[-1]].values)
            if max_outseg == 0:
                break
            knt +=1
            if knt > 200:
                # subset outsegs map to all rows outseg number > 0 at iteration 1000
                circular_segs = outsegsmap[outsegsmap[outsegsmap.columns[-1]] > 0]

                # only retain one instance of each outseg number at iteration 1000
                circular_segs.drop_duplicates(subset=outsegsmap.columns[-1], inplace=True)

                # cull the dataframe again to remove duplicate instances of routing circles
                circles = []
                duplicates = []
                for i in circular_segs.index:
                    repeat_start_ind = np.where(circular_segs.ix[i, :] ==
                                                circular_segs.ix[i, circular_segs.columns[-1:]]
                                                .values[0])[0][-2:][0]
                    circular_seq = circular_segs.ix[i, circular_segs.columns[repeat_start_ind:]].tolist()

                    if set(circular_seq) not in circles:
                        circles.append(set(circular_seq))
                    else:
                        duplicates.append(i)
                circular_segs.drop(duplicates, axis=0, inplace=True)

                rf = 'Circular_routing_outsegs_table.csv'
                circular_segs.to_csv(rf)
                return '{} instances of circular routing encountered! See {} for details.'\
                        .format(len(circular_segs), rf)

        self.outsegs = outsegsmap

        # create new column in Mat2 listing outlets associated with each segment
        self.m2['Outlet'] = [r[r != 0][-1] if len(r[r != 0]) > 0
                             else i for i, r in self.outsegs.iterrows()]

        # assign the outlets to each reach listed in Mat1
        self.m1['Outlet'] = [self.m2.ix[seg, 'Outlet'] for seg in self.m1.segment]

    def map_confluences(self, landsurfacefile=None, landsurface_column=None):

        if landsurfacefile is None and self.landsurfacefile is not None:
            landsurfacefile = self.landsurfacefile

        if hasattr(self, 'Elevations'):
            self.Elevations.map_confluences()
        else:
            self.Elevations = Elevations(sfrobject=self, landsurfacefile=landsurfacefile,
                                         landsurface_column=landsurface_column)
            self.Elevations.map_confluences()

        self.m1 = self.Elevations.m1
        self.m2 = self.Elevations.m2
        self.confluences = self.Elevations.confluences

    def consolidate_conductance(self, bedKmin=1e-8):
        """For model cells with multiple SFR reaches, shift all conductance to widest reach,
        by adjusting the length, and setting the lengths in all smaller collocated reaches to 1,
        and the K-values in these to bedKmin

        Parameters
        ----------

        bedKmin : float
            Hydraulic conductivity value to use for collocated SFR reaches in a model cell that are not the dominant
            (widest) reach. This is used to effectively set conductance in these reaches to 0, to avoid circulation
            of water between the collocated reaches.

        Returns
        -------
            Modifies the SFR Mat1 table dataframe attribute of the SFRdata object. A new SFR package file can be
            written from this table.

        Notes
        -----
            See the ConsolidateConductance notebook in the Notebooks folder.
        """
        # Calculate SFR conductance for each reach
        def cond(X):
            c = X['bed_K'] * X['width_in_cell'] * X['length_in_cell'] / X['bed_thickness']
            return c

        self.m1['Cond'] = self.m1.apply(cond, axis=1)

        #shared_cells = np.unique(self.m1.ix[self.m1.node.duplicated(), 'node'])

        # make a new column that designates whether a reach is dominant in each cell
        # dominant reaches include those not collocated with other reaches, and the longest collocated reach
        self.m1['Dominant'] = [True] * len(self.m1)

        for c in self.shared_cells:

            # select the collocated reaches for this cell
            df = self.m1[self.m1.node == c].sort('width_in_cell', ascending=False)

            # set all of these reaches except the largest to not Dominant
            self.m1.loc[df.index[1:], 'Dominant'] = False

        # Sum up the conductances for all of the collocated reaches
        # returns a series of conductance sums by model cell, put these into a new column in Mat1
        Cond_sums = self.m1[['node', 'Cond']].groupby('node').agg('sum').Cond
        self.m1['Cond_sum'] = [Cond_sums[c] for c in self.m1.node]

        # Calculate a new length for widest reaches, set length in secondary collocated reaches to 1
        # also set the K values in the secondary cells to bedKmin
        self.m1['old_length_in_cell'] = self.m1.length_in_cell

        def consolidate_lengths(X):
            if X['Dominant']:
                lnew = X['Cond_sum'] * X['bed_thickness'] / (X['bed_K'] * X['width_in_cell'])
            else:
                lnew = 1.0
            return lnew

        self.m1['length_in_cell'] = self.m1.apply(consolidate_lengths, axis=1)
        self.m1['bed_K'] = [r['bed_K'] if r['Dominant'] else bedKmin for i, r in self.m1.iterrows()]

    def smooth_segment_ends(self, landsurfacefile=None, landsurface_column=None,
                            report_file='smooth_segment_ends.txt'):
        if hasattr(self, 'Elevations'):
            self.Elevations.smooth_segment_ends(report_file=report_file)
        else:
            self.Elevations = Elevations(sfrobject=self, landsurfacefile=landsurfacefile,
                                         landsurface_column=landsurface_column)
            self.Elevations.smooth_segment_ends(report_file=report_file)
        self.m2 = self.Elevations.m2

    def smooth_interior_elevations(self, landsurfacefile=None, landsurface_column=None,
                                   report_file='smooth_segment_interiors.txt'):
        """Allow elevations smoothing to be run on SFRdata instance (Composition)
        """
        if hasattr(self, 'Elevations'):
            self.Elevations.smooth_segment_interiors(report_file=report_file)
        else:
            self.Elevations = Elevations(sfrobject=self, landsurfacefile=landsurfacefile,
                                         landsurface_column=landsurface_column)
            self.Elevations.smooth_segment_interiors(report_file=report_file)
        self.m1 = self.Elevations.m1

    def reset_model_top_2streambed(self, minimum_thickness=1, outdisfile=None, outsummary=None):
        if hasattr(self, 'Elevations'):
            self.Elevations.reset_model_top_2streambed(minimum_thickness=minimum_thickness,
                                                       outdisfile=outdisfile, outsummary=outsummary)
        else:
            self.Elevations = Elevations(sfrobject=self)
            self.Elevations.reset_model_top_2streambed(minimum_thickness=minimum_thickness,
                                                       outdisfile=outdisfile, outsummary=outsummary)
        self.__dict__ = self.Elevations.__dict__.copy()

    def incorporate_field_elevations(self, shpfile, elevs_field, distance_tol):
        if hasattr(self, 'Elevations'):
            self.Elevations.incorporate_field_elevations(shpfile=shpfile, elevs_field=elevs_field,
                                                         distance_tol=distance_tol)
        else:
            self.Elevations = Elevations(sfrobject=self)
            self.Elevations.incorporate_field_elevations(shpfile=shpfile, elevs_field=elevs_field,
                                                         distance_tol=distance_tol)
        self.__dict__ = self.Elevations.__dict__.copy()

    def plot_stream_profiles(self,  outpdf='complete_profiles.pdf', units='ft', add_profiles={}):
        """Runs the Outsegs.plot_outsegs() method
        """
        if hasattr(self, 'Outsegs'):
            self.Outsegs.plot_outsegs(outpdf=outpdf, units=units, add_profiles=add_profiles)
        else:
            self.Outsegs = Outsegs(sfrobject=self)
            self.Outsegs.plot_outsegs(outpdf=outpdf, units=units, add_profiles=add_profiles)
        self.__dict__ = self.Outsegs.__dict__.copy()

    def plot_routing(self, outpdf='routing.pdf'):
        """Runs the Outsegs.plot_routing() method
        """
        if hasattr(self, 'Outsegs'):
            self.Outsegs.plot_routing(outpdf=outpdf)
        else:
            self.Outsegs = Outsegs(sfrobject=self)
            self.Outsegs.plot_routing(outpdf=outpdf)
        self.__dict__ = self.Outsegs.__dict__.copy()

    def estimate_stream_widths(self, Mat2_out=None):
        self.Widths = Widths(sfrobject=self)
        self.Widths.estimate_from_arbolate()
        self.__dict__ = self.Widths.__dict__.copy()

    def renumber_sfr_cells_from_polygons(self, intersect_df=None, intersect_shapefile=None, intersect_prj=None,
                                         sfr_shapefile=None,
                                         node_attribute=None, GIS_mult=None):
        """
        Subdivides SFR segments where they intersect polygon features supplied in a dataframe or a shapefile.
        Contiguous sequences of SFR reaches (within a segment)
        Parameters
        ----------
        intersect_df : DataFrame
            Contains a 'geometry' column of shapely polygon objects that intersect SFR cells. Contiguous sequences
            of SFR reaches intersecting a polygon will be made into new segments.
        :param intersect_shapefile:
        :param sfr_shapefile:
        :param node_attribute:
        :param GIS_mult:
        :return:
        """

        self.Spatial = Spatial(sfrobject=self)
        dfi = self.Spatial.intersect_with_SFR_cells(intersect_df=intersect_df, intersect_shapefile=intersect_shapefile,
                                                    intersect_prj=intersect_prj,
                                                    sfr_shapefile=sfr_shapefile,
                                                    node_attribute=node_attribute, GIS_mult=GIS_mult)

        '''
        sfr_cells = pd.read_csv('waterbodies_intersected.csv').sfr_cells.tolist()
        sfrc = []
        for c in sfr_cells:
            try:
                sfrc.append(map(int, c.replace('[','').replace(']','').split(',')))
            except:
                sfrc.append([])
        '''
        self.Segments = Segments(sfrobject=self)
        self.Segments.renumber_SFR_cells(dfi['sfr_cells'].tolist())
        #self.Segments.renumber_SFR_cells(sfrc)
        self.__dict__ = self.Segments.__dict__.copy()

    def renumber_sfr_cells_from_nodes(self, nodes_list):
        self.Segments = Segments(sfrobject=self)
        self.Segments.renumber_SFR_cells(nodes_list)
        self.__dict__ = self.Segments.__dict__.copy()

    def run_diagnostics(self, model_domain=None):
        """Run diagnostic suite on Mat1 and Mat2, including:
        * segment numbering
        * circular routing
        * collocated SFR reaches with non-zero conductances
        * elevations that increase in downstream direction,
          or that are inconsistent with layer tops/bottoms
        * check for outlets to stream network that

        Parameters:


        """
        from diagnostics import diagnostics
        self.diagnostics = diagnostics(sfrobject=self)
        self.diagnostics.check_numbering()
        self.diagnostics.check_routing()
        self.diagnostics.check_overlapping()
        self.diagnostics.check_elevations()
        self.diagnostics.check_outlets(model_domain=model_domain)

    def segment_reach2linework_shapefile(self, lines_shapefile, new_lines_shapefile=None,
                                         iterations=2):
        """Assigns segment and reach information to a shapefile of SFR reach linework,
        using intersections (coincident starts/ends) with neighboring SFR reaches in the case of
        model cells that have multiple co-located SFR reaches. This approach is more difficult
        in instances of multiple adjacent model cells, each with collocated SFR reaches, because
        the segment and reach information for geometries in the neighboring cells is also unknown.
        The method can overcome this by iterating. Right now the number of iterations is set to 2,
        which appeared to work fine for a small to medium -sized SFR package with few instances of this
        problem. But the method may not work, or more iterations may be required, for SFR packages in large
        models with large cell sizes (and therefore likely an increased number of cells with multiple SFR reaches).

        The best approach to this problem is to simply write a linework shapefile with segment and reach information
        when Mat1 is written for the first time. This will be implemented soon.

<<<<<<< HEAD
        Parameters
        ----------
        lines_shapefile: string
            Path to shapefile of SFR linework exploded by cell (e.g. one linework geometry for each SFR reach).

        new_lines_shapefile: string
            Path to new linework shapefile that will be written

        iterations: int
            With each iteration, the method will loop through the model cells containing multiple SFR reaches,
            and attempt to assign geometries using intersections with neighboring cells where the geometries
            are associated with a segment and reach. On this first iteration, the only geometries that are known
            are those associated with reaches that are not collocated. On subsequent iterations, reach geometries
            in collocated cells are added.

        Returns
        -------
        dataframe containing node number, segment, reach, and geometry for each SFR reach.

        Notes
        -----
        This method is really slow for large models, and should be done only once if needed. Subsequently,
        a revised linework shapefile with segment and reach information can be used.
        """

        print "Adding segment and reach information to linework shapefile..."
        print "(may take hours for large models...)"
        df = self.m1.copy()
        df_lines = GISio.shp2df(lines_shapefile)
        prj = lines_shapefile[:-4] + '.prj'
        if new_lines_shapefile is None:
            new_lines_shapefile = lines_shapefile[:-4] + '_seg_reach.shp'

        df_lines_geoms = df_lines.geometry.values
        geom_idx = [df_lines.index[df_lines.node == n] for n in df.node.values]
        df['geometry'] = [df_lines_geoms[g[0]] if len(g) == 1 else LineString() for g in geom_idx]

        node_col = 'node'
        # then assign geometries for model cells with multiple SFR reaches
        # use length to figure out which geometry goes with which reach
        shared_cells = np.unique(df.ix[df.node.duplicated(), self.node_attribute])
        non_collocated_geometries = df.geometry.tolist()
        nsharedcells = len(shared_cells)
        nj = iterations * nsharedcells
        for i in range(iterations):
            for j, n in enumerate(shared_cells):
                print '\r{:.0f}%'.format(100 * ((i * nsharedcells + j)/nj)),
                # make dataframe of all reaches within the model cell
                reaches = pd.DataFrame(df_lines.ix[df_lines[node_col] == n, 'geometry'].copy())
                reaches['length'] = [g.length for g in reaches.geometry]
                #reaches.sort('length', inplace=True)

                # streamflow results for that model cell
                dfs = df.ix[df[self.node_attribute] == n]
                #dfs.sort('length', inplace=True)

                # for each collocated reach in reaches dataframe,
                # this inner loop may be somewhat inefficient,
                # but the number of collocated reaches is small enough for it not to matter
                assigned = []
                geoms_entirely_within_node = []
                for rg in reaches.geometry:

                    # get list of neighboring reach geometries that touch the current collocated geometry
                    intersects_ind = df[np.array([rg.intersects(g) for g in df.geometry]) &
                                        np.array([nd != n for nd in df.node])].index

                    # handle collocated geometries that do not touch other segments
                    #if len(intersects_ind) == 0:
                    #    geoms_entirely_within_node.append(rg)
                    #    continue

                    intersects_df = df.ix[intersects_ind]
                    intersects_segments = intersects_df.segment.tolist()
                    dfs_segment = dfs.ix[dfs.segment.isin(intersects_segments)]

                    # handle collocated geometries that do not touch other segments
                    if len(intersects_ind) == 0 or len(dfs_segment) == 0:
                        geoms_entirely_within_node.append(rg)
                        continue

                    # get the index of the collocated reach that is closest to the intersecting reach number(s)
                    # (handles cases where a segment meanders out of and then back into a cell)
                    # only consider reaches that have the same segment as those intersected
                    closest_reach_in_dfs_index = dfs_segment.index[np.argmin([np.sum(np.abs(r - intersects_df.reach))
                                                                   for r in dfs_segment.reach])]

                    # assign the the current collocated geometry to the collocated reach
                    df.loc[closest_reach_in_dfs_index, 'geometry'] = rg
                    assigned.append(closest_reach_in_dfs_index)

                # in case there was a geometry entirely contained within the cell
                # (hopefully there is only one)
                if len(geoms_entirely_within_node) == 1 and len(dfs.index[~dfs.index.isin(assigned)]) > 0:
                    ind = dfs.index[~dfs.index.isin(assigned)][0]
                    df.loc[ind, 'geometry'] = geoms_entirely_within_node[0]
        print '\n'
        self.linework_geoms = df[['segment', 'reach', 'node', 'geometry']].sort(['segment', 'reach'])
        GISio.df2shp(self.linework_geoms, new_lines_shapefile, prj=prj)

    def write_shapefile(self, outshp='SFR.shp', xll=None, yll=None, epsg=None, proj4=None, prj=None):

        for kwd in [xll, yll, epsg, proj4, prj]:
            if kwd is not None:
                self.__dict__[kwd] = kwd

        if 'geometry' not in self.m1.columns:
=======
        # add outseg and upseg information to Mat1
        self.m2.sort('segment', inplace=True)
        m1segments = self.m1.segment.values
        self.m1['outseg'] = [int(self.m2.outseg[s]) for s in m1segments]
        self.m1['upsegs'] = [' '.join(map(str, self.m2.upsegs[s])) for s in m1segments]

        if 'geometry' in self.m1.columns:
            GISio.df2shp(self.m1, shpname=outshp, epsg=self.epsg, proj4=self.proj4, prj=self.prj)
        else:
>>>>>>> 959be9ed
            try:
                self.get_cell_geometries()
            except:
                print 'No cell geometries found. Please add discretization information using read_dis2(), ' \
                'and then compute cell geometries by running get_cell_geometries().'
        GISio.df2shp(self.m1, shpname=outshp, epsg=self.epsg, proj4=self.proj4, prj=self.prj)

    def write_streamflow_shapefile(self, streamflow_file=None, lines_shapefile=None, node_col=None):
        """Write out SFR Package results from a MODFLOW run.

        Parameters
        ----------
        streamflow_file: string
            Text file (often <model name>_streamflow.dat) containing table of SFR results from a MODFLOW run.

        lines_shapefile: string
            Path to shapefile containing linework geometries for each SFR reach

        node_col: string
            Name of attribute field in lines_shapefile containing the model cell numbers for each SFR reach.

        """

        if streamflow_file is not None:
            self.streamflow_file = streamflow_file

        self.Streamflow = Streamflow(sfrobject=self)
        self.Streamflow.read_streamflow_file(streamflow_file=streamflow_file)
        self.Streamflow.write_streamflow_shp(lines_shapefile=lines_shapefile, node_col=node_col)

    def write_tables(self, basename='SFR'):
        m1, m2 = self.m1.copy(), self.m2.copy()
        for col in ['geometry', 'centroids']:
            if col in m1.columns:
                m1.drop(col, axis=1, inplace=True)

        for col in ['upsegs']:
            if col in m2.columns:
                m2.drop(col, axis=1, inplace=True)

        m1.to_csv('{}mat1.csv'.format(basename), index=False)
        m2.to_csv('{}mat2.csv'.format(basename), index=False)
        print 'Mat1 and 2 saved to {fname}mat1.csv and {fname}mat2.csv'.format(fname=basename)

    def write_sfr_package(self, basename='SFR', tpl=False,
                          minimum_slope=1e-4,
                          bedKmin=1e-6,
                          nsfrpar=0,
                          nparseg=0,
                          const=128390.4,
                          dleak=0.001,
                          istcb1=50,
                          istcb2=66,
                          isfropt=1,
                          nstrail=10,
                          isuzn=1,
                          nsfrsets=30,
                          global_stream_depth=1,
                          iface=None):
        """
        Method to write an SFR package file from the Mat 1 and 2 (m1 and m2) attributes

        Parameters
        ----------

        iface: (int)
            An optional keyword that indicates that an IFACE value will be read for each reach and
            written to the budget file so that MODPATH can track particles to an exit face (or from an entry
            face) of a stream cell.  If "IFACE" is found at the end of record 1c, then IFACE values are read
            from the end of each item 2 record.
        """

        m1, m2 = self.m1.copy(), self.m2.copy()

        if tpl:
            ext = '.tpl'
        else:
            ext = '.sfr'
        outfile = basename + ext

        print 'writing {}'.format(outfile)
        ofp = open(outfile, 'w')

        nreaches = len(m1)
        nseg = len(m2)

        if tpl:
            ofp.write("ptf ~\n")
        ofp.write("#SFRpackage file generated by SFRmaker\n")
        record_1c = '{0:d} {1:d} {2:d} {3:d} {4:e} {5:e} {6:d} {7:d} {8:d} {9:d} {10:d} {11:d}'.format(
            -1*nreaches,
            nseg,
            nsfrpar,
            nparseg,
            const,
            dleak,
            istcb1,
            istcb2,
            isfropt,
            nstrail,
            isuzn,
            nsfrsets
        )
        if iface is not None:
            record_1c += ' IFACE'


        ofp.write(record_1c + '\n')

        for i, r in m1.iterrows():

            slope = r.bed_slope if r.bed_slope > minimum_slope else minimum_slope
            bedK = '~SFRc~' if tpl and r.bed_K > bedKmin else '{:e}'.format(r.bed_K)

            item2_record = '{0:.0f} {1:.0f} {2:.0f} {3:.0f} {4:.0f} {5:e} {6:e} {7:e} {8:e} {9:s}\n'.format(
                r.layer,
                r.row,
                r.column,
                r.segment,
                r.reach,
                r.length_in_cell,
                r.top_streambed,
                slope,
                r.bed_thickness,
                bedK)

            if iface is not None:
                item2_record += ' {:.0f}'.format(iface)

            ofp.write(item2_record + '\n')

        ofp.write('{0:.0f} 0 0 0\n'.format(nseg))
        for i, r in m2.iterrows():
            ofp.write('{0:.0f} {1:.0f} {2:.0f} 0 {3:e} 0.0 0.0 0.0 {4:e}\n'.format(
                r.segment,
                r.icalc,
                r.outseg,
                r.flow,
                r.roughch
                ))

            width = m1.ix[m1.segment == r.segment, 'width_in_cell'].values
            if width[0] > 0 and r.icalc == 1:
                ofp.write('{0:e}\n'.format(width[0]))
                ofp.write('{0:e}\n'.format(width[-1]))
            elif r.icalc == 0:
                ofp.write('{0:e} {1:e}\n'.format(width[0], global_stream_depth))
                ofp.write('{0:e} {1:e}\n'.format(width[-1], global_stream_depth))
            else:
                print 'icalc values >1 not supported.'
                return

        ofp.close()
        print 'Done'


class Elevations(SFRdata):

    def __init__(self, sfrobject=None, Mat1=None, Mat2=None, sfr=None, node_column=False,
                 mfpath=None, mfnam=None, mfdis=None, to_meters_mult=0.3048,
                 minimum_slope=1e-4, landsurfacefile=None, landsurface_column=None, smoothing_iterations=0):
        """
        Smooth streambed elevations outside of the context of the objects in SFR classes
        (works off of information in Mat1 and Mat2; generates updated versions of these files
        """
        SFRdata.__init__(self, sfrobject=sfrobject, Mat1=Mat1, Mat2=Mat2, sfr=sfr, node_column=node_column,
                 mfpath=mfpath, mfnam=mfnam, mfdis=mfdis, landsurfacefile=landsurfacefile, to_meters_mult=to_meters_mult,
                 minimum_slope=minimum_slope)

        if self.landsurfacefile and self.landsurface is None:
            self.landsurface = np.fromfile(self.landsurfacefile, sep=' ') # array of elevations to use (sorted by cellnumber)

            print 'assigning elevations in {} to landsurface column in Mat1...'.format(landsurfacefile)
            # assign land surface elevations based on node number
            self.m1['landsurface'] = [self.landsurface[n-1] for n in self.m1[self.node_column]]
            self.m1['top_streambed'] = self.m1['landsurface'] # might consider getting rid of landsurface column and only working with top_streambed

        elif not landsurfacefile and landsurface_column is not None:
            print 'assigning elevations in Mat1 {} column to landsurface column...'.format(landsurface_column)
            self.m1['landsurface'] = self.m1[landsurface_column]

        self.smoothing_iterations = smoothing_iterations

    def smooth_segment_ends(self, report_file='smooth_segment_ends.txt'):
        '''
        smooth segment end elevations so that they decrease monotonically down the stream network
        '''
        '''
        self.m2 = self.m2.replace(999999, 0)
        print '\nSmoothing segment ends...\n'
        # open a file to report a summary of the elevation adjustments
        self.ofp = open(report_file, 'w')
        self.ofp.write('Segment end smoothing report:\n'
                  'segment,max_elev,min_elev,downstream_min_elev\n')

        # set initial max / min elevations for segments based on max and min land surface elevations along each segment
        self.seg_maxmin = np.array([(np.max(self.m1.landsurface[self.m1.segment == s]),
                      np.min(self.m1.landsurface[self.m1.segment == s])) for s in self.segments])

        # determine constraining upstream min elevations for each segment in Mat2
        upstreamMin = np.array([np.min([self.seg_maxmin[useg-1][1] for useg in self.m2.ix[s, 'upsegs']])
                                  if len(self.m2.ix[s, 'upsegs']) > 0
                                  else self.seg_maxmin[s-1][0] for s in self.m2.index])

        # if the upstream minimum elevation is lower than the max elevation in the segment,
        # reset the max to the upstream minimum
        self.seg_maxmin = np.array([(upstreamMin[s-1], self.seg_maxmin[s-1][1])
                                    if upstreamMin[s-1] < self.seg_maxmin[s-1][0]
                                    else self.seg_maxmin[s-1] for s in self.segments])

        # check for higher minimum elevations in each segment
        bw = dict([(i, maxmin) for i, maxmin in enumerate(self.seg_maxmin) if maxmin[0] < maxmin[1]])

        # smooth any backwards elevations
        if len(bw) > 0:

            # creates dataframe of all outsegs for each segment
            self.map_outsegs()

            # iterate through the mapped outsegs, replacing minimum elevations until there are no violations
            #self.fix_backwards_ends(bw)

        print 'segment ends smoothing finished in {} iterations.\n' \
              'segment ends saved to {}\n' \
              'See {} for report.'\
            .format(self.smoothing_iterations, self.Mat2[:-4] + '_elevs.csv', report_file)

        # populate Mat2 dataframe with bounding elevations for upstream and downstream segments, so they can be checked
        self.m2['upstreamMin'] = [np.min([self.seg_maxmin[useg-1][1] for useg in self.m2.ix[s, 'upsegs']])
                                  if len(self.m2.ix[s, 'upsegs']) > 0
                                  else self.seg_maxmin[s-1][0] for s in self.m2.index]
        self.m2['upstreamMax'] = [np.min([self.seg_maxmin[useg-1][0] for useg in self.m2.ix[s, 'upsegs']])
                                  if len(self.m2.ix[s, 'upsegs']) > 0
                                  else self.seg_maxmin[s-1][0] for s in self.m2.index]
        self.m2['Max'] = self.seg_maxmin[:, 0]
        self.m2['Min'] = self.seg_maxmin[:, 1]
        self.m2['downstreamMax'] = [self.seg_maxmin[s-1][0] for s in self.m2.outseg]
        self.m2['downstreamMin'] = [self.seg_maxmin[s-1][1] for s in self.m2.outseg]

        elevations_summary = self.m2[['segment','upstreamMax','upstreamMin','Max','Min','downstreamMax','downstreamMin']]
        elevations_summary.to_csv(self.ofp)
        self.ofp.close()

        # save new copy of Mat2 with segment end elevations
        self.m2 = self.m2.drop(['upstreamMax', 'upstreamMin', 'downstreamMax', 'downstreamMin', 'upsegs'], axis=1)
        self.m2.to_csv(self.Mat2[:-4] + '_elevs.csv', index=False)
        '''

    def replace_downstream(self, bw, level, ind):
        '''
        replace minimum elevations in segments with either the max or min elevation in downstream segment
        bw = dict with keys that are indices of segements to modify
        level = column of outsegs to reference in outsegs table
        ind = 0 (replace with downstream max elev) or 1 (min elev)
        get downstream max elevations for level from outsegs at that level (for segments with backwards elevs)
        '''
        # make list of downstream elevations (max or min, depending on ind)
        # if segment is an outlet, use minimum elevation of segment
        downstream_elevs = [self.seg_maxmin[self.outsegs.ix[s, level] - 1][ind]
                            if self.outsegs.ix[s, level] > 0
                            else np.min(self.seg_maxmin[s-1]) for s in self.segments]

        # assign any violating minimum elevations to downstream elevs from above
        bw_inds = bw.keys()
        #print 'segment {}: {}, downseg: {}'.format(bw_inds[0]+1, self.seg_maxmin[bw_inds[0]], downstream_elevs[bw_inds[0]])
        self.seg_maxmin[bw_inds] = np.array([(self.seg_maxmin[i][0], downstream_elevs[i]) for i in bw_inds])
        for i in bw_inds:
            self.ofp.write('{},{},{}\n'.format(i+1, self.seg_maxmin[i], downstream_elevs[i]))


    def replace_upstream(self):
        '''
        replace maximum elevations in segments with minimum elevations in upstream segments,
        in segments where the max is above the upstream minimum
        '''
        # make list of min upstream elevations
        # if segment is a headwater, use maximum elevation of segment
        upstreamMin = np.array([np.min([self.seg_maxmin[useg-1] for useg in self.m2.ix[s, 'upsegs']])
                       if len(self.m2.ix[s, 'upsegs']) > 0
                       else self.seg_maxmin[s-1][0] for s in self.segments])

        # if the upstream minimum elevation is lower than the max elevation in the segment,
        # reset the max to the upstream minimum
        self.seg_maxmin = np.array([(upstreamMin[s-1], self.seg_maxmin[s-1][1])
                                    if upstreamMin[s-1] < self.seg_maxmin[s-1][0]
                                    else self.seg_maxmin[s-1] for s in self.segments])


    def fix_backwards_ends(self, bw):

        knt = 1
        for level in self.outsegs.columns:

            # replace minimum elevations in backwards segments with downstream maximums
            self.replace_downstream(bw, level, 0)

            # check for higher minimum elevations in each segment
            bw = dict([(i, maxmin) for i, maxmin in enumerate(self.seg_maxmin) if maxmin[0] < maxmin[1]])

            # if still backwards elevations, try using downstream min elevations
            if len(bw) > 0:

                # replace minimum elevations in backwards segments with downstream minimums
                self.replace_downstream(bw, level, 1)

            # in segments where the max elevation is higher than the upstream minimum,
            # replace max elev with upstream minimum
            self.replace_upstream()

            # check again for higher minimum elevations in each segment
            bw = dict([(i, maxmin) for i, maxmin in enumerate(self.seg_maxmin) if maxmin[0] < maxmin[1]])

            # stop if there are no longer any backwards segments, otherwise continue
            if len(bw) == 0:
                break

            knt += 1

        self.smoothing_iterations = knt


    def interpolate(self, istart, istop):
        '''
        istart = index of previous minimum elevation
        istop = index of current minimum elevation
        dx = interpolation distance
        dS = change in streambed top over interpolation distance
        '''
        dx = self.cdist[istart] - self.cdist[istop]
        dS = self.minelev - self.segelevs[istop]

        dist = 0

        if dS == 0:
            slope = 0
        else:
            slope = dS/dx

        for i in np.arange(istart+1, istop+1):

            dist += self.cdist[i-1] - self.cdist[i]
            self.sm.append(self.minelev - dist * slope)

            self.ofp.write('{:.0f},{:.0f},{:.2f},{:.2f},{:.2f},{:.2e},{:.2f}\n'
                           .format(self.seg, i, self.segelevs[i-1], self.minelev, dist, slope, self.sm[-1]))

        # reset the minimum elevation to current
        self.minelev = self.sm[-1]


    def smooth_segment_interiors(self, report_file='smooth_segment_interiors.txt'):

        print '\nSmoothing segment interiors...\n'

        # open a file to report on interpolations
        self.ofp = open(report_file, 'w')
        self.ofp.write('segment, reach, land_surface, minelev, dist, slope, sb_elev\n')

        try:
            self.m2['Max'], self.m2['Min']
            m2minmax = True
        except:
            m2minmax = False
            print "Max, Min elevation columns not found in Mat2" \
                  "Run smooth_segment_ends() first."
            return

        for seg in self.segments:
            self.seg = seg

            # make a view of the Mat 1 dataframe that only includes the segment
            df = self.m1[self.m1.segment == seg].sort('reach')

            # start with land surface elevations along segment
            self.segelevs = df.landsurface.values

            start, end = self.m2.ix[seg, ['Max', 'Min']]

            # get start and end elevations from Mat2; if they are equal, continue
            if start == end:
                self.sm = [start] * len(self.segelevs)
                self.m1.loc[self.m1.segment == seg, 'top_streambed'] = self.sm
                continue
            else:
                self.sm = [start]
                self.segelevs[-1] = end

            # calculate cumulative distances at cell centers
            lengths = df.length_in_cell.values
            self.cdist = np.cumsum(lengths) - 0.5 * lengths

            self.minelev = start
            minloc = 0
            nreaches = len(self.segelevs)

            for i in range(nreaches)[1:]:

                # if the current elevation is equal to or below the minimum
                if self.segelevs[i] <= self.minelev:

                    # if the current elevation is above the end, interpolate from previous minimum to current
                    # only interpolate to current reach if it is below the previous minimum
                    # (that is, do not allow flat stretches unless the segment minimum elevation is reached)
                    if self.minelev > self.segelevs[i] >= end:
                        self.interpolate(minloc, i)
                        minloc = i

                    # otherwise if it is below the end, interpolate from previous minimum to end
                    elif self.segelevs[i] <= end:
                        self.interpolate(minloc, nreaches-1)
                        break
                else:
                    continue

            # update Mat1 with smoothed streambed tops
            self.m1.loc[self.m1.segment == seg, 'top_streambed'] = self.sm

        # assign slopes to Mat 1 based on the smoothed elevations
        self.calculate_slopes()

        # save updated Mat1
        self.m1.to_csv(self.Mat1[:-4] + '_elevs.csv', index=False)
        self.ofp.close()
        print 'Done, updated Mat1 saved to {}.\nsee {} for report.'.format(self.Mat1[:-4] + '_elevs.csv', report_file)


    def calculate_slopes(self):
        '''
        assign a slope value for each stream cell based on streambed elevations
        this method is run at the end of smooth_segment_interiors, after the interior elevations have been assigned
        '''
        print 'calculating slopes...'
        for s in self.segments:

            # calculate the right-hand elevation differences (not perfect, but easy)
            diffs = self.m1[self.m1.segment == s].top_streambed.diff()[1:].tolist()

            if len(diffs) > 0:
                diffs.append(diffs[-1]) # use the left-hand difference for the last reach

            # edge case where segment only has 1 reach
            else:
                diffs = self.m2.Min[s] - self.m2.Max[s]

            # divide by length in cell; reverse sign so downstream = positive (as in SFR package)
            slopes = diffs / self.m1[self.m1.segment == s].length_in_cell * -1

            # assign to Mat1
            self.m1.loc[self.m1.segment == s, 'bed_slope'] = slopes
        
        # enforce minimum slope
        ns = [s if s > self.minimum_slope else self.minimum_slope for s in self.m1.bed_slope.tolist()]
        self.m1['bed_slope'] = ns


    def reset_model_top_2streambed(self, minimum_thickness=1, outdisfile=None, outsummary=None):
        """Make the model top elevation consistent with the SFR streambed elevations;
        Adjust other layers downward (this puts all SFR cells in layer1)

        Parameters
        ----------
        minimum_thickness : float
            Minimum layer thickness to enforce when adjusting underlying layers to accommodate
            changes to the model top

        outdisfile : string
            Name for new MODFLOW discretization file

        outsummary : string (optional)
            If specified, will save a summary (in SFR Mat1 style format)
            of adjustments made to the model top

        """
        if outdisfile is None:
            outdisfile = self.mfdis[:-4] + '_adjusted_to_streambed.dis'

        # output file summarizing adjustments made to model top
        if outsummary is None:
            outsummary = self.mfdis[:-4] + '_adjustments_to_model_top.csv'

        # make sure that streambed thickness is less than minimum_thickness,
        # otherwise there is potential for MODFLOW altitude errors
        # (with streambed top == model top, the streambed bottom will be below the layer 1 bottom)
        if np.min(self.m1.bed_thickness >= minimum_thickness):
            self.m1.bed_thickness = 0.9 * minimum_thickness

        # make a vector of highest streambed values for each cell containing SFR (for collocated SFR cells)
        self.m1['lowest_top'] = self.m1.top_streambed

        #shared_cells = np.unique(self.m1.ix[self.m1.node.duplicated(), 'node'])
        for c in self.shared_cells:

            # select the collocated reaches for this cell
            df = self.m1[self.m1.node == c].sort('top_streambed', ascending=False)

            # make column of lowest streambed elevation in each cell with SFR
            self.m1.loc[df.index, 'lowest_top'] = np.min(df.top_streambed)

        # make a new model top array; assign highest streambed tops to it
        newtop = self.dis.top.array.copy()
        newtop[self.m1.row.values-1, self.m1.column.values-1] = self.m1.lowest_top.values

        # Now straighten out the other layers, removing any negative thicknesses
        # do layer 1 first
        newbots = self.dis.botm.array.copy()
        conflicts = newbots[0, :, :] > newtop - minimum_thickness
        newbots[0, conflicts] = newtop[conflicts] - minimum_thickness

        for i in range(self.dis.nlay - 1):
            conflicts = newbots[i+1, :, :] > (newbots[i, :, :] - 1)
            newbots[i+1, conflicts] = newbots[i, conflicts] - minimum_thickness

        # make a dataframe that shows the largest adjustments made to model top
        self.m1['top_height'] = self.m1.model_top - self.m1.top_streambed
        adjustments = self.m1[self.m1.top_height > 0].sort(columns='top_height', ascending=False)
        adjustments.to_csv(outsummary)

        # update the model top in Mat1
        self.m1['model_top'] = self.m1.lowest_top

        # update the elevs array
        self.elevs[0, :, :] = newtop
        self.elevs[1:, :, :] = newbots

        # update the layer in Mat1 to 1 for all SFR cells
        self.m1['layer'] = 1

        # write a new DIS file
        new_m = flopy.modflow.mf.Modflow(model_ws=os.path.split(outdisfile)[0],
                                         modelname=os.path.split(outdisfile)[1][:-4])
        newdis = flopy.modflow.ModflowDis(new_m, nlay=self.dis.nlay, nrow=self.dis.nrow, ncol=self.dis.ncol,
                                          delr=self.dis.delr, delc=self.dis.delc, top=newtop, botm=newbots)

        self.mfdis = outdisfile
        newdis.write_file()


    def incorporate_field_elevations(self, shpfile, elevs_field, distance_tol):
        """Update landsurface elevations for SFR cells from nearby field measurements
        """
        # read field measurements into a dataframe
        df = GISio.shp2df(shpfile)

        self.get_cell_centroids()

        # make vectors of all x and y of SFR cell centroids
        X, Y = np.array([c[0] for c in self.m1.centroids]), np.array([c[1] for c in self.m1.centroids])

        # determine the closest SFR reach to each field measurement, within distance_tol
        # if there are no SFR measurements within distance_tol,
        closest_SFRmat1_inds = [np.argmin(np.sqrt((g.x - X)**2 + (g.y - Y)**2)) for g in df.geometry]
        closest_SFR_distances = [np.min(np.sqrt((g.x - X)**2 + (g.y - Y)**2)) for g in df.geometry]

        # update the landsurface column in mat1 with the field measurements within distance_tol
        # the landsurface column is used in interpolating streambed elevations
        for i, mat1_ind in enumerate(closest_SFRmat1_inds):
            print "closest Mat1 ind: {}".format(mat1_ind)
            print "distance: {}".format(closest_SFR_distances[i])
            if closest_SFR_distances[i] <= distance_tol:
                self.m1.loc[mat1_ind, 'landsurface'] = df.iloc[i][elevs_field]

                # reset the minimum elevation for the segment if the field elevation is lower
                segment = self.m1.loc[mat1_ind, 'segment']
                if 'Min' in self.m2.columns and df.iloc[i][elevs_field] < self.m2.ix[segment, 'Min']:
                    self.m2.loc[segment, 'Min'] = df.iloc[i][elevs_field]

    def map_confluences(self):

        # if min/max elevations not in Mat2, compute from Mat1
        if 'Max' not in self.m2.columns:
            print 'Setting initial segment min/max elevations from Mat1...'
            top_streambed = self.m1.top_streambed.values
            m1segments = self.m1.segment.values
            m2segments = self.m2.segment.values
            self.m2['Max'] = [np.max(top_streambed[m1segments == s]) for s in m2segments]
            self.m2['Min'] = [np.min(top_streambed[m1segments == s]) for s in m2segments]
        m2upsegs = self.m2.upsegs.tolist()

        # setup dataframe of confluences
        # confluences are where segments have upsegs (no upsegs means the reach 1 is a headwater)
        confluences = self.m2.ix[np.array([len(u) for u in m2upsegs]) > 0, ['segment', 'upsegs']].copy()
        confluences['node'] = [0] * len(confluences)
        confluences['elev'] = [0] * len(confluences)
        nconfluences = len(confluences)
        print 'Mapping {} confluences and updating segment min/max elevations in Mat2...'.format(nconfluences)
        for i, r in confluences.iterrows():
            # get node/cellnum for downstream segment reach 1 (this is where the confluence is located)
            node = self.m1.ix[(self.m1.segment == i) & (self.m1.reach == 1), 'node']
            confluences.loc[i, 'node'] = node.values[0]

            # include land surface and top of streambed columns to ensure that minimums are found
            # (e.g. if land surface was updated and top_streambed wasn't)
            elevation_columns = ['top_streambed', 'landsurface']
            for c in elevation_columns:
                if c not in self.m1.columns:
                    elevation_columns.remove(c)
            if len(elevation_columns) == 0:
                raise IndexError("top_streambed and landsurface columns not found in Mat1!")

            # confluence elevation is the minimum of the ending segments minimums, starting segments maximums
            endsmin = np.min(self.m1.ix[self.m1.segment.isin(r.upsegs), elevation_columns].values)
            startmax = np.max(self.m1.ix[self.m1.segment == i, elevation_columns].values)
            cfelev = np.min([endsmin, startmax])
            confluences.loc[i, 'elev'] = cfelev

            # update Mat2
            self.m2.loc[r.upsegs, 'Min'] = cfelev
            self.m2.loc[i, 'Max'] = cfelev

        # check for Mins that are higher than maxes
        #diffs = np.ravel(np.diff(self.m2[['Min', 'Max']].values))

        # Go through again and make sure that Mins are all <= Maxes
        for i, r in confluences.iterrows():
            endsmin = np.min(self.m2.ix[self.m2.segment.isin(r.upsegs), ['Min', 'Max']].values)
            startmax = np.max(self.m2.ix[self.m2.segment==i, ['Min', 'Max']].values)
            cfelev = np.min([endsmin, startmax])
            confluences.loc[i, 'elev'] = cfelev

            self.m2.loc[r.upsegs, 'Min'] = cfelev
            self.m2.loc[i, 'Max'] = cfelev

        self.confluences = confluences
        print 'Done, see confluences attribute.'


class Widths(SFRdata):

    def __init__(self, sfrobject=None, Mat1=None, Mat2=None, sfr=None, to_km=0.0003048, Mat2_out=None):

        SFRdata.__init__(self, sfrobject=sfrobject, Mat1=Mat1, Mat2=Mat2, sfr=sfr, to_meters_mult=to_km*1000, Mat2_out=Mat2_out)

        self.to_km = to_km # multiplier from model units to km

    def widthcorrelation(self, arbolate):
        #estimate widths, equation from Feinstein and others (Lake
        #Michigan Basin model) width=0.1193*(x^0.5032)
        # x=arbolate sum of stream upstream of the COMID in meters
        #NHDPlus has arbolate sum in kilometers.
        #print a table with reachcode, order, estimated width, Fcode
        estwidth = 0.1193 * (1000 * arbolate) ** 0.5032
        return estwidth


    def map_upsegs(self):
        '''
        from Mat2, returns dataframe of all upstream segments (will not work with circular routing!)
        '''
        # make a list of adjacent upsegments keyed to outseg list in Mat2
        upsegs = dict([(o, self.m2.segment[self.m2.outseg == o].tolist()) for o in np.unique(self.m2.outseg)])
        self.outsegs = [k for k in upsegs.keys() if k > 0] # exclude 0, which is the outlet designator

        # for each outseg key, for each upseg, check for more upsegs, append until headwaters has been reached
        for outseg in self.outsegs:

            up = True
            upsegslist = upsegs[outseg]
            while up:
                added_upsegs = []
                for us in upsegslist:
                    if us in self.outsegs:
                        added_upsegs += upsegs[us]
                if len(added_upsegs) == 0:
                    up = False
                    break
                else:
                    upsegslist = added_upsegs
                    upsegs[outseg] += added_upsegs

        # the above algorithm is recursive, so lower order streams get duplicated many times
        # use a set to get unique upsegs
        self.upsegs = dict([(u, list(set(upsegs[u]))) for u in self.outsegs])


    def estimate_from_arbolate(self):

        print 'estimating stream widths...'

        self.m2.in_arbolate = self.m2.in_arbolate.fillna(0) # replace any nan values with zeros

        # map upsegments for each outlet segment
        self.map_upsegs()

        # compute starting arbolate sum values for all segments (sum lengths of all mapped upsegs)
        asum_start = {}
        for oseg in self.outsegs:
            asum_start[oseg] = 0
            for us in self.upsegs[oseg]:
                # add the sum of all lengths for the upsegment
                asum_start[oseg] += self.m1.ix[self.m1.segment == us, 'length_in_cell'].sum() * self.to_km

                # add on any starting arbolate sum values from outside the model (will add zero if nothing was entered)
                asum_start[oseg] += self.m2.in_arbolate[us]
            #print 'outseg: {}, starting arbolate sum: {}'.format(oseg, asum_start[oseg])

        # assign the starting arbolate sum values to Mat2
        asum_starts = [asum_start[i] if i in self.outsegs
                       else self.m2.ix[i, 'in_arbolate'] for i, r in self.m2.iterrows()]
        self.m2['starting_arbolate'] = asum_starts

        for s in self.segments:

            segdata = self.m1[self.m1.segment == s] # shouldn't need to sort, as that was done in __init__

            # compute arbolate sum at each reach, in km, including starting values from upstream segments
            asums = segdata.length_in_cell.cumsum() * self.to_km + self.m2.ix[s, 'starting_arbolate']

            # compute width, assign to Mat1
            self.m1.loc[self.m1.segment == s, 'width_in_cell'] = [self.widthcorrelation(asum) for asum in asums]

        self.m1.to_csv(self.Mat1_out, index=False)
        print 'Done, updated Mat1 saved to {}.'.format(self.Mat1_out)

        if self.Mat2_out:
            self.m2.to_csv(self.Mat2_out, index=False)
            print 'saved arbolate sum information to {}.'.format(self.Mat2_out)


class Outsegs(SFRdata):

    def plot_outsegs(self, outpdf='complete_profiles.pdf', units='ft', add_profiles={}):
        print "listing unique segment sequences..."
        # make a dataframe of all outsegs
        self.map_outsegs()

        # list of lists of connected segments
        seglists = [[p]+[s for s in self.outsegs.ix[p, :] if s > 0] for p in self.outsegs.index]

        # reduce seglists down to unique sets of segments
        unique_lists = []
        for l in seglists:
            # find all lists for which the current list is a subset
            overlap = np.where([set(l).issubset(set(ll)) for ll in seglists])
            # length 1 means that there are no other lists for which the current is a subset
            if len(overlap[0]) == 1:
                unique_lists.append(l)
            else:
                continue

        # add model top elevations to dictionary using node numbers
        if 'model_top' not in self.m1.columns:
            self.m1['model_top'] = [self.elevs_by_cellnum[c] for c in self.m1[self.node_column]]

        pdf = PdfPages(outpdf)
        for l in unique_lists:
            if len(l) > 1:
                cdist = []
                cdist_end = 0
                cdist_ends = [0]
                sbtop = []
                modeltop = []
                self.profile_elevs = {}

                for p in add_profiles.iterkeys():
                    self.profile_elevs[p] = []

                # make each profile from its segments
                for s in l:
                    # make a view of the Mat 1 dataframe that only includes the segment
                    df = self.m1[self.m1.segment == s].sort('reach')

                    # calculate cumulative distances at cell centers
                    cdist += (np.cumsum(df['length_in_cell']) - 0.5 * df['length_in_cell'] + cdist_end).tolist()

                    cdist_end += np.sum(df['length_in_cell']) # add length of segment to total
                    #print cdist_end
                    cdist_ends.append(cdist_end) # record distances at segment boundaries

                    # streambed tops
                    sbtop += df['top_streambed'].tolist()

                    # model tops
                    modeltop += df['model_top'].tolist()

                    for p in add_profiles.iterkeys():
                        #elevs = self.cells2vertices(df[add_profiles[p]].tolist())
                        self.profile_elevs[p] += df[add_profiles[p]].tolist()

                # plot the profile
                fig = plt.figure()
                ax = fig.add_subplot(111)
                plt.plot(cdist, modeltop, label='Model top', lw=0.5)
                plt.plot(cdist, sbtop, label='Streambed top')

                # add any additional profiles
                for p in add_profiles.iterkeys():
                    #print len(cdist)
                    #print len(self.elevs[p])
                    plt.plot(cdist, self.profile_elevs[p], label=p, lw=0.5)

                # add in lines marking segment starts/ends
                # add in annotations labeling each segment
                for i, x in enumerate(cdist_ends[1:]):
                    plt.axvline(x, c='0.25', lw=0.5)

                    tx = 0.5 * (cdist_ends[i] + cdist_ends[i-1])
                    ty = ax.get_ylim()[0] + 0.9 * (ax.get_ylim()[1] - ax.get_ylim()[0])
                    ax.text(tx, ty, str(l[i-1]), ha='center', fontsize=8)

                ax.set_xlabel('Distance along SFR path')
                ax.set_ylabel('Elevation, {}'.format(units))
                title = 'SFR profile for segments:\n'
                for s in l:
                    title += ' {:.0f}'.format(s)
                ax.set_title(title, fontsize=10, fontweight='bold', loc='left')
                ax.set_ylim(int(np.floor(ax.get_ylim()[0])), int(np.ceil(ax.get_ylim()[1])))
                plt.legend(loc='best', fontsize=10)
                pdf.savefig()
                plt.close()
        pdf.close()

    def plot_routing(self, outpdf='routing.pdf'):

        # make a dataframe of all outsegs
        self.map_outsegs()

        # make a matrix of the model grid, assign outlet values to SFR cells
        self.watersheds = np.empty((self.dis.nrow * self.dis.ncol))
        self.watersheds[:] = np.nan

        for s in self.segments:

            segdata = self.m1[self.m1.segment == s]
            cns = segdata[self.node_column].values
            self.watersheds[cns] = segdata.Outlet.values[0]

        self.watersheds = np.reshape(self.watersheds, (self.dis.nrow, self.dis.ncol))

        # now plot it up!
        self.watersheds[self.watersheds == 999999] = np.nan # screen out 999999 values
        self.routingfig = plt.figure()
        ax = self.routingfig.add_subplot(111)
        plt.imshow(self.watersheds)
        cb = plt.colorbar()
        cb.set_label('Outlet segment')
        plt.savefig(outpdf, dpi=300)

        self.m1.to_csv(self.Mat1, index=False)
        print 'Done, Mat1 updated with outlet information; saved to {}.'.format(self.Mat1)


class Streamflow(SFRdata):

    def __init__(self, sfrobject=None, Mat1=None, Mat2=None, sfr=None, streamflow_file=None):

        SFRdata.__init__(self, sfrobject=sfrobject, Mat1=Mat1, Mat2=Mat2, sfr=sfr, streamflow_file=streamflow_file)

    def read_streamflow_file(self, streamflow_file=None):

        if streamflow_file is not None:
            self.streamflow_file = streamflow_file

        h = header(self.streamflow_file)
        ofp = open(self.streamflow_file)
        for i in np.arange(h):
            ofp.readline()

        nreaches = len(self.m1)
        sfrresults = {}
        for i in np.arange(nreaches):
            line = ofp.readline().strip().split()
            l, r, c, s, reach = map(int, line[0:5])
            Qin, Qgw, Qout, Qovr, Qp, Qet, S, d, w, Cond, sb_slope = map(float, line[5:])

            Qstream = 0.5 * (Qin + Qout)

            if Qgw > 0:
                state = 'losing'
            elif Qgw < 0:
                state = 'gaining'
            elif Qstream == 0:
                state= 'dry'

            sfrresults[i] = {'layer': l,
                             'row': r,
                             'column': c,
                             'segment': s,
                             'reach': reach,
                             'Qin': Qin,
                             'Qgw': Qgw,
                             'Qstream': Qstream,
                             'Qout': Qout,
                             'Qovr': Qovr,
                             'Qp': Qp,
                             'Qet': Qet,
                             'stage': S,
                             'depth': d,
                             'width': w,
                             'cond': Cond,
                             'sb_slope': sb_slope,
                             'state': state}

        return pd.DataFrame.from_dict(sfrresults, orient='index')

    def write_streamflow_shp(self, lines_shapefile=None, node_col=None):

        if node_col is None:
            node_col = self.node_column

        streamflow_shp = self.streamflow_file[:-4] + '.shp'

        # read in the streamflow results from the MODFLOW run
        df = self.read_streamflow_file()

        # join in node column from mat1
        # segments and reaches in SFR results and Mat1 must be identical! (and sorted)
        if np.max(self.m1.reach - df.reach) != 0 or np.max(self.m1.segment - df.segment) != 0:
            raise IndexError('Mismatch in segment and reach ordering between Mat1 and {}!\
            \nCheck that segments and reaches in Mat1 are identical to those in the SFR output.')\
                .format(self.streamflow_file)

        df['node'] = self.m1[self.node_attribute]
        df['length'] = self.m1.length_in_cell

        # if a shapefile is provided, get the geometries from there (by node)
        if lines_shapefile is not None:
            df_lines = GISio.shp2df(lines_shapefile)
            prj = lines_shapefile[:-4] + '.prj'

            if df_lines[node_col].dtype.name == 'object':
                raise TypeError('Node number column of shapefile is not numeric!')

            if 'segment' not in df_lines.columns:
                print "segment and reach information not in linework shapefile!"
                df_lines = self.segment_reach2linework_shapefile(lines_shapefile)

            df_lines.sort(['segment', 'reach'], inplace=True)

            # join in node column from mat1
            # segments and reaches in SFR results and Mat1 must be identical! (and sorted)
            if np.max(df_lines.reach - df.reach) != 0 or np.max(df_lines.segment - df.segment) != 0:
                raise IndexError('Segments and reaches in {} are different than {}!'\
                                 .format(lines_shapefile, self.streamflow_file))

            df['geometry'] = df_lines.geometry
            '''
            # first assign geometries for model cells with only 1 SFR reach
            df_lines_geoms = df_lines.geometry.values
            geom_idx = [df_lines.index[df_lines.node == n] for n in df.node.values]
            df['geometry'] = [df_lines_geoms[g[0]] if len(g) == 1 else LineString() for g in geom_idx]

            # then assign geometries for model cells with multiple SFR reaches
            # use length to figure out which geometry goes with which reach
            shared_cells = np.unique(df.ix[df.node.duplicated(), self.node_attribute])
            for n in shared_cells:
                # make dataframe of all reaches within the model cell
                reaches = pd.DataFrame(df_lines.ix[df_lines[node_col] == n, 'geometry'].copy())
                reaches['length'] = [g.length for g in reaches.geometry]

                # streamflow results for that model cell
                dfs = df.ix[df[self.node_attribute] == n]
                # this inner loop may be somewhat inefficient,
                # but the number of collocated reaches is small enough for it not to matter
                for i, r in reaches.iterrows():
                    # index of streamflow results with length closest to reach
                    ind = np.argmin(np.abs(dfs.length - r.length))
                    # assign the reach geometry to the streamflow results at that index
                    df.loc[ind, 'geometry'] = r.geometry
            '''
        # otherwise get the geometries from the dis file and model origin
        # (right now this does not support rotated grids)
        # the geometries are for the model cells- collocated reaches will be represented by
        # one model cell polygon for each reach
        else:
            self.get_cell_geometries()
            df_lines = pd.DataFrame.from_dict({'geometry': self.cell_geometries}, orient='rows')
            prj = self.prj
            df['geometry'] = [df_lines.geometry[n] for n in df.node.values]

        GISio.df2shp(df, streamflow_shp, prj=prj)


class Segments(SFRdata):

    def __init__(self, sfrobject=None, Mat1=None, Mat2=None, sfr=None):

        SFRdata.__init__(self, sfrobject=sfrobject, Mat1=Mat1, Mat2=Mat2, sfr=sfr)

    def index_downstream_reaches(self):
        """Get index of downstream reach for each SFR reach in Mat
        """
        print "indexing downstream reaches..."
        '''
        # list outsegs for each reach in m1
        outsegs = [int(self.m2.outseg[self.m2.segment == s]) for s in self.m1.segment]

        # list index of outseg reach 1 for each reach in m1
        outseg_reach1_inds = [self.m1[(self.m1.segment == o) & (self.m1.reach == 1)].index[0]
                       if o != 0 and o != 999999
                       else -999999 for o in outsegs]

        # downstream reach is next lowest index if segment is same, otherwise reach 1 of outseg
        # (m1 is sorted by segment and then reach)
        self.m1['downreach_ind'] = [i-1 if i > 1 and self.m1.segment[i-1] == self.m1.segment[i]
                                    else outseg_reach1_inds[i] for i, r in enumerate(self.m1.reach)]
        '''
        reachID = self.m1.reachID.values
        m1index = self.m1.index.values
        m2segments = self.m2.segment.values
        m2outsegs = self.m2.outseg.values
        segments = self.m1.segment.values
        reaches = self.m1.reach.values
        downreach_inds = []
        downreach = [] # use unique reach ID instead of index
        for i, reach_seg in enumerate(segments):

            # if downstream reach is in current seg and not on reach index 0
            lastreach = np.max(reaches[segments == reach_seg])
            if i < len(segments) -1 and segments[i+1] == reach_seg:
                downreach_inds.append(i + 1)
                downreach.append(reachID[i + 1])
            # otherwise, find the index of the first reach of the outseg
            else:
                outseg = int(m2outsegs[m2segments == reach_seg])
                if outseg != 0 and outseg != 999999:
                    outseg_reach1_ind = m1index[(segments == outseg) & (reaches == 1)][0]
                    outseg_reach1ID = reachID[outseg_reach1_ind]
                else:
                    outseg_reach1_ind = -999999
                    outseg_reach1ID = -999999
                downreach_inds.append(outseg_reach1_ind)
                downreach.append(outseg_reach1ID)

        self.m1['downreach_ind'] = downreach_inds
        self.m1['downreachID'] = downreach

    def renumber_SFR_cells(self, sfr_cells_list):
        """Renumbers the segments and reaches for a list of SFR cells, or a list containing lists of SFR cells.
        Each list of SFR cells must be contiguous.

        Parameters
        ----------
        sfr_cells_list : list
            List of model cells (by cell or node number) containing SFR reaches to rename. Can be a list of lists.

        Returns
        -------
        Updates segment and reach information in Mat1 and Mat2 dataframes
        """

        if not isinstance(sfr_cells_list[0], list):
            sfr_cells_list = [sfr_cells_list]

        def renumber(seg, old_reaches):

            # correct any offset in first reach
            reach1 = np.min(old_reaches)
            old_reaches -= reach1 - 1

            new_reaches = old_reaches
            new_segments = np.array([seg])

            reach1 = 1
            gaps = np.diff(old_reaches)
            for i, diff in enumerate(gaps):
                if diff > 1:
                    reach1 = old_reaches[i+1]
                    seg +=1

                new_reaches[i+1] -= reach1 - 1
                new_segments = np.append(new_segments, seg)

            return new_segments, new_reaches

        self.index_downstream_reaches()

        # for each intersect feature, create new SFR segments and renumber their reaches
        self.m1['old_segment'] = self.m1.segment
        self.m1['old_reach'] = self.m1.reach

        # create local variables to speed up loops
        reachID = self.m1.reachID.values
        downreachID = self.m1.downreachID.values
        m1segments = self.m1.segment.values
        m1reaches = self.m1.reach.values
        m1nodes = self.m1.node
        downreach_inds = self.m1.downreach_ind.values
        m2 = self.m2

        print 'Adding new SFR segments and renumbering reaches... (may be slow for large datasets)'
        nfeatures = len(sfr_cells_list)
        for i, new_seg_nodes in enumerate(sfr_cells_list):
            print '\r{:.0f}%'.format(100 * i/nfeatures),
            # skip entries that are empty (e.g. waterbodies that don't intersect SFR)
            if len(new_seg_nodes) == 0:
                continue

            old_segments = np.unique(m1segments[np.in1d(m1nodes, new_seg_nodes)])
            #old_segments = np.unique(self.m1.ix[self.m1.node.isin(new_seg_nodes), 'segment'])

            # iterate through each segment intersecting the feature
            for seg in old_segments:

                #print '{}\t-->\t'.format(seg),
                # reaches that do not intersect the polygon feature
                inds1 = (~np.in1d(m1nodes, new_seg_nodes) & (m1segments == seg))
                #inds1 = ((~self.m1['node'].isin(new_seg_nodes)) & (m1segments == seg)).values

                # reaches that intersect the polygon feature
                inds2 = (np.in1d(m1nodes, new_seg_nodes) & (m1segments == seg))
                #inds2 = (self.m1['node'].isin(new_seg_nodes) & (m1segments == seg)).values

                # renumber the reaches
                newsegs = [] # initialize empty list of newsegments
                for i, inds in enumerate([inds1, inds2]):

                    firstnewseg = np.max(m1segments) + 1
                    old_reaches = m1reaches[inds]

                    # in case the whole segment is in the waterbody, continue
                    # (no reaches are in inds1)
                    if len(old_reaches) == 0:
                        continue

                    # renumber these
                    # the segments start at nseg, and then nseg + 1
                    new_segments_inds, new_reaches = renumber(firstnewseg + 0, old_reaches)

                    # assign new segment and reach numbers to m1segments, m1 reaches
                    m1segments[inds] = new_segments_inds
                    m1reaches[inds] = new_reaches
                    #self.m1.loc[inds, 'segment'] = new_segments_inds
                    #self.m1.loc[inds, 'reach'] = new_reaches

                    # add new segments for inds to list of all new segments subdividing the old segment
                    newsegs = list(set(newsegs + list(new_segments_inds)))

                # renumber the last new segment to the previous segment number
                # (can't have gaps in segment numbering; kind of clunky, but allows
                # the renumbering algorithm to be general
                lastnewseg = np.max(newsegs)
                m1segments[m1segments == lastnewseg] = seg
                #self.m1.loc[self.m1.segment == lastnewseg, 'segment'] = seg
                newsegs.remove(lastnewseg)
                newsegs.append(seg)

                # update routing
                for newseg in newsegs:
                    #print '{} '.format(newseg),

                    # get the outseg via the index of the next downstream reach 1
<<<<<<< HEAD
                    lastreach = np.max(m1reaches[m1segments == newseg])
                    outseg_lastreach_ind = downreach_inds[(m1segments == newseg) & (m1reaches == lastreach)][0]
=======
                    lastreach_number = np.max(m1reaches[m1segments == newseg])
                    downreach = downreachID[(m1segments == newseg) & (m1reaches == lastreach_number)][0]
                    #outseg_lastreach_ind = downreach_inds[(m1segments == newseg) & (m1reaches == 1)][0]
>>>>>>> 959be9ed
                    #lastreach = np.max(m1reaches[m1segments == newseg])
                    #downreach_ind = downreach_inds[(m1segments == newseg) & (m1reaches == outseg_last_reach)][0]
                    #downreach_ind = downreach_inds[(m1segments == newseg) & (m1reaches == lastreach)][0]
                    #downreach_ind = self.m1.ix[(m1segments == newseg) & (m1reaches == lastreach), 'downreach_ind'].values[0]
                    if downreach == -999999:
                        outseg = 0
                    else:
                        outseg = m1segments[reachID == downreach]
                        #outseg = int(self.m1.ix[downreach_ind, 'segment'])

                    m2.loc[newseg, :] = m2.ix[seg, :] # copy all Mat2 info from old seg
                    m2.loc[newseg, ['outseg', 'segment']] = outseg, newseg # update to new segment and outsegment numbers

        self.m1['segment'] = m1segments
        self.m1['reach'] = m1reaches
        self.m2 = m2

        # update upseg references in Mat2
        self.m2['upsegs'] = [self.m2.segment[self.m2.outseg == s].tolist() for s in self.m2.segment.values]

        print '\nDone'


class Spatial(SFRdata):

    def __init__(self, sfrobject=None, Mat1=None, Mat2=None, sfr=None, xll=0.0, yll=0.0,
                 GIS_mult=0.3048, prj=None, proj4=None, epsg=None):

        SFRdata.__init__(self, sfrobject=sfrobject, Mat1=Mat1, Mat2=Mat2, sfr=sfr, xll=xll, yll=yll,
                         GIS_mult=GIS_mult, prj=prj, proj4=proj4, epsg=epsg)

    def intersect_with_SFR_cells(self, intersect_df=None, intersect_shapefile=None, intersect_prj=None,
                                 sfr_shapefile=None,
                                 node_attribute=None, GIS_mult=None):

        if GIS_mult is not None:
            self.GIS_mult = GIS_mult

        # get geometries for SFR cells
        if sfr_shapefile is None:

            self.get_cell_geometries()

            self.m1['geometry'] = [self.cell_geometries[n] for n in self.m1.node]
            if self.proj4 is None:
                print 'No coordinate projection supplied for SFR cells.'

        else:
            df = GISio.shp2df(sfr_shapefile)
            df.sort(['segment', 'reach'], inplace=True)

            # check to make sure that SFR shapefile indexing is consistent with Mat1
            diff = np.max(self.m1.reach.values - df.reach.values)

            if diff == 0:
                self.m1['geometry'] = df.geometry.tolist()
            else:
                raise IndexError('Segments and reaches in SFR shapefile are not consistent with Mat1')

            self.proj4 = GISio.get_proj4(sfr_shapefile)

        # read in intersect feature(s)
        if intersect_df is None and intersect_shapefile is not None:
            dfi = GISio.shp2df(intersect_shapefile)
            intersect_name = intersect_shapefile
        elif isinstance(intersect_df, pd.DataFrame):
            dfi = intersect_df
            intersect_name = 'intersect_df'
        else:
            raise ValueError("No intersect feature supplied!")
        print 'Intersecting features in {} with SFR cells'.format(intersect_name)

        # reproject intersect features into coordinate system of model grid (SFR cells)
        if self.proj4 is not None:
            if intersect_shapefile is not None:
                intersect_proj4 = GISio.get_proj4(intersect_shapefile)
            elif intersect_prj is not None:
                intersect_proj4 = GISio.get_proj4(intersect_prj)

            print 'Reprojecting from:\n{}\nto:\n{}\n...'.format(intersect_proj4, self.proj4)
            dfi['geometry'] = GISops.projectdf(dfi, intersect_proj4, self.proj4)
        else:
            print 'SFR cells are assumed to be in same coordinate system as {}.'.format(intersect_name)

        # limit intersect features to those within bounding box for SFR network
        # note that because this uses cell centroids,
        # it may miss intersect features that only nick the outside of the grid
        print 'Discarding features outside of SFR network bounding box...'
        geom = self.m1.geometry.tolist()
        xmin, ymin = np.min([p.centroid.xy[0] for p in geom]), np.min([p.centroid.xy[1] for p in geom])
        xmax, ymax = np.max([p.centroid.xy[0] for p in geom]), np.max([p.centroid.xy[1] for p in geom])
        bbox = Polygon([(xmin, ymin), (xmin, ymax), (xmax, ymax), (xmax, ymin)])
        dfi = dfi.ix[[f.intersects(bbox) for f in dfi.geometry], :].copy()

        if len(dfi) == 0:
            print 'No intersections between SFR cells and intersect features! Check coordinate projections ' \
                  'and that model origin is in GIS coordinate units.'

        print 'Listing SFR cell intersections for remaining features...'
        sfr_geom = self.m1.geometry.tolist()
        sfr_nodes = self.m1.node.tolist()
        poly_geom = dfi.geometry.tolist()
        try:
            import rtree
            intersections = GISops.intersect_rtree(sfr_geom, poly_geom)
        except:
            print 'Rtree not found. Features will be intersected without spatial indexing ' \
                  '(may take an hour or more for very large problems).'
            intersections = GISops.intersect_brute_force(sfr_geom, poly_geom)

        dfi['sfr_cells'] = [[sfr_nodes[i] for i in p] for p in intersections]
        dfi.to_csv('waterbodies_intersected.csv')
        return dfi<|MERGE_RESOLUTION|>--- conflicted
+++ resolved
@@ -524,7 +524,6 @@
         The best approach to this problem is to simply write a linework shapefile with segment and reach information
         when Mat1 is written for the first time. This will be implemented soon.
 
-<<<<<<< HEAD
         Parameters
         ----------
         lines_shapefile: string
@@ -632,17 +631,6 @@
                 self.__dict__[kwd] = kwd
 
         if 'geometry' not in self.m1.columns:
-=======
-        # add outseg and upseg information to Mat1
-        self.m2.sort('segment', inplace=True)
-        m1segments = self.m1.segment.values
-        self.m1['outseg'] = [int(self.m2.outseg[s]) for s in m1segments]
-        self.m1['upsegs'] = [' '.join(map(str, self.m2.upsegs[s])) for s in m1segments]
-
-        if 'geometry' in self.m1.columns:
-            GISio.df2shp(self.m1, shpname=outshp, epsg=self.epsg, proj4=self.proj4, prj=self.prj)
-        else:
->>>>>>> 959be9ed
             try:
                 self.get_cell_geometries()
             except:
@@ -1784,14 +1772,9 @@
                     #print '{} '.format(newseg),
 
                     # get the outseg via the index of the next downstream reach 1
-<<<<<<< HEAD
-                    lastreach = np.max(m1reaches[m1segments == newseg])
-                    outseg_lastreach_ind = downreach_inds[(m1segments == newseg) & (m1reaches == lastreach)][0]
-=======
                     lastreach_number = np.max(m1reaches[m1segments == newseg])
                     downreach = downreachID[(m1segments == newseg) & (m1reaches == lastreach_number)][0]
                     #outseg_lastreach_ind = downreach_inds[(m1segments == newseg) & (m1reaches == 1)][0]
->>>>>>> 959be9ed
                     #lastreach = np.max(m1reaches[m1segments == newseg])
                     #downreach_ind = downreach_inds[(m1segments == newseg) & (m1reaches == outseg_last_reach)][0]
                     #downreach_ind = downreach_inds[(m1segments == newseg) & (m1reaches == lastreach)][0]
