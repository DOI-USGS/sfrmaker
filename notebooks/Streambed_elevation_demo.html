

<!DOCTYPE html>
<html class="writer-html5" lang="en" >
<head>
  <meta charset="utf-8">
  
  <meta name="viewport" content="width=device-width, initial-scale=1.0">
  
  <title>Demonstration of how sfrmaker handles streambed elevations &mdash; SFRmaker 0.5.0.post18+gf1df575 documentation</title>
  

  
  <link rel="stylesheet" href="../_static/css/theme.css" type="text/css" />
  <link rel="stylesheet" href="../_static/pygments.css" type="text/css" />
  <link rel="stylesheet" href="../_static/copybutton.css" type="text/css" />

  
  
  
  

  
  <!--[if lt IE 9]>
    <script src="../_static/js/html5shiv.min.js"></script>
  <![endif]-->
  
    
      <script type="text/javascript" id="documentation_options" data-url_root="../" src="../_static/documentation_options.js"></script>
        <script src="../_static/jquery.js"></script>
        <script src="../_static/underscore.js"></script>
        <script src="../_static/doctools.js"></script>
        <script src="../_static/language_data.js"></script>
        <script src="../_static/clipboard.min.js"></script>
        <script src="../_static/copybutton.js"></script>
        <script crossorigin="anonymous" integrity="sha256-Ae2Vz/4ePdIu6ZyI/5ZGsYnb+m0JlOmKPjt6XZ9JJkA=" src="https://cdnjs.cloudflare.com/ajax/libs/require.js/2.3.4/require.min.js"></script>
        <script async="async" src="https://cdnjs.cloudflare.com/ajax/libs/mathjax/2.7.7/latest.js?config=TeX-AMS-MML_HTMLorMML"></script>
        <script type="text/x-mathjax-config">MathJax.Hub.Config({"tex2jax": {"inlineMath": [["$", "$"], ["\\(", "\\)"]], "processEscapes": true, "ignoreClass": "document", "processClass": "math|output_area"}})</script>
    
    <script type="text/javascript" src="../_static/js/theme.js"></script>

    
    <link rel="index" title="Index" href="../genindex.html" />
    <link rel="search" title="Search" href="../search.html" />
    <link rel="next" title="Modules" href="../api/index.html" />
    <link rel="prev" title="Basic usage of SFRmaker in a scripting context" href="SFRmaker_demo.html" /> 
</head>

<body class="wy-body-for-nav">

   
  <div class="wy-grid-for-nav">
    
    <nav data-toggle="wy-nav-shift" class="wy-nav-side">
      <div class="wy-side-scroll">
        <div class="wy-side-nav-search" >
          

          
            <a href="../index.html" class="icon icon-home" alt="Documentation Home"> SFRmaker
          

          
          </a>

          
            
            
              <div class="version">
                0.5.0.post18+gf1df575
              </div>
            
          

          
<div role="search">
  <form id="rtd-search-form" class="wy-form" action="../search.html" method="get">
    <input type="text" name="q" placeholder="Search docs" />
    <input type="hidden" name="check_keywords" value="yes" />
    <input type="hidden" name="area" value="default" />
  </form>
</div>

          
        </div>

        
        <div class="wy-menu wy-menu-vertical" data-spy="affix" role="navigation" aria-label="main navigation">
          
            
            
              
            
            
              <p class="caption"><span class="caption-text">Getting Started</span></p>
<ul>
<li class="toctree-l1"><a class="reference internal" href="../philosophy.html"> Philosophy</a></li>
<li class="toctree-l1"><a class="reference internal" href="../examples.html"> Examples</a></li>
<li class="toctree-l1"><a class="reference internal" href="../installation.html"> Installation</a></li>
</ul>
<p class="caption"><span class="caption-text">User Guide</span></p>
<ul class="current">
<li class="toctree-l1"><a class="reference internal" href="../inputs.html"> Input Requirements</a></li>
<li class="toctree-l1"><a class="reference internal" href="../examples.html"> Using SFRmaker with a configuration file</a></li>
<li class="toctree-l1"><a class="reference internal" href="SFRmaker_demo.html"> Basic Usage in a scripting context</a></li>
<li class="toctree-l1 current"><a class="current reference internal" href="#"> How the streambed elevation sampling works</a><ul>
<li class="toctree-l2"><a class="reference internal" href="#Run-the-first-part-of-the-Tyler-Forks-example-problem-to-get-an-SFRData-instance">Run the first part of the Tyler Forks example problem to get an <code class="docutils literal notranslate"><span class="pre">SFRData</span></code> instance</a></li>
<li class="toctree-l2"><a class="reference internal" href="#Sample-elevations-from-the-DEM">Sample elevations from the DEM</a><ul>
<li class="toctree-l3"><a class="reference internal" href="#pseudo-code-for-the-smoothing-algoritm:">pseudo code for the smoothing algoritm:</a></li>
</ul>
</li>
<li class="toctree-l2"><a class="reference internal" href="#Make-comparison-plots-of-the-elevations-in-each-segment">Make comparison plots of the elevations in each segment</a><ul>
<li class="toctree-l3"><a class="reference internal" href="#Note:">Note:</a></li>
</ul>
</li>
</ul>
</li>
</ul>
<p class="caption"><span class="caption-text">Reference</span></p>
<ul>
<li class="toctree-l1"><a class="reference internal" href="../api/index.html"> Code reference</a></li>
<li class="toctree-l1"><a class="reference internal" href="../release-history.html"> Release History</a></li>
<li class="toctree-l1"><a class="reference internal" href="../contributing.html"> Contributing to SFRmaker</a></li>
</ul>
<p class="caption"><span class="caption-text">Bibliography</span></p>
<ul>
<li class="toctree-l1"><a class="reference internal" href="../references.html"> References cited</a></li>
</ul>

            
          
        </div>
        
      </div>
    </nav>

    <section data-toggle="wy-nav-shift" class="wy-nav-content-wrap">

      
      <nav class="wy-nav-top" aria-label="top navigation">
        
          <i data-toggle="wy-nav-top" class="fa fa-bars"></i>
          <a href="../index.html">SFRmaker</a>
        
      </nav>


      <div class="wy-nav-content">
        
        <div class="rst-content">
        
          















<div role="navigation" aria-label="breadcrumbs navigation">

  <ul class="wy-breadcrumbs">
    
      <li><a href="../index.html" class="icon icon-home"></a> &raquo;</li>
        
      <li>Demonstration of how <code class="docutils literal notranslate"><span class="pre">sfrmaker</span></code> handles streambed elevations</li>
    
    
      <li class="wy-breadcrumbs-aside">
        
            
            <a href="../_sources/notebooks/Streambed_elevation_demo.ipynb.txt" rel="nofollow"> View page source</a>
          
        
      </li>
    
  </ul>

  
  <hr/>
</div>
          <div role="main" class="document" itemscope="itemscope" itemtype="http://schema.org/Article">
           <div itemprop="articleBody">
            
  
<style>
/* CSS for nbsphinx extension */

/* remove conflicting styling from Sphinx themes */
div.nbinput.container,
div.nbinput.container div.prompt,
div.nbinput.container div.input_area,
div.nbinput.container div[class*=highlight],
div.nbinput.container div[class*=highlight] pre,
div.nboutput.container,
div.nboutput.container div.prompt,
div.nboutput.container div.output_area,
div.nboutput.container div[class*=highlight],
div.nboutput.container div[class*=highlight] pre {
    background: none;
    border: none;
    padding: 0 0;
    margin: 0;
    box-shadow: none;
}

/* avoid gaps between output lines */
div.nboutput.container div[class*=highlight] pre {
    line-height: normal;
}

/* input/output containers */
div.nbinput.container,
div.nboutput.container {
    display: -webkit-flex;
    display: flex;
    align-items: flex-start;
    margin: 0;
    width: 100%;
}
@media (max-width: 540px) {
    div.nbinput.container,
    div.nboutput.container {
        flex-direction: column;
    }
}

/* input container */
div.nbinput.container {
    padding-top: 5px;
}

/* last container */
div.nblast.container {
    padding-bottom: 5px;
}

/* input prompt */
div.nbinput.container div.prompt pre {
    color: #307FC1;
}

/* output prompt */
div.nboutput.container div.prompt pre {
    color: #BF5B3D;
}

/* all prompts */
div.nbinput.container div.prompt,
div.nboutput.container div.prompt {
    width: 4.5ex;
    padding-top: 5px;
    position: relative;
    user-select: none;
}

div.nbinput.container div.prompt > div,
div.nboutput.container div.prompt > div {
    position: absolute;
    right: 0;
    margin-right: 0.3ex;
}

@media (max-width: 540px) {
    div.nbinput.container div.prompt,
    div.nboutput.container div.prompt {
        width: unset;
        text-align: left;
        padding: 0.4em;
    }
    div.nboutput.container div.prompt.empty {
        padding: 0;
    }

    div.nbinput.container div.prompt > div,
    div.nboutput.container div.prompt > div {
        position: unset;
    }
}

/* disable scrollbars on prompts */
div.nbinput.container div.prompt pre,
div.nboutput.container div.prompt pre {
    overflow: hidden;
}

/* input/output area */
div.nbinput.container div.input_area,
div.nboutput.container div.output_area {
    -webkit-flex: 1;
    flex: 1;
    overflow: auto;
}
@media (max-width: 540px) {
    div.nbinput.container div.input_area,
    div.nboutput.container div.output_area {
        width: 100%;
    }
}

/* input area */
div.nbinput.container div.input_area {
    border: 1px solid #e0e0e0;
    border-radius: 2px;
    background: #f5f5f5;
}

/* override MathJax center alignment in output cells */
div.nboutput.container div[class*=MathJax] {
    text-align: left !important;
}

/* override sphinx.ext.imgmath center alignment in output cells */
div.nboutput.container div.math p {
    text-align: left;
}

/* standard error */
div.nboutput.container div.output_area.stderr {
    background: #fdd;
}

/* ANSI colors */
.ansi-black-fg { color: #3E424D; }
.ansi-black-bg { background-color: #3E424D; }
.ansi-black-intense-fg { color: #282C36; }
.ansi-black-intense-bg { background-color: #282C36; }
.ansi-red-fg { color: #E75C58; }
.ansi-red-bg { background-color: #E75C58; }
.ansi-red-intense-fg { color: #B22B31; }
.ansi-red-intense-bg { background-color: #B22B31; }
.ansi-green-fg { color: #00A250; }
.ansi-green-bg { background-color: #00A250; }
.ansi-green-intense-fg { color: #007427; }
.ansi-green-intense-bg { background-color: #007427; }
.ansi-yellow-fg { color: #DDB62B; }
.ansi-yellow-bg { background-color: #DDB62B; }
.ansi-yellow-intense-fg { color: #B27D12; }
.ansi-yellow-intense-bg { background-color: #B27D12; }
.ansi-blue-fg { color: #208FFB; }
.ansi-blue-bg { background-color: #208FFB; }
.ansi-blue-intense-fg { color: #0065CA; }
.ansi-blue-intense-bg { background-color: #0065CA; }
.ansi-magenta-fg { color: #D160C4; }
.ansi-magenta-bg { background-color: #D160C4; }
.ansi-magenta-intense-fg { color: #A03196; }
.ansi-magenta-intense-bg { background-color: #A03196; }
.ansi-cyan-fg { color: #60C6C8; }
.ansi-cyan-bg { background-color: #60C6C8; }
.ansi-cyan-intense-fg { color: #258F8F; }
.ansi-cyan-intense-bg { background-color: #258F8F; }
.ansi-white-fg { color: #C5C1B4; }
.ansi-white-bg { background-color: #C5C1B4; }
.ansi-white-intense-fg { color: #A1A6B2; }
.ansi-white-intense-bg { background-color: #A1A6B2; }

.ansi-default-inverse-fg { color: #FFFFFF; }
.ansi-default-inverse-bg { background-color: #000000; }

.ansi-bold { font-weight: bold; }
.ansi-underline { text-decoration: underline; }


div.nbinput.container div.input_area div[class*=highlight] > pre,
div.nboutput.container div.output_area div[class*=highlight] > pre,
div.nboutput.container div.output_area div[class*=highlight].math,
div.nboutput.container div.output_area.rendered_html,
div.nboutput.container div.output_area > div.output_javascript,
div.nboutput.container div.output_area:not(.rendered_html) > img{
    padding: 5px;
}

/* fix copybtn overflow problem in chromium (needed for 'sphinx_copybutton') */
div.nbinput.container div.input_area > div[class^='highlight'],
div.nboutput.container div.output_area > div[class^='highlight']{
    overflow-y: hidden;
}

/* hide copybtn icon on prompts (needed for 'sphinx_copybutton') */
.prompt a.copybtn {
    display: none;
}

/* Some additional styling taken form the Jupyter notebook CSS */
div.rendered_html table {
  border: none;
  border-collapse: collapse;
  border-spacing: 0;
  color: black;
  font-size: 12px;
  table-layout: fixed;
}
div.rendered_html thead {
  border-bottom: 1px solid black;
  vertical-align: bottom;
}
div.rendered_html tr,
div.rendered_html th,
div.rendered_html td {
  text-align: right;
  vertical-align: middle;
  padding: 0.5em 0.5em;
  line-height: normal;
  white-space: normal;
  max-width: none;
  border: none;
}
div.rendered_html th {
  font-weight: bold;
}
div.rendered_html tbody tr:nth-child(odd) {
  background: #f5f5f5;
}
div.rendered_html tbody tr:hover {
  background: rgba(66, 165, 245, 0.2);
}

/* CSS overrides for sphinx_rtd_theme */

/* 24px margin */
.nbinput.nblast.container,
.nboutput.nblast.container {
    margin-bottom: 19px;  /* padding has already 5px */
}

/* ... except between code cells! */
.nblast.container + .nbinput.container {
    margin-top: -19px;
}

.admonition > p:before {
    margin-right: 4px;  /* make room for the exclamation icon */
}

/* Fix math alignment, see https://github.com/rtfd/sphinx_rtd_theme/pull/686 */
.math {
    text-align: unset;
}
</style>
<div class="section" id="Demonstration-of-how-sfrmaker-handles-streambed-elevations">
<h1>Demonstration of how <code class="docutils literal notranslate"><span class="pre">sfrmaker</span></code> handles streambed elevations<a class="headerlink" href="#Demonstration-of-how-sfrmaker-handles-streambed-elevations" title="Permalink to this headline">¶</a></h1>
<div class="nbinput docutils container">
<div class="prompt highlight-none notranslate"><div class="highlight"><pre><span></span>[1]:
</pre></div>
</div>
<div class="input_area highlight-ipython3 notranslate"><div class="highlight"><pre>
<span></span><span class="kn">import</span> <span class="nn">glob</span>
<span class="kn">import</span> <span class="nn">os</span>
<span class="kn">import</span> <span class="nn">numpy</span> <span class="k">as</span> <span class="nn">np</span>
<span class="kn">import</span> <span class="nn">pandas</span> <span class="k">as</span> <span class="nn">pd</span>
<span class="kn">import</span> <span class="nn">flopy</span>
<span class="n">fm</span> <span class="o">=</span> <span class="n">flopy</span><span class="o">.</span><span class="n">modflow</span>
<span class="kn">import</span> <span class="nn">matplotlib.pyplot</span> <span class="k">as</span> <span class="nn">plt</span>
<span class="kn">from</span> <span class="nn">sfrmaker</span> <span class="kn">import</span> <span class="n">Lines</span><span class="p">,</span> <span class="n">StructuredGrid</span>
<span class="kn">from</span> <span class="nn">sfrmaker.utils</span> <span class="kn">import</span> <span class="n">assign_layers</span>

</pre></div>
</div>
</div>
<div class="nboutput nblast docutils container">
<div class="prompt empty docutils container">
</div>
<div class="output_area docutils container">
<div class="highlight"><pre>
flopy is installed in /home/travis/miniconda/envs/test/lib/python3.7/site-packages/flopy
</pre></div></div>
</div>
<div class="section" id="Run-the-first-part-of-the-Tyler-Forks-example-problem-to-get-an-SFRData-instance">
<h2>Run the first part of the Tyler Forks example problem to get an <code class="docutils literal notranslate"><span class="pre">SFRData</span></code> instance<a class="headerlink" href="#Run-the-first-part-of-the-Tyler-Forks-example-problem-to-get-an-SFRData-instance" title="Permalink to this headline">¶</a></h2>
<div class="nbinput docutils container">
<div class="prompt highlight-none notranslate"><div class="highlight"><pre><span></span>[2]:
</pre></div>
</div>
<div class="input_area highlight-ipython3 notranslate"><div class="highlight"><pre>
<span></span><span class="c1"># DEM for sampling streambed top elevations</span>
<span class="n">dem</span> <span class="o">=</span> <span class="s1">&#39;../tylerforks/dem_26715.tif&#39;</span>

<span class="c1"># output folder</span>
<span class="n">outdir</span> <span class="o">=</span> <span class="s1">&#39;temp/&#39;</span>
<span class="k">if</span> <span class="ow">not</span> <span class="n">os</span><span class="o">.</span><span class="n">path</span><span class="o">.</span><span class="n">isdir</span><span class="p">(</span><span class="n">outdir</span><span class="p">):</span>
    <span class="n">os</span><span class="o">.</span><span class="n">mkdir</span><span class="p">(</span><span class="n">outdir</span><span class="p">)</span>

<span class="c1"># make an instance of the sfrmaker.Lines class from NHDPlus data</span>
<span class="c1"># use a shapefile of the model grid to filter what is read in</span>
<span class="c1"># (only flowlines within the bounding box of the grid are read)</span>
<span class="n">lns</span> <span class="o">=</span> <span class="n">Lines</span><span class="o">.</span><span class="n">from_nhdplus_v2</span><span class="p">(</span><span class="n">NHDPlus_paths</span><span class="o">=</span><span class="s1">&#39;../tylerforks/NHDPlus/&#39;</span><span class="p">,</span>
                            <span class="nb">filter</span><span class="o">=</span><span class="s1">&#39;../tylerforks/grid.shp&#39;</span><span class="p">)</span>

<span class="c1"># load the model using flopy</span>
<span class="n">m</span> <span class="o">=</span> <span class="n">fm</span><span class="o">.</span><span class="n">Modflow</span><span class="o">.</span><span class="n">load</span><span class="p">(</span><span class="s1">&#39;tf.nam&#39;</span><span class="p">,</span> <span class="n">model_ws</span><span class="o">=</span><span class="s1">&#39;../tylerforks/tylerforks&#39;</span><span class="p">)</span>

<span class="c1"># Make a flopy StructuredGrid instance</span>
<span class="c1"># delr and delc have to specified in meters (consistent with projected CRS)</span>
<span class="c1"># the model has length units of feet</span>
<span class="n">mg</span> <span class="o">=</span> <span class="n">flopy</span><span class="o">.</span><span class="n">discretization</span><span class="o">.</span><span class="n">StructuredGrid</span><span class="p">(</span><span class="n">delr</span><span class="o">=</span><span class="n">m</span><span class="o">.</span><span class="n">dis</span><span class="o">.</span><span class="n">delr</span><span class="o">.</span><span class="n">array</span> <span class="o">*</span> <span class="o">.</span><span class="mi">3048</span><span class="p">,</span>  <span class="c1"># cell spacing along a row</span>
                                         <span class="n">delc</span><span class="o">=</span><span class="n">m</span><span class="o">.</span><span class="n">dis</span><span class="o">.</span><span class="n">delc</span><span class="o">.</span><span class="n">array</span> <span class="o">*</span> <span class="o">.</span><span class="mi">3048</span><span class="p">,</span>  <span class="c1"># cell spacing along a column</span>
                                         <span class="n">xoff</span><span class="o">=</span><span class="mi">682688</span><span class="p">,</span> <span class="n">yoff</span><span class="o">=</span><span class="mi">5139052</span><span class="p">,</span>  <span class="c1"># lower left corner of model grid</span>
                                         <span class="n">angrot</span><span class="o">=</span><span class="mi">0</span><span class="p">,</span>  <span class="c1"># grid is unrotated</span>
                                         <span class="c1"># projected coordinate system of model (UTM NAD27 zone 15 North)</span>
                                         <span class="n">proj4</span><span class="o">=</span><span class="s1">&#39;epsg:26715&#39;</span>
                                         <span class="p">)</span>

<span class="c1"># from the lines and StructuredGrid instances, make a sfrmaker.SFRData instance</span>
<span class="c1"># (lines are intersected with the model grid and converted to reaches, etc.)</span>
<span class="c1"># unfortunately there are 3 different ways to specify model length units</span>
<span class="c1"># SFRmaker will set the units in this order of priority:</span>
<span class="c1"># 1) as argued with model_length_units= (below)</span>
<span class="c1"># 2) units attached to sfrmaker.StructuredGrid instance</span>
<span class="c1"># 3) units attached to DIS package of flopy model</span>
<span class="c1"># if the grid or model dis package have valid units, any conversions should &quot;just work&quot;</span>
<span class="c1"># in any case, specifying units in the to_sfr call guarantees that the correct units will be used</span>
<span class="n">sfr</span> <span class="o">=</span> <span class="n">lns</span><span class="o">.</span><span class="n">to_sfr</span><span class="p">(</span><span class="n">grid</span><span class="o">=</span><span class="n">mg</span><span class="p">,</span> <span class="n">model</span><span class="o">=</span><span class="n">m</span><span class="p">,</span> <span class="n">model_length_units</span><span class="o">=</span><span class="s1">&#39;feet&#39;</span><span class="p">)</span>
</pre></div>
</div>
</div>
<div class="nboutput docutils container">
<div class="prompt empty docutils container">
</div>
<div class="output_area docutils container">
<div class="highlight"><pre>

loading NHDPlus v2 hydrography data...
for basins:
../tylerforks/NHDPlus/

reading ../tylerforks/NHDPlus/NHDSnapshot/Hydrography/NHDFlowline.shp...
filtering on bounding box -90.624482596925, 46.37886827710284, -90.4625592199325, 46.45832567355404...
--&gt; building dataframe... (may take a while for large shapefiles)

reading ../tylerforks/NHDPlus/NHDPlusAttributes/PlusFlowlineVAA.dbf...
--&gt; building dataframe... (may take a while for large shapefiles)

reading ../tylerforks/NHDPlus/NHDPlusAttributes/PlusFlow.dbf...
--&gt; building dataframe... (may take a while for large shapefiles)

reading ../tylerforks/NHDPlus/NHDPlusAttributes/elevslope.dbf...
--&gt; building dataframe... (may take a while for large shapefiles)

<<<<<<< HEAD
load finished in 0.23s
=======
load finished in 0.24s
>>>>>>> 5f1926cb

Getting routing information from NHDPlus Plusflow table...
</pre></div></div>
</div>
<div class="nboutput docutils container">
<div class="prompt empty docutils container">
</div>
<div class="output_area stderr docutils container">
<div class="highlight"><pre>
/home/travis/miniconda/envs/test/lib/python3.7/site-packages/pyproj/crs/crs.py:393: FutureWarning: &#39;+init=&lt;authority&gt;:&lt;code&gt;&#39; syntax is deprecated. &#39;&lt;authority&gt;:&lt;code&gt;&#39; is the preferred initialization method. When making the change, be mindful of axis order changes: https://pyproj4.github.io/pyproj/stable/gotchas.html#axis-order-changes-in-proj-6
  return CRS(_prepare_from_string(in_crs_string))
/home/travis/miniconda/envs/test/lib/python3.7/site-packages/pyproj/crs/crs.py:280: FutureWarning: &#39;+init=&lt;authority&gt;:&lt;code&gt;&#39; syntax is deprecated. &#39;&lt;authority&gt;:&lt;code&gt;&#39; is the preferred initialization method. When making the change, be mindful of axis order changes: https://pyproj4.github.io/pyproj/stable/gotchas.html#axis-order-changes-in-proj-6
  projstring = _prepare_from_string(projparams)
</pre></div></div>
</div>
<div class="nboutput nblast docutils container">
<div class="prompt empty docutils container">
</div>
<div class="output_area docutils container">
<div class="highlight"><pre>
<<<<<<< HEAD
finished in 0.02s
=======
finished in 0.03s
>>>>>>> 5f1926cb


SFRmaker version 0.5.0.post18+gf1df575

Creating sfr dataset...

Creating grid class instance from flopy Grid instance...
<<<<<<< HEAD
grid class created in 0.24s
=======
grid class created in 0.30s
>>>>>>> 5f1926cb

Model grid information
structured grid
nnodes: 17,760
nlay: 1
nrow: 111
ncol: 160
model length units: undefined
crs: &lt;Projected CRS: EPSG:26715&gt;
Name: NAD27 / UTM zone 15N
Axis Info [cartesian]:
- E[east]: Easting (metre)
- N[north]: Northing (metre)
Area of Use:
- name: North America - 96°W to 90°W and NAD27 by country
- bounds: (-96.0, 13.63, -90.0, 81.96)
Coordinate Operation:
- name: UTM zone 15N
- method: Transverse Mercator
Datum: North American Datum 1927
- Ellipsoid: Clarke 1866
- Prime Meridian: Greenwich

bounds: 682688.00, 5139052.00, 694880.00, 5147510.20
active area defined by: all cells

MODFLOW 5 layer(s) 111 row(s) 160 column(s) 1 stress period(s)

reprojecting hydrography from
EPSG:4269
to
EPSG:26715


Culling hydrography to active area...
starting lines: 17
remaining lines: 17
finished in 0.00s


Intersecting 17 flowlines with 17,760 grid cells...

Building spatial index...
<<<<<<< HEAD
finished in 1.68s
=======
finished in 1.79s
>>>>>>> 5f1926cb

Intersecting 17 features...
17
finished in 0.10s

Setting up reach data... (may take a few minutes for large grids)
finished in 0.28s

Computing widths...

Dropping 30 reaches with length &lt; 3.81 feet...

Repairing routing connections...
enforcing best segment numbering...

Setting up segment data...
Model grid information
structured grid
nnodes: 17,760
nlay: 1
nrow: 111
ncol: 160
model length units: undefined
crs: &lt;Projected CRS: EPSG:26715&gt;
Name: NAD27 / UTM zone 15N
Axis Info [cartesian]:
- E[east]: Easting (metre)
- N[north]: Northing (metre)
Area of Use:
- name: North America - 96°W to 90°W and NAD27 by country
- bounds: (-96.0, 13.63, -90.0, 81.96)
Coordinate Operation:
- name: UTM zone 15N
- method: Transverse Mercator
Datum: North American Datum 1927
- Ellipsoid: Clarke 1866
- Prime Meridian: Greenwich

bounds: 682688.00, 5139052.00, 694880.00, 5147510.20
active area defined by: all cells


<<<<<<< HEAD
Time to create sfr dataset: 2.58s
=======
Time to create sfr dataset: 2.77s
>>>>>>> 5f1926cb

</pre></div></div>
</div>
</div>
<div class="section" id="Sample-elevations-from-the-DEM">
<h2>Sample elevations from the DEM<a class="headerlink" href="#Sample-elevations-from-the-DEM" title="Permalink to this headline">¶</a></h2>
<ul class="simple">
<li><p>the <strong>buffers</strong> method draws a buffer around each LineString representing a reach (default=100m), and then gets the minimum DEM elevation within that buffer, using the <strong>``rasterstats``</strong> package</p></li>
<li><p>alternatively, the <strong>``cell polygons``</strong> method would do the same thing using the model cell polygons instead to represent the reaches</p></li>
<li><p>get results with and without smoothing.</p></li>
</ul>
<div class="section" id="pseudo-code-for-the-smoothing-algoritm:">
<h3>pseudo code for the smoothing algoritm:<a class="headerlink" href="#pseudo-code-for-the-smoothing-algoritm:" title="Permalink to this headline">¶</a></h3>
<div class="highlight-default notranslate"><div class="highlight"><pre><span></span><span class="n">Starting</span> <span class="n">at</span> <span class="n">the</span> <span class="n">outlets</span> <span class="n">to</span> <span class="n">the</span> <span class="n">stream</span> <span class="n">network</span><span class="p">,</span> <span class="nb">list</span> <span class="n">the</span> <span class="n">reaches</span> <span class="n">at</span> <span class="n">each</span> <span class="n">level</span> <span class="p">(</span><span class="n">reaches</span> <span class="n">that</span> <span class="n">route</span> <span class="n">to</span> <span class="n">an</span> <span class="n">outlet</span><span class="p">,</span> <span class="n">reaches</span> <span class="n">that</span> <span class="n">route</span> <span class="n">to</span> <span class="n">reaches</span> <span class="n">that</span> <span class="n">route</span> <span class="n">to</span> <span class="n">an</span> <span class="n">outlet</span><span class="p">,</span> <span class="n">etc</span><span class="o">...</span><span class="p">)</span>
<span class="n">For</span> <span class="n">each</span> <span class="n">level</span><span class="p">:</span>
    <span class="n">For</span> <span class="n">each</span> <span class="n">stream</span> <span class="n">reach</span> <span class="n">within</span> <span class="n">the</span> <span class="n">level</span><span class="p">:</span>
        <span class="n">Get</span> <span class="n">the</span> <span class="n">elevations</span> <span class="n">of</span> <span class="nb">all</span> <span class="n">upstream</span> <span class="n">reaches</span> <span class="p">(</span><span class="n">that</span> <span class="n">route</span> <span class="n">to</span> <span class="n">that</span> <span class="n">reach</span><span class="p">)</span>
            <span class="n">Set</span> <span class="n">the</span> <span class="n">elevation</span> <span class="k">as</span> <span class="n">the</span> <span class="n">minimum</span> <span class="n">of</span> <span class="n">the</span> <span class="n">elevation</span> <span class="n">sampled</span> <span class="n">at</span> <span class="n">the</span> <span class="n">current</span> <span class="n">reach</span> <span class="ow">and</span> <span class="n">the</span> <span class="n">elevations</span> <span class="n">sampled</span> <span class="n">at</span> <span class="nb">all</span> <span class="n">upstream</span> <span class="n">reaches</span><span class="o">.</span>
</pre></div>
</div>
<div class="nbinput docutils container">
<div class="prompt highlight-none notranslate"><div class="highlight"><pre><span></span>[3]:
</pre></div>
</div>
<div class="input_area highlight-ipython3 notranslate"><div class="highlight"><pre>
<span></span><span class="n">raw_sampled_elevs</span> <span class="o">=</span> <span class="n">sfr</span><span class="o">.</span><span class="n">sample_reach_elevations</span><span class="p">(</span><span class="n">dem</span><span class="p">,</span> <span class="n">method</span><span class="o">=</span><span class="s1">&#39;buffers&#39;</span><span class="p">,</span> <span class="n">smooth</span><span class="o">=</span><span class="kc">False</span><span class="p">)</span>
<span class="n">smooth_sampled_elevs</span> <span class="o">=</span> <span class="n">sfr</span><span class="o">.</span><span class="n">sample_reach_elevations</span><span class="p">(</span><span class="n">dem</span><span class="p">,</span> <span class="n">method</span><span class="o">=</span><span class="s1">&#39;buffers&#39;</span><span class="p">,</span> <span class="n">smooth</span><span class="o">=</span><span class="kc">True</span><span class="p">)</span>
</pre></div>
</div>
</div>
<div class="nboutput nblast docutils container">
<div class="prompt empty docutils container">
</div>
<div class="output_area docutils container">
<div class="highlight"><pre>
running rasterstats.zonal_stats on buffered LineStrings...
<<<<<<< HEAD
finished in 4.18s

running rasterstats.zonal_stats on buffered LineStrings...
finished in 3.93s
=======
finished in 4.40s

running rasterstats.zonal_stats on buffered LineStrings...
finished in 4.31s
>>>>>>> 5f1926cb


Smoothing elevations...
finished in 0.13s
</pre></div></div>
</div>
</div>
</div>
<div class="section" id="Make-comparison-plots-of-the-elevations-in-each-segment">
<h2>Make comparison plots of the elevations in each segment<a class="headerlink" href="#Make-comparison-plots-of-the-elevations-in-each-segment" title="Permalink to this headline">¶</a></h2>
<ul class="simple">
<li><p>model_top: elevations sampled from the DEM at the cell centers</p></li>
<li><p>nhdplus_elevations: reach elevations linearly interpolated from original COMID end elevations in NHDPlus</p></li>
<li><p>raw_sampled_elevs: minimum DEM elevations within each buffered LineString</p></li>
<li><p>smooth_sampled_elevs: minimum DEM elevations within each buffered LineString with smoothing applied</p></li>
</ul>
<div class="section" id="Note:">
<h3>Note:<a class="headerlink" href="#Note:" title="Permalink to this headline">¶</a></h3>
<p>One of the segments has NHDPlus elevations that are much higher than the model top or DEM. This is due to the segment originating outside of the model domain, which means the COMID start elevation from NHDPlus is invalid.</p>
<div class="nbinput nblast docutils container">
<div class="prompt highlight-none notranslate"><div class="highlight"><pre><span></span>[4]:
</pre></div>
</div>
<div class="input_area highlight-ipython3 notranslate"><div class="highlight"><pre>
<span></span><span class="n">dfs</span> <span class="o">=</span> <span class="p">[]</span>
<span class="n">segments</span> <span class="o">=</span> <span class="n">sfr</span><span class="o">.</span><span class="n">reach_data</span><span class="o">.</span><span class="n">groupby</span><span class="p">(</span><span class="s1">&#39;iseg&#39;</span><span class="p">)</span>
<span class="k">for</span> <span class="n">iseg</span><span class="p">,</span> <span class="n">srd</span> <span class="ow">in</span> <span class="n">segments</span><span class="p">:</span>
    <span class="n">df</span> <span class="o">=</span> <span class="n">srd</span><span class="o">.</span><span class="n">copy</span><span class="p">()</span>
    <span class="n">df</span><span class="p">[</span><span class="s1">&#39;dist&#39;</span><span class="p">]</span> <span class="o">=</span> <span class="n">srd</span><span class="o">.</span><span class="n">rchlen</span><span class="o">.</span><span class="n">cumsum</span><span class="p">()</span>
    <span class="n">df</span><span class="p">[</span><span class="s1">&#39;nhdplus elevations&#39;</span><span class="p">]</span> <span class="o">=</span> <span class="n">df</span><span class="o">.</span><span class="n">strtop</span>
    <span class="n">dfs</span><span class="o">.</span><span class="n">append</span><span class="p">(</span><span class="n">df</span><span class="p">[[</span><span class="s1">&#39;i&#39;</span><span class="p">,</span> <span class="s1">&#39;j&#39;</span><span class="p">,</span> <span class="s1">&#39;rno&#39;</span><span class="p">,</span> <span class="s1">&#39;iseg&#39;</span><span class="p">,</span> <span class="s1">&#39;ireach&#39;</span><span class="p">,</span> <span class="s1">&#39;dist&#39;</span><span class="p">,</span> <span class="s1">&#39;nhdplus elevations&#39;</span><span class="p">]])</span>
<span class="n">df</span> <span class="o">=</span> <span class="n">pd</span><span class="o">.</span><span class="n">concat</span><span class="p">(</span><span class="n">dfs</span><span class="p">)</span>
<span class="n">df</span><span class="p">[</span><span class="s1">&#39;model top&#39;</span><span class="p">]</span> <span class="o">=</span> <span class="n">sfr</span><span class="o">.</span><span class="n">model</span><span class="o">.</span><span class="n">dis</span><span class="o">.</span><span class="n">top</span><span class="o">.</span><span class="n">array</span><span class="p">[</span><span class="n">df</span><span class="o">.</span><span class="n">i</span><span class="p">,</span> <span class="n">df</span><span class="o">.</span><span class="n">j</span><span class="p">]</span>
<span class="n">df</span><span class="p">[</span><span class="s1">&#39;raw sampled elevations&#39;</span><span class="p">]</span> <span class="o">=</span> <span class="p">[</span><span class="n">raw_sampled_elevs</span><span class="p">[</span><span class="n">rno</span><span class="p">]</span>
                              <span class="k">for</span> <span class="n">rno</span> <span class="ow">in</span> <span class="n">df</span><span class="p">[</span><span class="s1">&#39;rno&#39;</span><span class="p">]</span><span class="o">.</span><span class="n">values</span><span class="p">]</span>
<span class="n">df</span><span class="p">[</span><span class="s1">&#39;smoothed sampled elevations&#39;</span><span class="p">]</span> <span class="o">=</span> <span class="p">[</span><span class="n">smooth_sampled_elevs</span><span class="p">[</span><span class="n">rno</span><span class="p">]</span>
                              <span class="k">for</span> <span class="n">rno</span> <span class="ow">in</span> <span class="n">df</span><span class="p">[</span><span class="s1">&#39;rno&#39;</span><span class="p">]</span><span class="o">.</span><span class="n">values</span><span class="p">]</span>
<span class="n">df</span><span class="p">[</span><span class="s1">&#39;smoothed sampled elevations&#39;</span><span class="p">]</span> <span class="o">/=</span> <span class="o">.</span><span class="mi">3048</span> <span class="c1"># convert from meters to feet</span>
<span class="n">df</span><span class="p">[</span><span class="s1">&#39;raw sampled elevations&#39;</span><span class="p">]</span> <span class="o">/=</span> <span class="o">.</span><span class="mi">3048</span>
</pre></div>
</div>
</div>
<div class="nbinput docutils container">
<div class="prompt highlight-none notranslate"><div class="highlight"><pre><span></span>[5]:
</pre></div>
</div>
<div class="input_area highlight-ipython3 notranslate"><div class="highlight"><pre>
<span></span><span class="n">segments</span> <span class="o">=</span> <span class="n">df</span><span class="o">.</span><span class="n">groupby</span><span class="p">(</span><span class="s1">&#39;iseg&#39;</span><span class="p">)</span>
<span class="k">for</span> <span class="n">iseg</span><span class="p">,</span> <span class="n">srd</span> <span class="ow">in</span> <span class="n">segments</span><span class="p">:</span>
    <span class="n">srd</span> <span class="o">=</span> <span class="n">srd</span><span class="o">.</span><span class="n">copy</span><span class="p">()</span>
    <span class="n">srd</span><span class="o">.</span><span class="n">index</span> <span class="o">=</span> <span class="n">srd</span><span class="o">.</span><span class="n">dist</span>
    <span class="n">ax</span> <span class="o">=</span> <span class="n">srd</span><span class="p">[[</span><span class="s1">&#39;model top&#39;</span><span class="p">,</span> <span class="s1">&#39;nhdplus elevations&#39;</span><span class="p">,</span> <span class="s1">&#39;raw sampled elevations&#39;</span><span class="p">,</span> <span class="s1">&#39;smoothed sampled elevations&#39;</span><span class="p">]]</span><span class="o">.</span><span class="n">plot</span><span class="p">()</span>
    <span class="n">ax</span><span class="o">.</span><span class="n">set_xlabel</span><span class="p">(</span><span class="s1">&#39;Distance along stream profile, in feet&#39;</span><span class="p">)</span>
    <span class="n">ax</span><span class="o">.</span><span class="n">set_ylabel</span><span class="p">(</span><span class="s1">&#39;Streambed Elevation, in feet&#39;</span><span class="p">)</span>

    <span class="c1"># save the profile that begins with segment 1</span>
    <span class="k">if</span> <span class="n">iseg</span> <span class="o">==</span> <span class="mi">1</span><span class="p">:</span>
        <span class="n">plt</span><span class="o">.</span><span class="n">savefig</span><span class="p">(</span><span class="s1">&#39;streambed_elevations_comp.pdf&#39;</span><span class="p">)</span>
</pre></div>
</div>
</div>
<div class="nboutput docutils container">
<div class="prompt empty docutils container">
</div>
<div class="output_area docutils container">
<img alt="../_images/notebooks_Streambed_elevation_demo_8_0.png" src="../_images/notebooks_Streambed_elevation_demo_8_0.png" />
</div>
</div>
<div class="nboutput docutils container">
<div class="prompt empty docutils container">
</div>
<div class="output_area docutils container">
<img alt="../_images/notebooks_Streambed_elevation_demo_8_1.png" src="../_images/notebooks_Streambed_elevation_demo_8_1.png" />
</div>
</div>
<div class="nboutput docutils container">
<div class="prompt empty docutils container">
</div>
<div class="output_area docutils container">
<img alt="../_images/notebooks_Streambed_elevation_demo_8_2.png" src="../_images/notebooks_Streambed_elevation_demo_8_2.png" />
</div>
</div>
<div class="nboutput docutils container">
<div class="prompt empty docutils container">
</div>
<div class="output_area docutils container">
<img alt="../_images/notebooks_Streambed_elevation_demo_8_3.png" src="../_images/notebooks_Streambed_elevation_demo_8_3.png" />
</div>
</div>
<div class="nboutput docutils container">
<div class="prompt empty docutils container">
</div>
<div class="output_area docutils container">
<img alt="../_images/notebooks_Streambed_elevation_demo_8_4.png" src="../_images/notebooks_Streambed_elevation_demo_8_4.png" />
</div>
</div>
<div class="nboutput docutils container">
<div class="prompt empty docutils container">
</div>
<div class="output_area docutils container">
<img alt="../_images/notebooks_Streambed_elevation_demo_8_5.png" src="../_images/notebooks_Streambed_elevation_demo_8_5.png" />
</div>
</div>
<div class="nboutput docutils container">
<div class="prompt empty docutils container">
</div>
<div class="output_area docutils container">
<img alt="../_images/notebooks_Streambed_elevation_demo_8_6.png" src="../_images/notebooks_Streambed_elevation_demo_8_6.png" />
</div>
</div>
<div class="nboutput docutils container">
<div class="prompt empty docutils container">
</div>
<div class="output_area docutils container">
<img alt="../_images/notebooks_Streambed_elevation_demo_8_7.png" src="../_images/notebooks_Streambed_elevation_demo_8_7.png" />
</div>
</div>
<div class="nboutput docutils container">
<div class="prompt empty docutils container">
</div>
<div class="output_area docutils container">
<img alt="../_images/notebooks_Streambed_elevation_demo_8_8.png" src="../_images/notebooks_Streambed_elevation_demo_8_8.png" />
</div>
</div>
<div class="nboutput docutils container">
<div class="prompt empty docutils container">
</div>
<div class="output_area docutils container">
<img alt="../_images/notebooks_Streambed_elevation_demo_8_9.png" src="../_images/notebooks_Streambed_elevation_demo_8_9.png" />
</div>
</div>
<div class="nboutput docutils container">
<div class="prompt empty docutils container">
</div>
<div class="output_area docutils container">
<img alt="../_images/notebooks_Streambed_elevation_demo_8_10.png" src="../_images/notebooks_Streambed_elevation_demo_8_10.png" />
</div>
</div>
<div class="nboutput docutils container">
<div class="prompt empty docutils container">
</div>
<div class="output_area docutils container">
<img alt="../_images/notebooks_Streambed_elevation_demo_8_11.png" src="../_images/notebooks_Streambed_elevation_demo_8_11.png" />
</div>
</div>
<div class="nboutput docutils container">
<div class="prompt empty docutils container">
</div>
<div class="output_area docutils container">
<img alt="../_images/notebooks_Streambed_elevation_demo_8_12.png" src="../_images/notebooks_Streambed_elevation_demo_8_12.png" />
</div>
</div>
<div class="nboutput docutils container">
<div class="prompt empty docutils container">
</div>
<div class="output_area docutils container">
<img alt="../_images/notebooks_Streambed_elevation_demo_8_13.png" src="../_images/notebooks_Streambed_elevation_demo_8_13.png" />
</div>
</div>
<div class="nboutput docutils container">
<div class="prompt empty docutils container">
</div>
<div class="output_area docutils container">
<img alt="../_images/notebooks_Streambed_elevation_demo_8_14.png" src="../_images/notebooks_Streambed_elevation_demo_8_14.png" />
</div>
</div>
<div class="nboutput docutils container">
<div class="prompt empty docutils container">
</div>
<div class="output_area docutils container">
<img alt="../_images/notebooks_Streambed_elevation_demo_8_15.png" src="../_images/notebooks_Streambed_elevation_demo_8_15.png" />
</div>
</div>
<div class="nboutput nblast docutils container">
<div class="prompt empty docutils container">
</div>
<div class="output_area docutils container">
<img alt="../_images/notebooks_Streambed_elevation_demo_8_16.png" src="../_images/notebooks_Streambed_elevation_demo_8_16.png" />
</div>
</div>
</div>
</div>
</div>


           </div>
           
          </div>
          <footer>
  
    <div class="rst-footer-buttons" role="navigation" aria-label="footer navigation">
      
        <a href="../api/index.html" class="btn btn-neutral float-right" title="Modules" accesskey="n" rel="next">Next <span class="fa fa-arrow-circle-right"></span></a>
      
      
        <a href="SFRmaker_demo.html" class="btn btn-neutral float-left" title="Basic usage of SFRmaker in a scripting context" accesskey="p" rel="prev"><span class="fa fa-arrow-circle-left"></span> Previous</a>
      
    </div>
  

  <hr/>

  <div role="contentinfo">
    <p>
      <span class="lastupdated">
        Last updated on Oct 15, 2020.
      </span>

    </p>
  </div>
    
    
    
    Built with <a href="http://sphinx-doc.org/">Sphinx</a> using a
    
    <a href="https://github.com/rtfd/sphinx_rtd_theme">theme</a>
    
    provided by <a href="https://readthedocs.org">Read the Docs</a>. 

</footer>

        </div>
      </div>

    </section>

  </div>
  

  <script type="text/javascript">
      jQuery(function () {
          SphinxRtdTheme.Navigation.enable(true);
      });
  </script>

  
  
    
   

</body>
</html><|MERGE_RESOLUTION|>--- conflicted
+++ resolved
@@ -544,11 +544,7 @@
 reading ../tylerforks/NHDPlus/NHDPlusAttributes/elevslope.dbf...
 --&gt; building dataframe... (may take a while for large shapefiles)
 
-<<<<<<< HEAD
 load finished in 0.23s
-=======
-load finished in 0.24s
->>>>>>> 5f1926cb
 
 Getting routing information from NHDPlus Plusflow table...
 </pre></div></div>
@@ -569,11 +565,7 @@
 </div>
 <div class="output_area docutils container">
 <div class="highlight"><pre>
-<<<<<<< HEAD
 finished in 0.02s
-=======
-finished in 0.03s
->>>>>>> 5f1926cb
 
 
 SFRmaker version 0.5.0.post18+gf1df575
@@ -581,11 +573,7 @@
 Creating sfr dataset...
 
 Creating grid class instance from flopy Grid instance...
-<<<<<<< HEAD
 grid class created in 0.24s
-=======
-grid class created in 0.30s
->>>>>>> 5f1926cb
 
 Model grid information
 structured grid
@@ -629,11 +617,7 @@
 Intersecting 17 flowlines with 17,760 grid cells...
 
 Building spatial index...
-<<<<<<< HEAD
 finished in 1.68s
-=======
-finished in 1.79s
->>>>>>> 5f1926cb
 
 Intersecting 17 features...
 17
@@ -676,11 +660,7 @@
 active area defined by: all cells
 
 
-<<<<<<< HEAD
 Time to create sfr dataset: 2.58s
-=======
-Time to create sfr dataset: 2.77s
->>>>>>> 5f1926cb
 
 </pre></div></div>
 </div>
@@ -717,17 +697,10 @@
 <div class="output_area docutils container">
 <div class="highlight"><pre>
 running rasterstats.zonal_stats on buffered LineStrings...
-<<<<<<< HEAD
 finished in 4.18s
 
 running rasterstats.zonal_stats on buffered LineStrings...
 finished in 3.93s
-=======
-finished in 4.40s
-
-running rasterstats.zonal_stats on buffered LineStrings...
-finished in 4.31s
->>>>>>> 5f1926cb
 
 
 Smoothing elevations...
