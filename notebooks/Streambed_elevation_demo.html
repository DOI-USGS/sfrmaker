--- conflicted
+++ resolved
@@ -536,11 +536,7 @@
 reading ../tylerforks/NHDPlus/NHDPlusAttributes/elevslope.dbf...
 --&gt; building dataframe... (may take a while for large shapefiles)
 
-<<<<<<< HEAD
 load finished in 0.21s
-=======
-load finished in 0.22s
->>>>>>> 4d69e12a
 
 Getting routing information from NHDPlus Plusflow table...
 finished in 0.02s
@@ -567,11 +563,7 @@
 </div>
 <div class="output_area docutils container">
 <div class="highlight"><pre>
-<<<<<<< HEAD
 grid class created in 0.25s
-=======
-grid class created in 0.24s
->>>>>>> 4d69e12a
 
 Model grid information
 structured grid
@@ -602,11 +594,7 @@
 Intersecting 17 flowlines with 17,760 grid cells...
 
 Building spatial index...
-<<<<<<< HEAD
 finished in 1.67s
-=======
-finished in 1.66s
->>>>>>> 4d69e12a
 
 Intersecting 17 features...
 17
@@ -635,11 +623,7 @@
 active area defined by: all cells
 
 
-<<<<<<< HEAD
 Time to create sfr dataset: 2.50s
-=======
-Time to create sfr dataset: 2.47s
->>>>>>> 4d69e12a
 
 </pre></div></div>
 </div>
@@ -676,17 +660,10 @@
 <div class="output_area docutils container">
 <div class="highlight"><pre>
 running rasterstats.zonal_stats on buffered LineStrings...
-<<<<<<< HEAD
 finished in 3.95s
 
 running rasterstats.zonal_stats on buffered LineStrings...
 finished in 4.00s
-=======
-finished in 3.89s
-
-running rasterstats.zonal_stats on buffered LineStrings...
-finished in 3.79s
->>>>>>> 4d69e12a
 
 
 Smoothing elevations...
