--- conflicted
+++ resolved
@@ -13,17 +13,10 @@
    "execution_count": 1,
    "metadata": {
     "execution": {
-<<<<<<< HEAD
      "iopub.execute_input": "2020-10-15T20:10:42.667531Z",
      "iopub.status.busy": "2020-10-15T20:10:42.666816Z",
      "iopub.status.idle": "2020-10-15T20:10:43.564790Z",
      "shell.execute_reply": "2020-10-15T20:10:43.563959Z"
-=======
-     "iopub.execute_input": "2020-10-15T20:10:22.222312Z",
-     "iopub.status.busy": "2020-10-15T20:10:22.221304Z",
-     "iopub.status.idle": "2020-10-15T20:10:23.180036Z",
-     "shell.execute_reply": "2020-10-15T20:10:23.178897Z"
->>>>>>> 5f1926cb
     }
    },
    "outputs": [
@@ -58,17 +51,10 @@
    "execution_count": 2,
    "metadata": {
     "execution": {
-<<<<<<< HEAD
      "iopub.execute_input": "2020-10-15T20:10:43.569025Z",
      "iopub.status.busy": "2020-10-15T20:10:43.568621Z",
      "iopub.status.idle": "2020-10-15T20:10:43.572620Z",
      "shell.execute_reply": "2020-10-15T20:10:43.572229Z"
-=======
-     "iopub.execute_input": "2020-10-15T20:10:23.184916Z",
-     "iopub.status.busy": "2020-10-15T20:10:23.184483Z",
-     "iopub.status.idle": "2020-10-15T20:10:23.189541Z",
-     "shell.execute_reply": "2020-10-15T20:10:23.188686Z"
->>>>>>> 5f1926cb
     }
    },
    "outputs": [],
@@ -88,17 +74,10 @@
    "execution_count": 3,
    "metadata": {
     "execution": {
-<<<<<<< HEAD
      "iopub.execute_input": "2020-10-15T20:10:43.576182Z",
      "iopub.status.busy": "2020-10-15T20:10:43.575767Z",
      "iopub.status.idle": "2020-10-15T20:10:43.579258Z",
      "shell.execute_reply": "2020-10-15T20:10:43.578772Z"
-=======
-     "iopub.execute_input": "2020-10-15T20:10:23.194481Z",
-     "iopub.status.busy": "2020-10-15T20:10:23.193923Z",
-     "iopub.status.idle": "2020-10-15T20:10:23.198595Z",
-     "shell.execute_reply": "2020-10-15T20:10:23.198039Z"
->>>>>>> 5f1926cb
     }
    },
    "outputs": [],
@@ -122,17 +101,10 @@
    "execution_count": 4,
    "metadata": {
     "execution": {
-<<<<<<< HEAD
      "iopub.execute_input": "2020-10-15T20:10:43.627754Z",
      "iopub.status.busy": "2020-10-15T20:10:43.582852Z",
      "iopub.status.idle": "2020-10-15T20:10:43.873714Z",
      "shell.execute_reply": "2020-10-15T20:10:43.873332Z"
-=======
-     "iopub.execute_input": "2020-10-15T20:10:23.222144Z",
-     "iopub.status.busy": "2020-10-15T20:10:23.215581Z",
-     "iopub.status.idle": "2020-10-15T20:10:23.546679Z",
-     "shell.execute_reply": "2020-10-15T20:10:23.546088Z"
->>>>>>> 5f1926cb
     }
    },
    "outputs": [
@@ -156,15 +128,11 @@
       "--> building dataframe... (may take a while for large shapefiles)\n",
       "\n",
       "reading ../tylerforks/NHDPlus/NHDPlusAttributes/elevslope.dbf...\n",
-<<<<<<< HEAD
       "--> building dataframe... (may take a while for large shapefiles)\n",
       "\n",
       "load finished in 0.23s\n",
       "\n",
       "Getting routing information from NHDPlus Plusflow table...\n"
-=======
-      "--> building dataframe... (may take a while for large shapefiles)\n"
->>>>>>> 5f1926cb
      ]
     },
     {
@@ -207,17 +175,10 @@
    "execution_count": 5,
    "metadata": {
     "execution": {
-<<<<<<< HEAD
      "iopub.execute_input": "2020-10-15T20:10:43.938191Z",
      "iopub.status.busy": "2020-10-15T20:10:43.906196Z",
      "iopub.status.idle": "2020-10-15T20:10:44.018199Z",
      "shell.execute_reply": "2020-10-15T20:10:44.017837Z"
-=======
-     "iopub.execute_input": "2020-10-15T20:10:23.562581Z",
-     "iopub.status.busy": "2020-10-15T20:10:23.550986Z",
-     "iopub.status.idle": "2020-10-15T20:10:23.718127Z",
-     "shell.execute_reply": "2020-10-15T20:10:23.717181Z"
->>>>>>> 5f1926cb
     }
    },
    "outputs": [
@@ -241,11 +202,7 @@
       "reading ../tylerforks/NHDPlus/NHDPlusAttributes/elevslope.dbf...\n",
       "--> building dataframe... (may take a while for large shapefiles)\n",
       "\n",
-<<<<<<< HEAD
       "load finished in 0.09s\n",
-=======
-      "load finished in 0.10s\n",
->>>>>>> 5f1926cb
       "\n",
       "Getting routing information from NHDPlus Plusflow table...\n",
       "finished in 0.03s\n",
@@ -274,17 +231,10 @@
    "execution_count": 6,
    "metadata": {
     "execution": {
-<<<<<<< HEAD
      "iopub.execute_input": "2020-10-15T20:10:44.061802Z",
      "iopub.status.busy": "2020-10-15T20:10:44.035057Z",
      "iopub.status.idle": "2020-10-15T20:10:45.512589Z",
      "shell.execute_reply": "2020-10-15T20:10:45.512094Z"
-=======
-     "iopub.execute_input": "2020-10-15T20:10:23.737104Z",
-     "iopub.status.busy": "2020-10-15T20:10:23.723058Z",
-     "iopub.status.idle": "2020-10-15T20:10:25.481862Z",
-     "shell.execute_reply": "2020-10-15T20:10:25.481137Z"
->>>>>>> 5f1926cb
     }
    },
    "outputs": [
@@ -329,17 +279,10 @@
    "execution_count": 7,
    "metadata": {
     "execution": {
-<<<<<<< HEAD
      "iopub.execute_input": "2020-10-15T20:10:45.517482Z",
      "iopub.status.busy": "2020-10-15T20:10:45.516978Z",
      "iopub.status.idle": "2020-10-15T20:10:45.520462Z",
      "shell.execute_reply": "2020-10-15T20:10:45.520903Z"
-=======
-     "iopub.execute_input": "2020-10-15T20:10:25.488508Z",
-     "iopub.status.busy": "2020-10-15T20:10:25.488010Z",
-     "iopub.status.idle": "2020-10-15T20:10:25.492523Z",
-     "shell.execute_reply": "2020-10-15T20:10:25.492109Z"
->>>>>>> 5f1926cb
     }
    },
    "outputs": [],
@@ -370,17 +313,10 @@
    "execution_count": 8,
    "metadata": {
     "execution": {
-<<<<<<< HEAD
      "iopub.execute_input": "2020-10-15T20:10:45.555652Z",
      "iopub.status.busy": "2020-10-15T20:10:45.547778Z",
      "iopub.status.idle": "2020-10-15T20:10:46.343309Z",
      "shell.execute_reply": "2020-10-15T20:10:46.343644Z"
-=======
-     "iopub.execute_input": "2020-10-15T20:10:25.593702Z",
-     "iopub.status.busy": "2020-10-15T20:10:25.555434Z",
-     "iopub.status.idle": "2020-10-15T20:10:26.280711Z",
-     "shell.execute_reply": "2020-10-15T20:10:26.279723Z"
->>>>>>> 5f1926cb
     }
    },
    "outputs": [
@@ -417,28 +353,17 @@
    "execution_count": 9,
    "metadata": {
     "execution": {
-<<<<<<< HEAD
      "iopub.execute_input": "2020-10-15T20:10:46.358497Z",
      "iopub.status.busy": "2020-10-15T20:10:46.353007Z",
      "iopub.status.idle": "2020-10-15T20:10:46.480191Z",
      "shell.execute_reply": "2020-10-15T20:10:46.479388Z"
-=======
-     "iopub.execute_input": "2020-10-15T20:10:26.303199Z",
-     "iopub.status.busy": "2020-10-15T20:10:26.299500Z",
-     "iopub.status.idle": "2020-10-15T20:10:26.438770Z",
-     "shell.execute_reply": "2020-10-15T20:10:26.438026Z"
->>>>>>> 5f1926cb
     }
    },
    "outputs": [
     {
      "data": {
       "text/plain": [
-<<<<<<< HEAD
        "<matplotlib.image.AxesImage at 0x7f6e884d5bb0>"
-=======
-       "<matplotlib.image.AxesImage at 0x7f0770713190>"
->>>>>>> 5f1926cb
       ]
      },
      "execution_count": 1,
@@ -483,17 +408,10 @@
    "execution_count": 10,
    "metadata": {
     "execution": {
-<<<<<<< HEAD
      "iopub.execute_input": "2020-10-15T20:10:46.485897Z",
      "iopub.status.busy": "2020-10-15T20:10:46.484400Z",
      "iopub.status.idle": "2020-10-15T20:10:46.584303Z",
      "shell.execute_reply": "2020-10-15T20:10:46.583656Z"
-=======
-     "iopub.execute_input": "2020-10-15T20:10:26.444603Z",
-     "iopub.status.busy": "2020-10-15T20:10:26.443432Z",
-     "iopub.status.idle": "2020-10-15T20:10:26.612050Z",
-     "shell.execute_reply": "2020-10-15T20:10:26.611062Z"
->>>>>>> 5f1926cb
     }
    },
    "outputs": [
@@ -528,17 +446,10 @@
    "execution_count": 11,
    "metadata": {
     "execution": {
-<<<<<<< HEAD
      "iopub.execute_input": "2020-10-15T20:10:46.588269Z",
      "iopub.status.busy": "2020-10-15T20:10:46.587868Z",
      "iopub.status.idle": "2020-10-15T20:10:49.136275Z",
      "shell.execute_reply": "2020-10-15T20:10:49.136734Z"
-=======
-     "iopub.execute_input": "2020-10-15T20:10:26.617580Z",
-     "iopub.status.busy": "2020-10-15T20:10:26.616437Z",
-     "iopub.status.idle": "2020-10-15T20:10:29.305691Z",
-     "shell.execute_reply": "2020-10-15T20:10:29.304814Z"
->>>>>>> 5f1926cb
     }
    },
    "outputs": [
@@ -639,11 +550,7 @@
       "active area defined by: all cells\n",
       "\n",
       "\n",
-<<<<<<< HEAD
       "Time to create sfr dataset: 2.54s\n",
-=======
-      "Time to create sfr dataset: 2.68s\n",
->>>>>>> 5f1926cb
       "\n"
      ]
     }
@@ -665,17 +572,10 @@
    "execution_count": 12,
    "metadata": {
     "execution": {
-<<<<<<< HEAD
      "iopub.execute_input": "2020-10-15T20:10:49.150940Z",
      "iopub.status.busy": "2020-10-15T20:10:49.147764Z",
      "iopub.status.idle": "2020-10-15T20:10:49.161982Z",
      "shell.execute_reply": "2020-10-15T20:10:49.161628Z"
-=======
-     "iopub.execute_input": "2020-10-15T20:10:29.318537Z",
-     "iopub.status.busy": "2020-10-15T20:10:29.318078Z",
-     "iopub.status.idle": "2020-10-15T20:10:29.335310Z",
-     "shell.execute_reply": "2020-10-15T20:10:29.334661Z"
->>>>>>> 5f1926cb
     }
    },
    "outputs": [
@@ -888,17 +788,10 @@
    "execution_count": 13,
    "metadata": {
     "execution": {
-<<<<<<< HEAD
      "iopub.execute_input": "2020-10-15T20:10:49.180004Z",
      "iopub.status.busy": "2020-10-15T20:10:49.179345Z",
      "iopub.status.idle": "2020-10-15T20:10:49.184725Z",
      "shell.execute_reply": "2020-10-15T20:10:49.184367Z"
-=======
-     "iopub.execute_input": "2020-10-15T20:10:29.355046Z",
-     "iopub.status.busy": "2020-10-15T20:10:29.354564Z",
-     "iopub.status.idle": "2020-10-15T20:10:29.360837Z",
-     "shell.execute_reply": "2020-10-15T20:10:29.360222Z"
->>>>>>> 5f1926cb
     }
    },
    "outputs": [
@@ -1119,17 +1012,10 @@
    "execution_count": 14,
    "metadata": {
     "execution": {
-<<<<<<< HEAD
      "iopub.execute_input": "2020-10-15T20:10:49.218324Z",
      "iopub.status.busy": "2020-10-15T20:10:49.188462Z",
      "iopub.status.idle": "2020-10-15T20:10:53.455391Z",
      "shell.execute_reply": "2020-10-15T20:10:53.454930Z"
-=======
-     "iopub.execute_input": "2020-10-15T20:10:29.366170Z",
-     "iopub.status.busy": "2020-10-15T20:10:29.365474Z",
-     "iopub.status.idle": "2020-10-15T20:10:33.981217Z",
-     "shell.execute_reply": "2020-10-15T20:10:33.980678Z"
->>>>>>> 5f1926cb
     }
    },
    "outputs": [
@@ -1138,11 +1024,7 @@
      "output_type": "stream",
      "text": [
       "running rasterstats.zonal_stats on buffered LineStrings...\n",
-<<<<<<< HEAD
       "finished in 4.03s\n",
-=======
-      "finished in 4.37s\n",
->>>>>>> 5f1926cb
       "\n",
       "\n",
       "Smoothing elevations...\n",
@@ -1167,17 +1049,10 @@
    "execution_count": 15,
    "metadata": {
     "execution": {
-<<<<<<< HEAD
      "iopub.execute_input": "2020-10-15T20:10:53.459213Z",
      "iopub.status.busy": "2020-10-15T20:10:53.458823Z",
      "iopub.status.idle": "2020-10-15T20:10:53.463825Z",
      "shell.execute_reply": "2020-10-15T20:10:53.463438Z"
-=======
-     "iopub.execute_input": "2020-10-15T20:10:33.986453Z",
-     "iopub.status.busy": "2020-10-15T20:10:33.985067Z",
-     "iopub.status.idle": "2020-10-15T20:10:33.989912Z",
-     "shell.execute_reply": "2020-10-15T20:10:33.990319Z"
->>>>>>> 5f1926cb
     }
    },
    "outputs": [],
@@ -1190,17 +1065,10 @@
    "execution_count": 16,
    "metadata": {
     "execution": {
-<<<<<<< HEAD
      "iopub.execute_input": "2020-10-15T20:10:53.474941Z",
      "iopub.status.busy": "2020-10-15T20:10:53.474056Z",
      "iopub.status.idle": "2020-10-15T20:10:53.488172Z",
      "shell.execute_reply": "2020-10-15T20:10:53.487800Z"
-=======
-     "iopub.execute_input": "2020-10-15T20:10:34.005157Z",
-     "iopub.status.busy": "2020-10-15T20:10:34.004357Z",
-     "iopub.status.idle": "2020-10-15T20:10:34.018717Z",
-     "shell.execute_reply": "2020-10-15T20:10:34.018199Z"
->>>>>>> 5f1926cb
     }
    },
    "outputs": [
@@ -1431,17 +1299,10 @@
    "execution_count": 17,
    "metadata": {
     "execution": {
-<<<<<<< HEAD
      "iopub.execute_input": "2020-10-15T20:10:53.498563Z",
      "iopub.status.busy": "2020-10-15T20:10:53.496669Z",
      "iopub.status.idle": "2020-10-15T20:10:53.552814Z",
      "shell.execute_reply": "2020-10-15T20:10:53.552348Z"
-=======
-     "iopub.execute_input": "2020-10-15T20:10:34.028887Z",
-     "iopub.status.busy": "2020-10-15T20:10:34.027849Z",
-     "iopub.status.idle": "2020-10-15T20:10:34.084600Z",
-     "shell.execute_reply": "2020-10-15T20:10:34.084940Z"
->>>>>>> 5f1926cb
     }
    },
    "outputs": [
@@ -1472,17 +1333,10 @@
    "execution_count": 18,
    "metadata": {
     "execution": {
-<<<<<<< HEAD
      "iopub.execute_input": "2020-10-15T20:10:53.563790Z",
      "iopub.status.busy": "2020-10-15T20:10:53.561554Z",
      "iopub.status.idle": "2020-10-15T20:10:53.647445Z",
      "shell.execute_reply": "2020-10-15T20:10:53.646742Z"
-=======
-     "iopub.execute_input": "2020-10-15T20:10:34.094956Z",
-     "iopub.status.busy": "2020-10-15T20:10:34.094162Z",
-     "iopub.status.idle": "2020-10-15T20:10:34.188378Z",
-     "shell.execute_reply": "2020-10-15T20:10:34.187766Z"
->>>>>>> 5f1926cb
     }
    },
    "outputs": [
@@ -1605,17 +1459,10 @@
    "execution_count": 19,
    "metadata": {
     "execution": {
-<<<<<<< HEAD
      "iopub.execute_input": "2020-10-15T20:10:53.658771Z",
      "iopub.status.busy": "2020-10-15T20:10:53.655875Z",
      "iopub.status.idle": "2020-10-15T20:10:53.953753Z",
      "shell.execute_reply": "2020-10-15T20:10:53.954200Z"
-=======
-     "iopub.execute_input": "2020-10-15T20:10:34.213328Z",
-     "iopub.status.busy": "2020-10-15T20:10:34.200585Z",
-     "iopub.status.idle": "2020-10-15T20:10:34.520133Z",
-     "shell.execute_reply": "2020-10-15T20:10:34.519743Z"
->>>>>>> 5f1926cb
     }
    },
    "outputs": [
@@ -1740,17 +1587,10 @@
    "execution_count": 20,
    "metadata": {
     "execution": {
-<<<<<<< HEAD
      "iopub.execute_input": "2020-10-15T20:10:53.959177Z",
      "iopub.status.busy": "2020-10-15T20:10:53.958766Z",
      "iopub.status.idle": "2020-10-15T20:10:53.977023Z",
      "shell.execute_reply": "2020-10-15T20:10:53.976575Z"
-=======
-     "iopub.execute_input": "2020-10-15T20:10:34.526039Z",
-     "iopub.status.busy": "2020-10-15T20:10:34.524841Z",
-     "iopub.status.idle": "2020-10-15T20:10:34.544373Z",
-     "shell.execute_reply": "2020-10-15T20:10:34.543822Z"
->>>>>>> 5f1926cb
     }
    },
    "outputs": [
@@ -1779,17 +1619,10 @@
    "execution_count": 21,
    "metadata": {
     "execution": {
-<<<<<<< HEAD
      "iopub.execute_input": "2020-10-15T20:10:53.980782Z",
      "iopub.status.busy": "2020-10-15T20:10:53.980410Z",
      "iopub.status.idle": "2020-10-15T20:10:54.059437Z",
      "shell.execute_reply": "2020-10-15T20:10:54.058956Z"
-=======
-     "iopub.execute_input": "2020-10-15T20:10:34.548561Z",
-     "iopub.status.busy": "2020-10-15T20:10:34.548126Z",
-     "iopub.status.idle": "2020-10-15T20:10:34.632092Z",
-     "shell.execute_reply": "2020-10-15T20:10:34.631512Z"
->>>>>>> 5f1926cb
     }
    },
    "outputs": [
@@ -1849,17 +1682,10 @@
    "execution_count": 22,
    "metadata": {
     "execution": {
-<<<<<<< HEAD
      "iopub.execute_input": "2020-10-15T20:10:54.064556Z",
      "iopub.status.busy": "2020-10-15T20:10:54.063222Z",
      "iopub.status.idle": "2020-10-15T20:10:54.702213Z",
      "shell.execute_reply": "2020-10-15T20:10:54.701732Z"
-=======
-     "iopub.execute_input": "2020-10-15T20:10:34.635687Z",
-     "iopub.status.busy": "2020-10-15T20:10:34.635202Z",
-     "iopub.status.idle": "2020-10-15T20:10:35.303943Z",
-     "shell.execute_reply": "2020-10-15T20:10:35.303195Z"
->>>>>>> 5f1926cb
     }
    },
    "outputs": [
