--- conflicted
+++ resolved
@@ -13,17 +13,10 @@
    "execution_count": 1,
    "metadata": {
     "execution": {
-<<<<<<< HEAD
      "iopub.execute_input": "2020-11-04T15:22:12.548300Z",
      "iopub.status.busy": "2020-11-04T15:22:12.547597Z",
      "iopub.status.idle": "2020-11-04T15:22:13.438790Z",
      "shell.execute_reply": "2020-11-04T15:22:13.438189Z"
-=======
-     "iopub.execute_input": "2020-11-04T15:22:08.290848Z",
-     "iopub.status.busy": "2020-11-04T15:22:08.290082Z",
-     "iopub.status.idle": "2020-11-04T15:22:09.150831Z",
-     "shell.execute_reply": "2020-11-04T15:22:09.150018Z"
->>>>>>> 4d69e12a
     }
    },
    "outputs": [],
@@ -50,17 +43,10 @@
    "execution_count": 2,
    "metadata": {
     "execution": {
-<<<<<<< HEAD
      "iopub.execute_input": "2020-11-04T15:22:13.443071Z",
      "iopub.status.busy": "2020-11-04T15:22:13.442688Z",
      "iopub.status.idle": "2020-11-04T15:22:13.445607Z",
      "shell.execute_reply": "2020-11-04T15:22:13.445268Z"
-=======
-     "iopub.execute_input": "2020-11-04T15:22:09.154786Z",
-     "iopub.status.busy": "2020-11-04T15:22:09.154387Z",
-     "iopub.status.idle": "2020-11-04T15:22:09.157630Z",
-     "shell.execute_reply": "2020-11-04T15:22:09.157284Z"
->>>>>>> 4d69e12a
     }
    },
    "outputs": [],
@@ -80,17 +66,10 @@
    "execution_count": 3,
    "metadata": {
     "execution": {
-<<<<<<< HEAD
      "iopub.execute_input": "2020-11-04T15:22:13.448627Z",
      "iopub.status.busy": "2020-11-04T15:22:13.448252Z",
      "iopub.status.idle": "2020-11-04T15:22:13.450956Z",
      "shell.execute_reply": "2020-11-04T15:22:13.451288Z"
-=======
-     "iopub.execute_input": "2020-11-04T15:22:09.160989Z",
-     "iopub.status.busy": "2020-11-04T15:22:09.160583Z",
-     "iopub.status.idle": "2020-11-04T15:22:09.163797Z",
-     "shell.execute_reply": "2020-11-04T15:22:09.163375Z"
->>>>>>> 4d69e12a
     }
    },
    "outputs": [],
@@ -114,17 +93,10 @@
    "execution_count": 4,
    "metadata": {
     "execution": {
-<<<<<<< HEAD
      "iopub.execute_input": "2020-11-04T15:22:13.489467Z",
      "iopub.status.busy": "2020-11-04T15:22:13.454239Z",
      "iopub.status.idle": "2020-11-04T15:22:13.709252Z",
      "shell.execute_reply": "2020-11-04T15:22:13.708835Z"
-=======
-     "iopub.execute_input": "2020-11-04T15:22:09.201372Z",
-     "iopub.status.busy": "2020-11-04T15:22:09.166562Z",
-     "iopub.status.idle": "2020-11-04T15:22:09.447550Z",
-     "shell.execute_reply": "2020-11-04T15:22:09.446369Z"
->>>>>>> 4d69e12a
     }
    },
    "outputs": [
@@ -175,17 +147,10 @@
    "execution_count": 5,
    "metadata": {
     "execution": {
-<<<<<<< HEAD
      "iopub.execute_input": "2020-11-04T15:22:13.730616Z",
      "iopub.status.busy": "2020-11-04T15:22:13.712921Z",
      "iopub.status.idle": "2020-11-04T15:22:13.854669Z",
      "shell.execute_reply": "2020-11-04T15:22:13.854288Z"
-=======
-     "iopub.execute_input": "2020-11-04T15:22:09.484865Z",
-     "iopub.status.busy": "2020-11-04T15:22:09.472195Z",
-     "iopub.status.idle": "2020-11-04T15:22:09.589573Z",
-     "shell.execute_reply": "2020-11-04T15:22:09.590006Z"
->>>>>>> 4d69e12a
     }
    },
    "outputs": [
@@ -238,17 +203,10 @@
    "execution_count": 6,
    "metadata": {
     "execution": {
-<<<<<<< HEAD
      "iopub.execute_input": "2020-11-04T15:22:13.939189Z",
      "iopub.status.busy": "2020-11-04T15:22:13.887249Z",
      "iopub.status.idle": "2020-11-04T15:22:17.184573Z",
      "shell.execute_reply": "2020-11-04T15:22:17.183782Z"
-=======
-     "iopub.execute_input": "2020-11-04T15:22:09.667809Z",
-     "iopub.status.busy": "2020-11-04T15:22:09.622637Z",
-     "iopub.status.idle": "2020-11-04T15:22:12.976583Z",
-     "shell.execute_reply": "2020-11-04T15:22:12.975819Z"
->>>>>>> 4d69e12a
     }
    },
    "outputs": [
@@ -293,17 +251,10 @@
    "execution_count": 7,
    "metadata": {
     "execution": {
-<<<<<<< HEAD
      "iopub.execute_input": "2020-11-04T15:22:17.188802Z",
      "iopub.status.busy": "2020-11-04T15:22:17.188413Z",
      "iopub.status.idle": "2020-11-04T15:22:17.191197Z",
      "shell.execute_reply": "2020-11-04T15:22:17.191603Z"
-=======
-     "iopub.execute_input": "2020-11-04T15:22:12.980621Z",
-     "iopub.status.busy": "2020-11-04T15:22:12.980242Z",
-     "iopub.status.idle": "2020-11-04T15:22:12.983822Z",
-     "shell.execute_reply": "2020-11-04T15:22:12.983103Z"
->>>>>>> 4d69e12a
     }
    },
    "outputs": [],
@@ -334,17 +285,10 @@
    "execution_count": 8,
    "metadata": {
     "execution": {
-<<<<<<< HEAD
      "iopub.execute_input": "2020-11-04T15:22:17.195162Z",
      "iopub.status.busy": "2020-11-04T15:22:17.194559Z",
      "iopub.status.idle": "2020-11-04T15:22:18.069813Z",
      "shell.execute_reply": "2020-11-04T15:22:18.070370Z"
-=======
-     "iopub.execute_input": "2020-11-04T15:22:12.987559Z",
-     "iopub.status.busy": "2020-11-04T15:22:12.986868Z",
-     "iopub.status.idle": "2020-11-04T15:22:13.890376Z",
-     "shell.execute_reply": "2020-11-04T15:22:13.889746Z"
->>>>>>> 4d69e12a
     }
    },
    "outputs": [
@@ -381,28 +325,17 @@
    "execution_count": 9,
    "metadata": {
     "execution": {
-<<<<<<< HEAD
      "iopub.execute_input": "2020-11-04T15:22:18.088787Z",
      "iopub.status.busy": "2020-11-04T15:22:18.087045Z",
      "iopub.status.idle": "2020-11-04T15:22:18.204181Z",
      "shell.execute_reply": "2020-11-04T15:22:18.203781Z"
-=======
-     "iopub.execute_input": "2020-11-04T15:22:13.905408Z",
-     "iopub.status.busy": "2020-11-04T15:22:13.904980Z",
-     "iopub.status.idle": "2020-11-04T15:22:14.018968Z",
-     "shell.execute_reply": "2020-11-04T15:22:14.018603Z"
->>>>>>> 4d69e12a
     }
    },
    "outputs": [
     {
      "data": {
       "text/plain": [
-<<<<<<< HEAD
        "<matplotlib.image.AxesImage at 0x7f17a37d7d90>"
-=======
-       "<matplotlib.image.AxesImage at 0x7f0d68a8dd60>"
->>>>>>> 4d69e12a
       ]
      },
      "execution_count": 1,
@@ -447,17 +380,10 @@
    "execution_count": 10,
    "metadata": {
     "execution": {
-<<<<<<< HEAD
      "iopub.execute_input": "2020-11-04T15:22:18.208067Z",
      "iopub.status.busy": "2020-11-04T15:22:18.207657Z",
      "iopub.status.idle": "2020-11-04T15:22:18.303867Z",
      "shell.execute_reply": "2020-11-04T15:22:18.304277Z"
-=======
-     "iopub.execute_input": "2020-11-04T15:22:14.022457Z",
-     "iopub.status.busy": "2020-11-04T15:22:14.022086Z",
-     "iopub.status.idle": "2020-11-04T15:22:14.117828Z",
-     "shell.execute_reply": "2020-11-04T15:22:14.117419Z"
->>>>>>> 4d69e12a
     }
    },
    "outputs": [
@@ -492,17 +418,10 @@
    "execution_count": 11,
    "metadata": {
     "execution": {
-<<<<<<< HEAD
      "iopub.execute_input": "2020-11-04T15:22:18.307665Z",
      "iopub.status.busy": "2020-11-04T15:22:18.307284Z",
      "iopub.status.idle": "2020-11-04T15:22:20.875983Z",
      "shell.execute_reply": "2020-11-04T15:22:20.876561Z"
-=======
-     "iopub.execute_input": "2020-11-04T15:22:14.122232Z",
-     "iopub.status.busy": "2020-11-04T15:22:14.121225Z",
-     "iopub.status.idle": "2020-11-04T15:22:16.662599Z",
-     "shell.execute_reply": "2020-11-04T15:22:16.661981Z"
->>>>>>> 4d69e12a
     }
    },
    "outputs": [
@@ -530,11 +449,7 @@
      "name": "stdout",
      "output_type": "stream",
      "text": [
-<<<<<<< HEAD
       "grid class created in 0.26s\n",
-=======
-      "grid class created in 0.25s\n",
->>>>>>> 4d69e12a
       "\n",
       "Model grid information\n",
       "structured grid\n",
@@ -565,22 +480,14 @@
       "Intersecting 17 flowlines with 17,760 grid cells...\n",
       "\n",
       "Building spatial index...\n",
-<<<<<<< HEAD
       "finished in 1.63s\n",
-=======
-      "finished in 1.62s\n",
->>>>>>> 4d69e12a
       "\n",
       "Intersecting 17 features...\n",
       "17\n",
       "finished in 0.10s\n",
       "\n",
       "Setting up reach data... (may take a few minutes for large grids)\n",
-<<<<<<< HEAD
       "finished in 0.27s\n",
-=======
-      "finished in 0.30s\n",
->>>>>>> 4d69e12a
       "\n",
       "Computing widths...\n",
       "\n",
@@ -602,11 +509,7 @@
       "active area defined by: all cells\n",
       "\n",
       "\n",
-<<<<<<< HEAD
       "Time to create sfr dataset: 2.56s\n",
-=======
-      "Time to create sfr dataset: 2.54s\n",
->>>>>>> 4d69e12a
       "\n"
      ]
     }
@@ -628,17 +531,10 @@
    "execution_count": 12,
    "metadata": {
     "execution": {
-<<<<<<< HEAD
      "iopub.execute_input": "2020-11-04T15:22:20.890730Z",
      "iopub.status.busy": "2020-11-04T15:22:20.887499Z",
      "iopub.status.idle": "2020-11-04T15:22:20.902658Z",
      "shell.execute_reply": "2020-11-04T15:22:20.902262Z"
-=======
-     "iopub.execute_input": "2020-11-04T15:22:16.673409Z",
-     "iopub.status.busy": "2020-11-04T15:22:16.673003Z",
-     "iopub.status.idle": "2020-11-04T15:22:16.686461Z",
-     "shell.execute_reply": "2020-11-04T15:22:16.687120Z"
->>>>>>> 4d69e12a
     }
    },
    "outputs": [
@@ -851,17 +747,10 @@
    "execution_count": 13,
    "metadata": {
     "execution": {
-<<<<<<< HEAD
      "iopub.execute_input": "2020-11-04T15:22:20.920583Z",
      "iopub.status.busy": "2020-11-04T15:22:20.920174Z",
      "iopub.status.idle": "2020-11-04T15:22:20.925304Z",
      "shell.execute_reply": "2020-11-04T15:22:20.925713Z"
-=======
-     "iopub.execute_input": "2020-11-04T15:22:16.704201Z",
-     "iopub.status.busy": "2020-11-04T15:22:16.696418Z",
-     "iopub.status.idle": "2020-11-04T15:22:16.709764Z",
-     "shell.execute_reply": "2020-11-04T15:22:16.709251Z"
->>>>>>> 4d69e12a
     }
    },
    "outputs": [
@@ -1082,17 +971,10 @@
    "execution_count": 14,
    "metadata": {
     "execution": {
-<<<<<<< HEAD
      "iopub.execute_input": "2020-11-04T15:22:20.930086Z",
      "iopub.status.busy": "2020-11-04T15:22:20.929441Z",
      "iopub.status.idle": "2020-11-04T15:22:25.133061Z",
      "shell.execute_reply": "2020-11-04T15:22:25.132587Z"
-=======
-     "iopub.execute_input": "2020-11-04T15:22:16.713640Z",
-     "iopub.status.busy": "2020-11-04T15:22:16.713274Z",
-     "iopub.status.idle": "2020-11-04T15:22:20.769561Z",
-     "shell.execute_reply": "2020-11-04T15:22:20.770105Z"
->>>>>>> 4d69e12a
     }
    },
    "outputs": [
@@ -1101,11 +983,7 @@
      "output_type": "stream",
      "text": [
       "running rasterstats.zonal_stats on buffered LineStrings...\n",
-<<<<<<< HEAD
       "finished in 3.95s\n",
-=======
-      "finished in 3.81s\n",
->>>>>>> 4d69e12a
       "\n",
       "\n",
       "Smoothing elevations...\n",
@@ -1130,17 +1008,10 @@
    "execution_count": 15,
    "metadata": {
     "execution": {
-<<<<<<< HEAD
      "iopub.execute_input": "2020-11-04T15:22:25.137398Z",
      "iopub.status.busy": "2020-11-04T15:22:25.136353Z",
      "iopub.status.idle": "2020-11-04T15:22:25.140457Z",
      "shell.execute_reply": "2020-11-04T15:22:25.140124Z"
-=======
-     "iopub.execute_input": "2020-11-04T15:22:20.774727Z",
-     "iopub.status.busy": "2020-11-04T15:22:20.773256Z",
-     "iopub.status.idle": "2020-11-04T15:22:20.777450Z",
-     "shell.execute_reply": "2020-11-04T15:22:20.777059Z"
->>>>>>> 4d69e12a
     }
    },
    "outputs": [],
@@ -1153,17 +1024,10 @@
    "execution_count": 16,
    "metadata": {
     "execution": {
-<<<<<<< HEAD
      "iopub.execute_input": "2020-11-04T15:22:25.150312Z",
      "iopub.status.busy": "2020-11-04T15:22:25.146120Z",
      "iopub.status.idle": "2020-11-04T15:22:25.162515Z",
      "shell.execute_reply": "2020-11-04T15:22:25.162928Z"
-=======
-     "iopub.execute_input": "2020-11-04T15:22:20.787115Z",
-     "iopub.status.busy": "2020-11-04T15:22:20.786730Z",
-     "iopub.status.idle": "2020-11-04T15:22:20.799462Z",
-     "shell.execute_reply": "2020-11-04T15:22:20.799010Z"
->>>>>>> 4d69e12a
     }
    },
    "outputs": [
@@ -1394,17 +1258,10 @@
    "execution_count": 17,
    "metadata": {
     "execution": {
-<<<<<<< HEAD
      "iopub.execute_input": "2020-11-04T15:22:25.168061Z",
      "iopub.status.busy": "2020-11-04T15:22:25.167414Z",
      "iopub.status.idle": "2020-11-04T15:22:25.222657Z",
      "shell.execute_reply": "2020-11-04T15:22:25.222982Z"
-=======
-     "iopub.execute_input": "2020-11-04T15:22:20.809735Z",
-     "iopub.status.busy": "2020-11-04T15:22:20.809145Z",
-     "iopub.status.idle": "2020-11-04T15:22:20.858353Z",
-     "shell.execute_reply": "2020-11-04T15:22:20.858788Z"
->>>>>>> 4d69e12a
     }
    },
    "outputs": [
@@ -1435,17 +1292,10 @@
    "execution_count": 18,
    "metadata": {
     "execution": {
-<<<<<<< HEAD
      "iopub.execute_input": "2020-11-04T15:22:25.228202Z",
      "iopub.status.busy": "2020-11-04T15:22:25.227543Z",
      "iopub.status.idle": "2020-11-04T15:22:25.314595Z",
      "shell.execute_reply": "2020-11-04T15:22:25.314221Z"
-=======
-     "iopub.execute_input": "2020-11-04T15:22:20.868538Z",
-     "iopub.status.busy": "2020-11-04T15:22:20.866557Z",
-     "iopub.status.idle": "2020-11-04T15:22:20.951369Z",
-     "shell.execute_reply": "2020-11-04T15:22:20.950939Z"
->>>>>>> 4d69e12a
     }
    },
    "outputs": [
@@ -1568,17 +1418,10 @@
    "execution_count": 19,
    "metadata": {
     "execution": {
-<<<<<<< HEAD
      "iopub.execute_input": "2020-11-04T15:22:25.325799Z",
      "iopub.status.busy": "2020-11-04T15:22:25.319222Z",
      "iopub.status.idle": "2020-11-04T15:22:25.610669Z",
      "shell.execute_reply": "2020-11-04T15:22:25.610120Z"
-=======
-     "iopub.execute_input": "2020-11-04T15:22:20.962108Z",
-     "iopub.status.busy": "2020-11-04T15:22:20.959521Z",
-     "iopub.status.idle": "2020-11-04T15:22:21.253572Z",
-     "shell.execute_reply": "2020-11-04T15:22:21.254029Z"
->>>>>>> 4d69e12a
     }
    },
    "outputs": [
@@ -1703,17 +1546,10 @@
    "execution_count": 20,
    "metadata": {
     "execution": {
-<<<<<<< HEAD
      "iopub.execute_input": "2020-11-04T15:22:25.615677Z",
      "iopub.status.busy": "2020-11-04T15:22:25.614379Z",
      "iopub.status.idle": "2020-11-04T15:22:25.631086Z",
      "shell.execute_reply": "2020-11-04T15:22:25.631405Z"
-=======
-     "iopub.execute_input": "2020-11-04T15:22:21.259274Z",
-     "iopub.status.busy": "2020-11-04T15:22:21.258303Z",
-     "iopub.status.idle": "2020-11-04T15:22:21.275601Z",
-     "shell.execute_reply": "2020-11-04T15:22:21.275213Z"
->>>>>>> 4d69e12a
     }
    },
    "outputs": [
@@ -1742,17 +1578,10 @@
    "execution_count": 21,
    "metadata": {
     "execution": {
-<<<<<<< HEAD
      "iopub.execute_input": "2020-11-04T15:22:25.635334Z",
      "iopub.status.busy": "2020-11-04T15:22:25.634777Z",
      "iopub.status.idle": "2020-11-04T15:22:25.704864Z",
      "shell.execute_reply": "2020-11-04T15:22:25.704490Z"
-=======
-     "iopub.execute_input": "2020-11-04T15:22:21.279314Z",
-     "iopub.status.busy": "2020-11-04T15:22:21.278749Z",
-     "iopub.status.idle": "2020-11-04T15:22:21.347932Z",
-     "shell.execute_reply": "2020-11-04T15:22:21.348363Z"
->>>>>>> 4d69e12a
     }
    },
    "outputs": [
@@ -1798,17 +1627,10 @@
    "execution_count": 22,
    "metadata": {
     "execution": {
-<<<<<<< HEAD
      "iopub.execute_input": "2020-11-04T15:22:25.708468Z",
      "iopub.status.busy": "2020-11-04T15:22:25.708054Z",
      "iopub.status.idle": "2020-11-04T15:22:26.372770Z",
      "shell.execute_reply": "2020-11-04T15:22:26.372361Z"
-=======
-     "iopub.execute_input": "2020-11-04T15:22:21.352075Z",
-     "iopub.status.busy": "2020-11-04T15:22:21.351472Z",
-     "iopub.status.idle": "2020-11-04T15:22:22.007618Z",
-     "shell.execute_reply": "2020-11-04T15:22:22.008039Z"
->>>>>>> 4d69e12a
     }
    },
    "outputs": [
