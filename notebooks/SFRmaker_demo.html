

<!DOCTYPE html>
<html class="writer-html5" lang="en" >
<head>
  <meta charset="utf-8">
  
  <meta name="viewport" content="width=device-width, initial-scale=1.0">
  
  <title>Basic usage of SFRmaker in a scripting context &mdash; SFRmaker 0.5.0.post18+gf1df575 documentation</title>
  

  
  <link rel="stylesheet" href="../_static/css/theme.css" type="text/css" />
  <link rel="stylesheet" href="../_static/pygments.css" type="text/css" />
  <link rel="stylesheet" href="../_static/copybutton.css" type="text/css" />

  
  
  
  

  
  <!--[if lt IE 9]>
    <script src="../_static/js/html5shiv.min.js"></script>
  <![endif]-->
  
    
      <script type="text/javascript" id="documentation_options" data-url_root="../" src="../_static/documentation_options.js"></script>
        <script src="../_static/jquery.js"></script>
        <script src="../_static/underscore.js"></script>
        <script src="../_static/doctools.js"></script>
        <script src="../_static/language_data.js"></script>
        <script src="../_static/clipboard.min.js"></script>
        <script src="../_static/copybutton.js"></script>
        <script crossorigin="anonymous" integrity="sha256-Ae2Vz/4ePdIu6ZyI/5ZGsYnb+m0JlOmKPjt6XZ9JJkA=" src="https://cdnjs.cloudflare.com/ajax/libs/require.js/2.3.4/require.min.js"></script>
        <script async="async" src="https://cdnjs.cloudflare.com/ajax/libs/mathjax/2.7.7/latest.js?config=TeX-AMS-MML_HTMLorMML"></script>
        <script type="text/x-mathjax-config">MathJax.Hub.Config({"tex2jax": {"inlineMath": [["$", "$"], ["\\(", "\\)"]], "processEscapes": true, "ignoreClass": "document", "processClass": "math|output_area"}})</script>
    
    <script type="text/javascript" src="../_static/js/theme.js"></script>

    
    <link rel="index" title="Index" href="../genindex.html" />
    <link rel="search" title="Search" href="../search.html" />
    <link rel="next" title="Demonstration of how sfrmaker handles streambed elevations" href="Streambed_elevation_demo.html" />
    <link rel="prev" title="Input data requirements" href="../inputs.html" /> 
</head>

<body class="wy-body-for-nav">

   
  <div class="wy-grid-for-nav">
    
    <nav data-toggle="wy-nav-shift" class="wy-nav-side">
      <div class="wy-side-scroll">
        <div class="wy-side-nav-search" >
          

          
            <a href="../index.html" class="icon icon-home" alt="Documentation Home"> SFRmaker
          

          
          </a>

          
            
            
              <div class="version">
                0.5.0.post18+gf1df575
              </div>
            
          

          
<div role="search">
  <form id="rtd-search-form" class="wy-form" action="../search.html" method="get">
    <input type="text" name="q" placeholder="Search docs" />
    <input type="hidden" name="check_keywords" value="yes" />
    <input type="hidden" name="area" value="default" />
  </form>
</div>

          
        </div>

        
        <div class="wy-menu wy-menu-vertical" data-spy="affix" role="navigation" aria-label="main navigation">
          
            
            
              
            
            
              <p class="caption"><span class="caption-text">Getting Started</span></p>
<ul>
<li class="toctree-l1"><a class="reference internal" href="../philosophy.html"> Philosophy</a></li>
<li class="toctree-l1"><a class="reference internal" href="../examples.html"> Examples</a></li>
<li class="toctree-l1"><a class="reference internal" href="../installation.html"> Installation</a></li>
</ul>
<p class="caption"><span class="caption-text">User Guide</span></p>
<ul class="current">
<li class="toctree-l1"><a class="reference internal" href="../inputs.html"> Input Requirements</a></li>
<li class="toctree-l1"><a class="reference internal" href="../examples.html"> Using SFRmaker with a configuration file</a></li>
<li class="toctree-l1 current"><a class="current reference internal" href="#"> Basic Usage in a scripting context</a><ul>
<li class="toctree-l2"><a class="reference internal" href="#Input-requirements">Input requirements</a><ul>
<li class="toctree-l3"><a class="reference internal" href="#Hydrography">Hydrography</a></li>
</ul>
</li>
<li class="toctree-l2"><a class="reference internal" href="#Creating-a-Lines-instance-from-NHDPlus">Creating a <code class="docutils literal notranslate"><span class="pre">Lines</span></code> instance from NHDPlus</a></li>
<li class="toctree-l2"><a class="reference internal" href="#Creating-a-Lines-instance-from-custom-hydrography">Creating a <code class="docutils literal notranslate"><span class="pre">Lines</span></code> instance from custom hydrography</a></li>
<li class="toctree-l2"><a class="reference internal" href="#Specifying-a-model-grid-from-a-flopy-StructuredGrid-instance">Specifying a model grid from a flopy <code class="docutils literal notranslate"><span class="pre">StructuredGrid</span></code> instance</a></li>
<li class="toctree-l2"><a class="reference internal" href="#Specifying-a-model-grid-from-a-shapefile">Specifying a model grid from a shapefile</a></li>
<li class="toctree-l2"><a class="reference internal" href="#Using-the-modelgrid-attached-to-a-flopy-model">Using the <code class="docutils literal notranslate"><span class="pre">modelgrid</span></code> attached to a flopy model</a></li>
<li class="toctree-l2"><a class="reference internal" href="#Specifying-a-model">Specifying a model</a></li>
<li class="toctree-l2"><a class="reference internal" href="#Creating-an-SFRData-instance">Creating an SFRData instance</a></li>
<li class="toctree-l2"><a class="reference internal" href="#The-SFRData-class">The <code class="docutils literal notranslate"><span class="pre">SFRData</span></code> class</a></li>
<li class="toctree-l2"><a class="reference internal" href="#Sampling-streambed-top-elevations-from-a-DEM">Sampling streambed top elevations from a DEM</a></li>
<li class="toctree-l2"><a class="reference internal" href="#Assigning-layers-to-the-reaches">Assigning layers to the reaches</a></li>
<li class="toctree-l2"><a class="reference internal" href="#Running-diagnostics">Running diagnostics</a></li>
<li class="toctree-l2"><a class="reference internal" href="#Writing-an-SFR-package">Writing an SFR package</a></li>
<li class="toctree-l2"><a class="reference internal" href="#Writing-a-MODFLOW-6-SFR-package">Writing a MODFLOW-6 SFR package</a></li>
<li class="toctree-l2"><a class="reference internal" href="#Writing-tables">Writing tables</a></li>
<li class="toctree-l2"><a class="reference internal" href="#Writing-shapefiles">Writing shapefiles</a></li>
</ul>
</li>
<li class="toctree-l1"><a class="reference internal" href="Streambed_elevation_demo.html"> How the streambed elevation sampling works</a></li>
</ul>
<p class="caption"><span class="caption-text">Reference</span></p>
<ul>
<li class="toctree-l1"><a class="reference internal" href="../api/index.html"> Code reference</a></li>
<li class="toctree-l1"><a class="reference internal" href="../release-history.html"> Release History</a></li>
<li class="toctree-l1"><a class="reference internal" href="../contributing.html"> Contributing to SFRmaker</a></li>
</ul>
<p class="caption"><span class="caption-text">Bibliography</span></p>
<ul>
<li class="toctree-l1"><a class="reference internal" href="../references.html"> References cited</a></li>
</ul>

            
          
        </div>
        
      </div>
    </nav>

    <section data-toggle="wy-nav-shift" class="wy-nav-content-wrap">

      
      <nav class="wy-nav-top" aria-label="top navigation">
        
          <i data-toggle="wy-nav-top" class="fa fa-bars"></i>
          <a href="../index.html">SFRmaker</a>
        
      </nav>


      <div class="wy-nav-content">
        
        <div class="rst-content">
        
          















<div role="navigation" aria-label="breadcrumbs navigation">

  <ul class="wy-breadcrumbs">
    
      <li><a href="../index.html" class="icon icon-home"></a> &raquo;</li>
        
      <li>Basic usage of SFRmaker in a scripting context</li>
    
    
      <li class="wy-breadcrumbs-aside">
        
            
            <a href="../_sources/notebooks/SFRmaker_demo.ipynb.txt" rel="nofollow"> View page source</a>
          
        
      </li>
    
  </ul>

  
  <hr/>
</div>
          <div role="main" class="document" itemscope="itemscope" itemtype="http://schema.org/Article">
           <div itemprop="articleBody">
            
  
<style>
/* CSS for nbsphinx extension */

/* remove conflicting styling from Sphinx themes */
div.nbinput.container,
div.nbinput.container div.prompt,
div.nbinput.container div.input_area,
div.nbinput.container div[class*=highlight],
div.nbinput.container div[class*=highlight] pre,
div.nboutput.container,
div.nboutput.container div.prompt,
div.nboutput.container div.output_area,
div.nboutput.container div[class*=highlight],
div.nboutput.container div[class*=highlight] pre {
    background: none;
    border: none;
    padding: 0 0;
    margin: 0;
    box-shadow: none;
}

/* avoid gaps between output lines */
div.nboutput.container div[class*=highlight] pre {
    line-height: normal;
}

/* input/output containers */
div.nbinput.container,
div.nboutput.container {
    display: -webkit-flex;
    display: flex;
    align-items: flex-start;
    margin: 0;
    width: 100%;
}
@media (max-width: 540px) {
    div.nbinput.container,
    div.nboutput.container {
        flex-direction: column;
    }
}

/* input container */
div.nbinput.container {
    padding-top: 5px;
}

/* last container */
div.nblast.container {
    padding-bottom: 5px;
}

/* input prompt */
div.nbinput.container div.prompt pre {
    color: #307FC1;
}

/* output prompt */
div.nboutput.container div.prompt pre {
    color: #BF5B3D;
}

/* all prompts */
div.nbinput.container div.prompt,
div.nboutput.container div.prompt {
    width: 4.5ex;
    padding-top: 5px;
    position: relative;
    user-select: none;
}

div.nbinput.container div.prompt > div,
div.nboutput.container div.prompt > div {
    position: absolute;
    right: 0;
    margin-right: 0.3ex;
}

@media (max-width: 540px) {
    div.nbinput.container div.prompt,
    div.nboutput.container div.prompt {
        width: unset;
        text-align: left;
        padding: 0.4em;
    }
    div.nboutput.container div.prompt.empty {
        padding: 0;
    }

    div.nbinput.container div.prompt > div,
    div.nboutput.container div.prompt > div {
        position: unset;
    }
}

/* disable scrollbars on prompts */
div.nbinput.container div.prompt pre,
div.nboutput.container div.prompt pre {
    overflow: hidden;
}

/* input/output area */
div.nbinput.container div.input_area,
div.nboutput.container div.output_area {
    -webkit-flex: 1;
    flex: 1;
    overflow: auto;
}
@media (max-width: 540px) {
    div.nbinput.container div.input_area,
    div.nboutput.container div.output_area {
        width: 100%;
    }
}

/* input area */
div.nbinput.container div.input_area {
    border: 1px solid #e0e0e0;
    border-radius: 2px;
    background: #f5f5f5;
}

/* override MathJax center alignment in output cells */
div.nboutput.container div[class*=MathJax] {
    text-align: left !important;
}

/* override sphinx.ext.imgmath center alignment in output cells */
div.nboutput.container div.math p {
    text-align: left;
}

/* standard error */
div.nboutput.container div.output_area.stderr {
    background: #fdd;
}

/* ANSI colors */
.ansi-black-fg { color: #3E424D; }
.ansi-black-bg { background-color: #3E424D; }
.ansi-black-intense-fg { color: #282C36; }
.ansi-black-intense-bg { background-color: #282C36; }
.ansi-red-fg { color: #E75C58; }
.ansi-red-bg { background-color: #E75C58; }
.ansi-red-intense-fg { color: #B22B31; }
.ansi-red-intense-bg { background-color: #B22B31; }
.ansi-green-fg { color: #00A250; }
.ansi-green-bg { background-color: #00A250; }
.ansi-green-intense-fg { color: #007427; }
.ansi-green-intense-bg { background-color: #007427; }
.ansi-yellow-fg { color: #DDB62B; }
.ansi-yellow-bg { background-color: #DDB62B; }
.ansi-yellow-intense-fg { color: #B27D12; }
.ansi-yellow-intense-bg { background-color: #B27D12; }
.ansi-blue-fg { color: #208FFB; }
.ansi-blue-bg { background-color: #208FFB; }
.ansi-blue-intense-fg { color: #0065CA; }
.ansi-blue-intense-bg { background-color: #0065CA; }
.ansi-magenta-fg { color: #D160C4; }
.ansi-magenta-bg { background-color: #D160C4; }
.ansi-magenta-intense-fg { color: #A03196; }
.ansi-magenta-intense-bg { background-color: #A03196; }
.ansi-cyan-fg { color: #60C6C8; }
.ansi-cyan-bg { background-color: #60C6C8; }
.ansi-cyan-intense-fg { color: #258F8F; }
.ansi-cyan-intense-bg { background-color: #258F8F; }
.ansi-white-fg { color: #C5C1B4; }
.ansi-white-bg { background-color: #C5C1B4; }
.ansi-white-intense-fg { color: #A1A6B2; }
.ansi-white-intense-bg { background-color: #A1A6B2; }

.ansi-default-inverse-fg { color: #FFFFFF; }
.ansi-default-inverse-bg { background-color: #000000; }

.ansi-bold { font-weight: bold; }
.ansi-underline { text-decoration: underline; }


div.nbinput.container div.input_area div[class*=highlight] > pre,
div.nboutput.container div.output_area div[class*=highlight] > pre,
div.nboutput.container div.output_area div[class*=highlight].math,
div.nboutput.container div.output_area.rendered_html,
div.nboutput.container div.output_area > div.output_javascript,
div.nboutput.container div.output_area:not(.rendered_html) > img{
    padding: 5px;
}

/* fix copybtn overflow problem in chromium (needed for 'sphinx_copybutton') */
div.nbinput.container div.input_area > div[class^='highlight'],
div.nboutput.container div.output_area > div[class^='highlight']{
    overflow-y: hidden;
}

/* hide copybtn icon on prompts (needed for 'sphinx_copybutton') */
.prompt a.copybtn {
    display: none;
}

/* Some additional styling taken form the Jupyter notebook CSS */
div.rendered_html table {
  border: none;
  border-collapse: collapse;
  border-spacing: 0;
  color: black;
  font-size: 12px;
  table-layout: fixed;
}
div.rendered_html thead {
  border-bottom: 1px solid black;
  vertical-align: bottom;
}
div.rendered_html tr,
div.rendered_html th,
div.rendered_html td {
  text-align: right;
  vertical-align: middle;
  padding: 0.5em 0.5em;
  line-height: normal;
  white-space: normal;
  max-width: none;
  border: none;
}
div.rendered_html th {
  font-weight: bold;
}
div.rendered_html tbody tr:nth-child(odd) {
  background: #f5f5f5;
}
div.rendered_html tbody tr:hover {
  background: rgba(66, 165, 245, 0.2);
}

/* CSS overrides for sphinx_rtd_theme */

/* 24px margin */
.nbinput.nblast.container,
.nboutput.nblast.container {
    margin-bottom: 19px;  /* padding has already 5px */
}

/* ... except between code cells! */
.nblast.container + .nbinput.container {
    margin-top: -19px;
}

.admonition > p:before {
    margin-right: 4px;  /* make room for the exclamation icon */
}

/* Fix math alignment, see https://github.com/rtfd/sphinx_rtd_theme/pull/686 */
.math {
    text-align: unset;
}
</style>
<div class="section" id="Basic-usage-of-SFRmaker-in-a-scripting-context">
<h1>Basic usage of SFRmaker in a scripting context<a class="headerlink" href="#Basic-usage-of-SFRmaker-in-a-scripting-context" title="Permalink to this headline">¶</a></h1>
<p>This example illustrates basic usage of SFRmaker in a scripting context. For examples of using SFRmaker with a configuration file, see the MERAS and Tyler Forks examples.</p>
<div class="nbinput docutils container">
<div class="prompt highlight-none notranslate"><div class="highlight"><pre><span></span>[1]:
</pre></div>
</div>
<div class="input_area highlight-ipython3 notranslate"><div class="highlight"><pre>
<span></span><span class="kn">import</span> <span class="nn">numpy</span> <span class="k">as</span> <span class="nn">np</span>
<span class="kn">import</span> <span class="nn">matplotlib.pyplot</span> <span class="k">as</span> <span class="nn">plt</span>
<span class="kn">import</span> <span class="nn">flopy</span>
<span class="kn">import</span> <span class="nn">sfrmaker</span>
</pre></div>
</div>
</div>
<div class="nboutput nblast docutils container">
<div class="prompt empty docutils container">
</div>
<div class="output_area docutils container">
<div class="highlight"><pre>
flopy is installed in /home/travis/miniconda/envs/test/lib/python3.7/site-packages/flopy
</pre></div></div>
</div>
<div class="section" id="Input-requirements">
<h2>Input requirements<a class="headerlink" href="#Input-requirements" title="Permalink to this headline">¶</a></h2>
<p>The most basic input requirements of SFRmaker are hydrography and a model grid. Optionally, a model and a DEM can be input, as demonstrated below. See the <a class="reference external" href="https://aleaf.github.io/sfrmaker/inputs.html">documentation</a> for a more detailed description of inputs.</p>
<div class="section" id="Hydrography">
<h3>Hydrography<a class="headerlink" href="#Hydrography" title="Permalink to this headline">¶</a></h3>
<p>In this example, we will use data that has been downloaded from <a class="reference external" href="https://nhdplus.com/NHDPlus/NHDPlusV2_data.php">NHDPlus</a>. The original file structure in the download has been maintained, allowing us to simply supply SFRmaker with a path to the NHDPlus files:</p>
<div class="nbinput nblast docutils container">
<div class="prompt highlight-none notranslate"><div class="highlight"><pre><span></span>[2]:
</pre></div>
</div>
<div class="input_area highlight-ipython3 notranslate"><div class="highlight"><pre>
<span></span><span class="n">NHDPlus_paths</span> <span class="o">=</span> <span class="s1">&#39;../tylerforks/NHDPlus/&#39;</span>
</pre></div>
</div>
</div>
<p>If we were dealing with more than one drainage basin, the NHDPlus file paths could be included in a list:</p>
<div class="nbinput nblast docutils container">
<div class="prompt highlight-none notranslate"><div class="highlight"><pre><span></span>[3]:
</pre></div>
</div>
<div class="input_area highlight-ipython3 notranslate"><div class="highlight"><pre>
<span></span><span class="n">NHDPlus_paths_list</span> <span class="o">=</span> <span class="p">[</span><span class="s1">&#39;/NHDPlusGL/NHDPlus04/&#39;</span><span class="p">,</span>
                      <span class="s1">&#39;/NHDPlusMS/NHDPlus07/&#39;</span><span class="p">]</span>
</pre></div>
</div>
</div>
</div>
</div>
<div class="section" id="Creating-a-Lines-instance-from-NHDPlus">
<h2>Creating a <code class="docutils literal notranslate"><span class="pre">Lines</span></code> instance from NHDPlus<a class="headerlink" href="#Creating-a-Lines-instance-from-NHDPlus" title="Permalink to this headline">¶</a></h2>
<p>The <code class="docutils literal notranslate"><span class="pre">sfrmaker.Lines</span></code> class includes functionality for reading and processing hydrography flowlines. This example shows how to create a <code class="docutils literal notranslate"><span class="pre">Lines</span></code> instance from NHDPlus data.</p>
<p>For large hydrography datasets, it is advantageous to filter the data when it is read in. The <code class="docutils literal notranslate"><span class="pre">filter</span></code> argument to <code class="docutils literal notranslate"><span class="pre">sfrmaker.Lines</span></code> accepts a shapefile path or tuple of bounding box coordinates. In either case, a bounding box tuple is created and passed to the <code class="docutils literal notranslate"><span class="pre">filter</span></code> method in the <code class="docutils literal notranslate"><span class="pre">`fiona</span></code> package &lt;<a class="reference external" href="https://fiona.readthedocs.io/en/latest/manual.html">https://fiona.readthedocs.io/en/latest/manual.html</a>&gt;`__, which is fast.</p>
<div class="nbinput docutils container">
<div class="prompt highlight-none notranslate"><div class="highlight"><pre><span></span>[4]:
</pre></div>
</div>
<div class="input_area highlight-ipython3 notranslate"><div class="highlight"><pre>
<span></span><span class="n">lns</span> <span class="o">=</span> <span class="n">sfrmaker</span><span class="o">.</span><span class="n">Lines</span><span class="o">.</span><span class="n">from_nhdplus_v2</span><span class="p">(</span><span class="n">NHDPlus_paths</span><span class="o">=</span><span class="s1">&#39;../tylerforks/NHDPlus/&#39;</span><span class="p">,</span>
                            <span class="nb">filter</span><span class="o">=</span><span class="s1">&#39;../tylerforks/grid.shp&#39;</span><span class="p">)</span>
</pre></div>
</div>
</div>
<div class="nboutput docutils container">
<div class="prompt empty docutils container">
</div>
<div class="output_area docutils container">
<div class="highlight"><pre>

loading NHDPlus v2 hydrography data...
for basins:
../tylerforks/NHDPlus/

reading ../tylerforks/NHDPlus/NHDSnapshot/Hydrography/NHDFlowline.shp...
filtering on bounding box -90.624482596925, 46.37886827710284, -90.4625592199325, 46.45832567355404...
--&gt; building dataframe... (may take a while for large shapefiles)

reading ../tylerforks/NHDPlus/NHDPlusAttributes/PlusFlowlineVAA.dbf...
--&gt; building dataframe... (may take a while for large shapefiles)

reading ../tylerforks/NHDPlus/NHDPlusAttributes/PlusFlow.dbf...
--&gt; building dataframe... (may take a while for large shapefiles)

reading ../tylerforks/NHDPlus/NHDPlusAttributes/elevslope.dbf...
--&gt; building dataframe... (may take a while for large shapefiles)
<<<<<<< HEAD
=======

load finished in 0.22s

Getting routing information from NHDPlus Plusflow table...
>>>>>>> d7996599
</pre></div></div>
</div>
<div class="nboutput docutils container">
<div class="prompt empty docutils container">
</div>
<div class="output_area stderr docutils container">
<div class="highlight"><pre>
/home/travis/miniconda/envs/test/lib/python3.7/site-packages/pyproj/crs/crs.py:393: FutureWarning: &#39;+init=&lt;authority&gt;:&lt;code&gt;&#39; syntax is deprecated. &#39;&lt;authority&gt;:&lt;code&gt;&#39; is the preferred initialization method. When making the change, be mindful of axis order changes: https://pyproj4.github.io/pyproj/stable/gotchas.html#axis-order-changes-in-proj-6
  return CRS(_prepare_from_string(in_crs_string))
/home/travis/miniconda/envs/test/lib/python3.7/site-packages/pyproj/crs/crs.py:280: FutureWarning: &#39;+init=&lt;authority&gt;:&lt;code&gt;&#39; syntax is deprecated. &#39;&lt;authority&gt;:&lt;code&gt;&#39; is the preferred initialization method. When making the change, be mindful of axis order changes: https://pyproj4.github.io/pyproj/stable/gotchas.html#axis-order-changes-in-proj-6
  projstring = _prepare_from_string(projparams)
</pre></div></div>
</div>
<div class="nboutput nblast docutils container">
<div class="prompt empty docutils container">
</div>
<div class="output_area docutils container">
<div class="highlight"><pre>
<<<<<<< HEAD

load finished in 0.25s

Getting routing information from NHDPlus Plusflow table...
finished in 0.04s
=======
finished in 0.02s
>>>>>>> d7996599

</pre></div></div>
</div>
<p>Alternatively, <code class="docutils literal notranslate"><span class="pre">sfrmaker.Lines</span></code> can be instantiated with separate arguments for each NHDPlus file used:</p>
<div class="nbinput docutils container">
<div class="prompt highlight-none notranslate"><div class="highlight"><pre><span></span>[5]:
</pre></div>
</div>
<div class="input_area highlight-ipython3 notranslate"><div class="highlight"><pre>
<span></span><span class="n">lines</span> <span class="o">=</span> <span class="n">sfrmaker</span><span class="o">.</span><span class="n">Lines</span><span class="o">.</span><span class="n">from_nhdplus_v2</span><span class="p">(</span><span class="n">NHDFlowlines</span><span class="o">=</span><span class="s1">&#39;../tylerforks/NHDPlus/NHDSnapshot/Hydrography/NHDFlowline.shp&#39;</span><span class="p">,</span>
                                       <span class="n">PlusFlowlineVAA</span><span class="o">=</span><span class="s1">&#39;../tylerforks/NHDPlus/NHDPlusAttributes/PlusFlowlineVAA.dbf&#39;</span><span class="p">,</span>
                                       <span class="n">PlusFlow</span><span class="o">=</span><span class="s1">&#39;../tylerforks/NHDPlus/NHDPlusAttributes/PlusFlow.dbf&#39;</span><span class="p">,</span>
                                       <span class="n">elevslope</span><span class="o">=</span><span class="s1">&#39;../tylerforks/NHDPlus/NHDPlusAttributes/elevslope.dbf&#39;</span><span class="p">,</span>
                                       <span class="nb">filter</span><span class="o">=</span><span class="p">(</span><span class="o">-</span><span class="mf">90.625</span><span class="p">,</span> <span class="mf">46.3788</span><span class="p">,</span> <span class="o">-</span><span class="mf">90.4634</span><span class="p">,</span> <span class="mf">46.4586</span><span class="p">))</span>
</pre></div>
</div>
</div>
<div class="nboutput nblast docutils container">
<div class="prompt empty docutils container">
</div>
<div class="output_area docutils container">
<div class="highlight"><pre>

loading NHDPlus v2 hydrography data...

reading ../tylerforks/NHDPlus/NHDSnapshot/Hydrography/NHDFlowline.shp...
filtering on bounding box -90.625, 46.3788, -90.4634, 46.4586...
--&gt; building dataframe... (may take a while for large shapefiles)

reading ../tylerforks/NHDPlus/NHDPlusAttributes/PlusFlowlineVAA.dbf...
--&gt; building dataframe... (may take a while for large shapefiles)

reading ../tylerforks/NHDPlus/NHDPlusAttributes/PlusFlow.dbf...
--&gt; building dataframe... (may take a while for large shapefiles)

reading ../tylerforks/NHDPlus/NHDPlusAttributes/elevslope.dbf...
--&gt; building dataframe... (may take a while for large shapefiles)

<<<<<<< HEAD
load finished in 0.10s
=======
load finished in 0.08s
>>>>>>> d7996599

Getting routing information from NHDPlus Plusflow table...
finished in 0.03s

</pre></div></div>
</div>
</div>
<div class="section" id="Creating-a-Lines-instance-from-custom-hydrography">
<h2>Creating a <code class="docutils literal notranslate"><span class="pre">Lines</span></code> instance from custom hydrography<a class="headerlink" href="#Creating-a-Lines-instance-from-custom-hydrography" title="Permalink to this headline">¶</a></h2>
<p>Alternatively, a <code class="docutils literal notranslate"><span class="pre">Lines</span></code> instance can be created from any hydrography that includes the pertinent attribute fields, which must be specified:</p>
<div class="nbinput docutils container">
<div class="prompt highlight-none notranslate"><div class="highlight"><pre><span></span>[6]:
</pre></div>
</div>
<div class="input_area highlight-ipython3 notranslate"><div class="highlight"><pre>
<span></span><span class="n">custom_lines</span> <span class="o">=</span> <span class="n">sfrmaker</span><span class="o">.</span><span class="n">Lines</span><span class="o">.</span><span class="n">from_shapefile</span><span class="p">(</span><span class="n">shapefile</span><span class="o">=</span><span class="s1">&#39;../meras/flowlines.shp&#39;</span><span class="p">,</span>
                                             <span class="n">id_column</span><span class="o">=</span><span class="s1">&#39;COMID&#39;</span><span class="p">,</span>  <span class="c1"># arguments to sfrmaker.Lines.from_shapefile</span>
                                             <span class="n">routing_column</span><span class="o">=</span><span class="s1">&#39;tocomid&#39;</span><span class="p">,</span>
                                             <span class="n">width1_column</span><span class="o">=</span><span class="s1">&#39;width1&#39;</span><span class="p">,</span>
                                             <span class="n">width2_column</span><span class="o">=</span><span class="s1">&#39;width2&#39;</span><span class="p">,</span>
                                             <span class="n">up_elevation_column</span><span class="o">=</span><span class="s1">&#39;elevupsmo&#39;</span><span class="p">,</span>
                                             <span class="n">dn_elevation_column</span><span class="o">=</span><span class="s1">&#39;elevdnsmo&#39;</span><span class="p">,</span>
                                             <span class="n">name_column</span><span class="o">=</span><span class="s1">&#39;GNIS_NAME&#39;</span><span class="p">,</span>
                                             <span class="n">attr_length_units</span><span class="o">=</span><span class="s1">&#39;feet&#39;</span><span class="p">,</span>  <span class="c1"># units of source data</span>
                                             <span class="n">attr_height_units</span><span class="o">=</span><span class="s1">&#39;feet&#39;</span><span class="p">,</span>  <span class="c1"># units of source data</span>
                                             <span class="p">)</span>
</pre></div>
</div>
</div>
<div class="nboutput nblast docutils container">
<div class="prompt empty docutils container">
</div>
<div class="output_area docutils container">
<div class="highlight"><pre>

reading ../meras/flowlines.shp...
--&gt; building dataframe... (may take a while for large shapefiles)
</pre></div></div>
</div>
</div>
<div class="section" id="Specifying-a-model-grid-from-a-flopy-StructuredGrid-instance">
<h2>Specifying a model grid from a flopy <code class="docutils literal notranslate"><span class="pre">StructuredGrid</span></code> instance<a class="headerlink" href="#Specifying-a-model-grid-from-a-flopy-StructuredGrid-instance" title="Permalink to this headline">¶</a></h2>
<p>The next step is to specify a model grid. One option is to specify a flopy <code class="docutils literal notranslate"><span class="pre">StructuredGrid</span></code> instance. SFRmaker will then use this internally to create an instance of its own <code class="docutils literal notranslate"><span class="pre">StructuredGrid</span></code> class. In this case, the row and column spacing must be provided in the units of the projected coordinate reference system (CRS) that the model is in, which is typically meters. In this case, our model grid spacing is 250 feet, so we have to convert.</p>
<p>Specifying a CRS (via the <code class="docutils literal notranslate"><span class="pre">proj4</span></code> argument) is also important, as it allows SFRmaker to automatically reproject any input data to the same CRS as the model grid. <a class="reference external" href="https://proj.org/faq.html#what-is-the-best-format-for-describing-coordinate-reference-systems">The best way to do this is with an EPSG code</a>, as shown below.</p>
<p>See the flopy documentation for more details about <code class="docutils literal notranslate"><span class="pre">StructuredGrid</span></code>.</p>
<div class="nbinput nblast docutils container">
<div class="prompt highlight-none notranslate"><div class="highlight"><pre><span></span>[7]:
</pre></div>
</div>
<div class="input_area highlight-ipython3 notranslate"><div class="highlight"><pre>
<span></span><span class="n">delr</span> <span class="o">=</span> <span class="n">np</span><span class="o">.</span><span class="n">array</span><span class="p">([</span><span class="mi">250</span> <span class="o">*</span> <span class="mf">0.3048</span><span class="p">]</span> <span class="o">*</span> <span class="mi">160</span><span class="p">)</span>  <span class="c1"># cell spacing along a row</span>
<span class="n">delc</span> <span class="o">=</span> <span class="n">np</span><span class="o">.</span><span class="n">array</span><span class="p">([</span><span class="mi">250</span> <span class="o">*</span> <span class="mf">0.3048</span><span class="p">]</span> <span class="o">*</span> <span class="mi">111</span><span class="p">)</span>  <span class="c1"># cell spacing along a column</span>

<span class="n">flopy_grid</span> <span class="o">=</span> <span class="n">flopy</span><span class="o">.</span><span class="n">discretization</span><span class="o">.</span><span class="n">StructuredGrid</span><span class="p">(</span><span class="n">delr</span><span class="o">=</span><span class="n">delr</span><span class="p">,</span> <span class="n">delc</span><span class="o">=</span><span class="n">delc</span><span class="p">,</span>
                                                 <span class="n">xoff</span><span class="o">=</span><span class="mi">682688</span><span class="p">,</span> <span class="n">yoff</span><span class="o">=</span><span class="mi">5139052</span><span class="p">,</span>  <span class="c1"># lower left corner of model grid</span>
                                                 <span class="n">angrot</span><span class="o">=</span><span class="mi">0</span><span class="p">,</span>  <span class="c1"># grid is unrotated</span>
                                                 <span class="c1"># projected coordinate system of model (UTM NAD27 zone 15 North)</span>
                                                 <span class="n">proj4</span><span class="o">=</span><span class="s1">&#39;epsg:26715&#39;</span>
                                                 <span class="p">)</span>
</pre></div>
</div>
</div>
</div>
<div class="section" id="Specifying-a-model-grid-from-a-shapefile">
<h2>Specifying a model grid from a shapefile<a class="headerlink" href="#Specifying-a-model-grid-from-a-shapefile" title="Permalink to this headline">¶</a></h2>
<p>Another option is to create an SFRmaker <code class="docutils literal notranslate"><span class="pre">StructuredGrid</span></code> directly using a shapefile. While the basic underpinings are in place for SFRmaker to support unstructured grids, this option hasn’t been fully implemented yet.</p>
<p>Attribute fields with row and column information must be specified. An polygon defining the area where the SFR network will be created can optionally be specified here, or later in the creation of <code class="docutils literal notranslate"><span class="pre">SFRData</span></code> (see below).</p>
<div class="nbinput docutils container">
<div class="prompt highlight-none notranslate"><div class="highlight"><pre><span></span>[8]:
</pre></div>
</div>
<div class="input_area highlight-ipython3 notranslate"><div class="highlight"><pre>
<span></span><span class="n">grid</span> <span class="o">=</span> <span class="n">sfrmaker</span><span class="o">.</span><span class="n">StructuredGrid</span><span class="o">.</span><span class="n">from_shapefile</span><span class="p">(</span><span class="n">shapefile</span><span class="o">=</span><span class="s1">&#39;../tylerforks/grid.shp&#39;</span><span class="p">,</span>
                                              <span class="n">icol</span><span class="o">=</span><span class="s1">&#39;i&#39;</span><span class="p">,</span>  <span class="c1"># attribute field with row information</span>
                                              <span class="n">jcol</span><span class="o">=</span><span class="s1">&#39;j&#39;</span><span class="p">,</span>  <span class="c1"># attribute field with column information</span>
                                              <span class="n">active_area</span><span class="o">=</span><span class="s1">&#39;../tylerforks/active_area.shp&#39;</span>
                                              <span class="p">)</span>
</pre></div>
</div>
</div>
<div class="nboutput nblast docutils container">
<div class="prompt empty docutils container">
</div>
<div class="output_area docutils container">
<div class="highlight"><pre>

reading ../tylerforks/grid.shp...
--&gt; building dataframe... (may take a while for large shapefiles)

reading ../tylerforks/active_area.shp...
--&gt; building dataframe... (may take a while for large shapefiles)
</pre></div></div>
</div>
<p>With specification of <code class="docutils literal notranslate"><span class="pre">active_area</span></code>, the grid created above has an <strong>``isfr``</strong> array attribute designating which cells can have SFR:</p>
<div class="nbinput docutils container">
<div class="prompt highlight-none notranslate"><div class="highlight"><pre><span></span>[9]:
</pre></div>
</div>
<div class="input_area highlight-ipython3 notranslate"><div class="highlight"><pre>
<span></span><span class="n">plt</span><span class="o">.</span><span class="n">imshow</span><span class="p">(</span><span class="n">grid</span><span class="o">.</span><span class="n">isfr</span><span class="p">,</span> <span class="n">interpolation</span><span class="o">=</span><span class="s1">&#39;nearest&#39;</span><span class="p">)</span>
</pre></div>
</div>
</div>
<div class="nboutput docutils container">
<div class="prompt highlight-none notranslate"><div class="highlight"><pre><span></span>[9]:
</pre></div>
</div>
<div class="output_area docutils container">
<div class="highlight"><pre>
<<<<<<< HEAD
&lt;matplotlib.image.AxesImage at 0x7f0770713190&gt;
=======
&lt;matplotlib.image.AxesImage at 0x7f2dd412bca0&gt;
>>>>>>> d7996599
</pre></div></div>
</div>
<div class="nboutput nblast docutils container">
<div class="prompt empty docutils container">
</div>
<div class="output_area docutils container">
<img alt="../_images/notebooks_SFRmaker_demo_17_1.png" src="../_images/notebooks_SFRmaker_demo_17_1.png" />
</div>
</div>
</div>
<div class="section" id="Using-the-modelgrid-attached-to-a-flopy-model">
<h2>Using the <code class="docutils literal notranslate"><span class="pre">modelgrid</span></code> attached to a flopy model<a class="headerlink" href="#Using-the-modelgrid-attached-to-a-flopy-model" title="Permalink to this headline">¶</a></h2>
<p>If no grid is supplied as input, SFRmaker will try to use <code class="docutils literal notranslate"><span class="pre">modelgrid</span></code> attribute attached to a supplied flopy model instance. This only works if <code class="docutils literal notranslate"><span class="pre">modelgrid</span></code> is valid. Loading a flopy model with a valid model grid requires the grid information to be specified in the namefile header, and that the model be in the same units as the projected CRS. See the flopy documentation for more details</p>
</div>
<div class="section" id="Specifying-a-model">
<h2>Specifying a model<a class="headerlink" href="#Specifying-a-model" title="Permalink to this headline">¶</a></h2>
<p>While a model is not required to run SFRmaker, specifying a model is advantageous in that it allows SFRmaker to assign valid model layers for reaches. Models are specified as flopy model instances, which can be loaded or created from scratch (see the flopy documentation). In this case, we are loading a model:</p>
<div class="nbinput docutils container">
<div class="prompt highlight-none notranslate"><div class="highlight"><pre><span></span>[10]:
</pre></div>
</div>
<div class="input_area highlight-ipython3 notranslate"><div class="highlight"><pre>
<span></span><span class="n">m</span> <span class="o">=</span> <span class="n">flopy</span><span class="o">.</span><span class="n">modflow</span><span class="o">.</span><span class="n">Modflow</span><span class="o">.</span><span class="n">load</span><span class="p">(</span><span class="s1">&#39;tf.nam&#39;</span><span class="p">,</span> <span class="n">model_ws</span><span class="o">=</span><span class="s1">&#39;../tylerforks/tylerforks&#39;</span><span class="p">)</span>
<span class="n">m</span>
</pre></div>
</div>
</div>
<div class="nboutput nblast docutils container">
<div class="prompt highlight-none notranslate"><div class="highlight"><pre><span></span>[10]:
</pre></div>
</div>
<div class="output_area docutils container">
<div class="highlight"><pre>
MODFLOW 5 layer(s) 111 row(s) 160 column(s) 1 stress period(s)
</pre></div></div>
</div>
</div>
<div class="section" id="Creating-an-SFRData-instance">
<h2>Creating an SFRData instance<a class="headerlink" href="#Creating-an-SFRData-instance" title="Permalink to this headline">¶</a></h2>
<p>The <code class="docutils literal notranslate"><span class="pre">sfrmaker.SFRData</span></code> class is the primary object for creating or modifying an SFR dataset. A <code class="docutils literal notranslate"><span class="pre">SFRData</span></code> instance can be created from the <code class="docutils literal notranslate"><span class="pre">Lines</span></code> class using the <code class="docutils literal notranslate"><span class="pre">to_sfr()</span></code> method.</p>
<p>Either a flopy <code class="docutils literal notranslate"><span class="pre">StructuredGrid</span></code> or sfrmaker <code class="docutils literal notranslate"><span class="pre">StructuredGrid</span></code> can be supplied. While MODFLOW and flopy support specification of length units, these aren’t always specified in the model input files, so it is good practice to specifiy the units explicitly to SFRmaker.</p>
<div class="nbinput docutils container">
<div class="prompt highlight-none notranslate"><div class="highlight"><pre><span></span>[11]:
</pre></div>
</div>
<div class="input_area highlight-ipython3 notranslate"><div class="highlight"><pre>
<span></span><span class="n">sfrdata</span> <span class="o">=</span> <span class="n">lines</span><span class="o">.</span><span class="n">to_sfr</span><span class="p">(</span><span class="n">grid</span><span class="o">=</span><span class="n">flopy_grid</span><span class="p">,</span> <span class="n">model</span><span class="o">=</span><span class="n">m</span><span class="p">,</span> <span class="n">model_length_units</span><span class="o">=</span><span class="s1">&#39;feet&#39;</span><span class="p">)</span>
</pre></div>
</div>
</div>
<div class="nboutput nblast docutils container">
<div class="prompt empty docutils container">
</div>
<div class="output_area docutils container">
<div class="highlight"><pre>

SFRmaker version 0.5.0.post18+gf1df575

Creating sfr dataset...

Creating grid class instance from flopy Grid instance...
grid class created in 0.30s

Model grid information
structured grid
nnodes: 17,760
nlay: 1
nrow: 111
ncol: 160
model length units: undefined
crs: &lt;Projected CRS: EPSG:26715&gt;
Name: NAD27 / UTM zone 15N
Axis Info [cartesian]:
- E[east]: Easting (metre)
- N[north]: Northing (metre)
Area of Use:
- name: North America - 96°W to 90°W and NAD27 by country
- bounds: (-96.0, 13.63, -90.0, 81.96)
Coordinate Operation:
- name: UTM zone 15N
- method: Transverse Mercator
Datum: North American Datum 1927
- Ellipsoid: Clarke 1866
- Prime Meridian: Greenwich

bounds: 682688.00, 5139052.00, 694880.00, 5147510.20
active area defined by: all cells

MODFLOW 5 layer(s) 111 row(s) 160 column(s) 1 stress period(s)

reprojecting hydrography from
EPSG:4269
to
EPSG:26715


Culling hydrography to active area...
starting lines: 17
remaining lines: 17
finished in 0.01s


Intersecting 17 flowlines with 17,760 grid cells...

Building spatial index...
<<<<<<< HEAD
finished in 1.74s
=======
finished in 1.59s
>>>>>>> d7996599

Intersecting 17 features...
17
finished in 0.10s

Setting up reach data... (may take a few minutes for large grids)
<<<<<<< HEAD
finished in 0.29s
=======
finished in 0.27s
>>>>>>> d7996599

Computing widths...

Dropping 30 reaches with length &lt; 3.81 feet...

Repairing routing connections...
enforcing best segment numbering...

Setting up segment data...
Model grid information
structured grid
nnodes: 17,760
nlay: 1
nrow: 111
ncol: 160
model length units: undefined
crs: &lt;Projected CRS: EPSG:26715&gt;
Name: NAD27 / UTM zone 15N
Axis Info [cartesian]:
- E[east]: Easting (metre)
- N[north]: Northing (metre)
Area of Use:
- name: North America - 96°W to 90°W and NAD27 by country
- bounds: (-96.0, 13.63, -90.0, 81.96)
Coordinate Operation:
- name: UTM zone 15N
- method: Transverse Mercator
Datum: North American Datum 1927
- Ellipsoid: Clarke 1866
- Prime Meridian: Greenwich

bounds: 682688.00, 5139052.00, 694880.00, 5147510.20
active area defined by: all cells


<<<<<<< HEAD
Time to create sfr dataset: 2.68s
=======
Time to create sfr dataset: 2.53s
>>>>>>> d7996599

</pre></div></div>
</div>
</div>
<div class="section" id="The-SFRData-class">
<h2>The <code class="docutils literal notranslate"><span class="pre">SFRData</span></code> class<a class="headerlink" href="#The-SFRData-class" title="Permalink to this headline">¶</a></h2>
<p>Internally, the SFRData class mostly uses the data model for the MODFLOW-2005 style SFR2 package (which includes MODFLOW-NWT), which organizes the input into segments and reaches. Segment and reach data are stored in the <code class="docutils literal notranslate"><span class="pre">reach_data</span></code> and <code class="docutils literal notranslate"><span class="pre">segment_data</span></code> attribute DataFrames. In addition to the MODFLOW-2005 data, reach numbers and their routing connections (as needed for MODFLOW-6) are also stored. On writing of SFR package input, MODFLOW-6 style input can be created via the
<code class="docutils literal notranslate"><span class="pre">sfrmaker.mf5to6</span></code> module.</p>
<div class="nbinput docutils container">
<div class="prompt highlight-none notranslate"><div class="highlight"><pre><span></span>[12]:
</pre></div>
</div>
<div class="input_area highlight-ipython3 notranslate"><div class="highlight"><pre>
<span></span><span class="n">sfrdata</span><span class="o">.</span><span class="n">reach_data</span><span class="o">.</span><span class="n">head</span><span class="p">()</span>
</pre></div>
</div>
</div>
<div class="nboutput nblast docutils container">
<div class="prompt highlight-none notranslate"><div class="highlight"><pre><span></span>[12]:
</pre></div>
</div>
<div class="output_area rendered_html docutils container">
<div>
<style scoped>
    .dataframe tbody tr th:only-of-type {
        vertical-align: middle;
    }

    .dataframe tbody tr th {
        vertical-align: top;
    }

    .dataframe thead th {
        text-align: right;
    }
</style>
<table border="1" class="dataframe">
  <thead>
    <tr style="text-align: right;">
      <th></th>
      <th>rno</th>
      <th>node</th>
      <th>k</th>
      <th>i</th>
      <th>j</th>
      <th>iseg</th>
      <th>ireach</th>
      <th>rchlen</th>
      <th>width</th>
      <th>slope</th>
      <th>...</th>
      <th>thts</th>
      <th>thti</th>
      <th>eps</th>
      <th>uhc</th>
      <th>outreach</th>
      <th>outseg</th>
      <th>asum</th>
      <th>line_id</th>
      <th>name</th>
      <th>geometry</th>
    </tr>
  </thead>
  <tbody>
    <tr>
      <th>465</th>
      <td>1</td>
      <td>13279</td>
      <td>0</td>
      <td>82</td>
      <td>159</td>
      <td>1</td>
      <td>1</td>
      <td>8.930235</td>
      <td>1.000000</td>
      <td>0.152053</td>
      <td>...</td>
      <td>0.0</td>
      <td>0.0</td>
      <td>0.0</td>
      <td>0.0</td>
      <td>2</td>
      <td>4</td>
      <td>4.465117</td>
      <td>1815711</td>
      <td>None</td>
      <td>LINESTRING Z (694812.4654293101 5141215.339454...</td>
    </tr>
    <tr>
      <th>466</th>
      <td>2</td>
      <td>13278</td>
      <td>0</td>
      <td>82</td>
      <td>158</td>
      <td>1</td>
      <td>2</td>
      <td>78.856041</td>
      <td>1.000000</td>
      <td>0.027948</td>
      <td>...</td>
      <td>0.0</td>
      <td>0.0</td>
      <td>0.0</td>
      <td>0.0</td>
      <td>3</td>
      <td>4</td>
      <td>48.358253</td>
      <td>1815711</td>
      <td>None</td>
      <td>LINESTRING Z (694803.8 5141213.18088425 0, 694...</td>
    </tr>
    <tr>
      <th>467</th>
      <td>3</td>
      <td>13277</td>
      <td>0</td>
      <td>82</td>
      <td>157</td>
      <td>1</td>
      <td>3</td>
      <td>63.624538</td>
      <td>1.324805</td>
      <td>0.029910</td>
      <td>...</td>
      <td>0.0</td>
      <td>0.0</td>
      <td>0.0</td>
      <td>0.0</td>
      <td>4</td>
      <td>4</td>
      <td>119.598541</td>
      <td>1815711</td>
      <td>None</td>
      <td>LINESTRING Z (694727.6 5141219.032934831 0, 69...</td>
    </tr>
    <tr>
      <th>468</th>
      <td>4</td>
      <td>13437</td>
      <td>0</td>
      <td>83</td>
      <td>157</td>
      <td>1</td>
      <td>4</td>
      <td>59.403706</td>
      <td>1.632452</td>
      <td>0.025424</td>
      <td>...</td>
      <td>0.0</td>
      <td>0.0</td>
      <td>0.0</td>
      <td>0.0</td>
      <td>5</td>
      <td>4</td>
      <td>181.112671</td>
      <td>1815711</td>
      <td>None</td>
      <td>LINESTRING Z (694678.3688327055 5141185.6 0, 6...</td>
    </tr>
    <tr>
      <th>469</th>
      <td>5</td>
      <td>13436</td>
      <td>0</td>
      <td>83</td>
      <td>156</td>
      <td>1</td>
      <td>5</td>
      <td>38.234825</td>
      <td>1.840760</td>
      <td>0.036704</td>
      <td>...</td>
      <td>0.0</td>
      <td>0.0</td>
      <td>0.0</td>
      <td>0.0</td>
      <td>6</td>
      <td>4</td>
      <td>229.931931</td>
      <td>1815711</td>
      <td>None</td>
      <td>LINESTRING Z (694651.4 5141132.737158341 0, 69...</td>
    </tr>
  </tbody>
</table>
<p>5 rows × 23 columns</p>
</div></div>
</div>
<div class="nbinput docutils container">
<div class="prompt highlight-none notranslate"><div class="highlight"><pre><span></span>[13]:
</pre></div>
</div>
<div class="input_area highlight-ipython3 notranslate"><div class="highlight"><pre>
<span></span><span class="n">sfrdata</span><span class="o">.</span><span class="n">segment_data</span><span class="o">.</span><span class="n">head</span><span class="p">()</span>
</pre></div>
</div>
</div>
<div class="nboutput nblast docutils container">
<div class="prompt highlight-none notranslate"><div class="highlight"><pre><span></span>[13]:
</pre></div>
</div>
<div class="output_area rendered_html docutils container">
<div>
<style scoped>
    .dataframe tbody tr th:only-of-type {
        vertical-align: middle;
    }

    .dataframe tbody tr th {
        vertical-align: top;
    }

    .dataframe thead th {
        text-align: right;
    }
</style>
<table border="1" class="dataframe">
  <thead>
    <tr style="text-align: right;">
      <th></th>
      <th>per</th>
      <th>nseg</th>
      <th>icalc</th>
      <th>outseg</th>
      <th>iupseg</th>
      <th>iprior</th>
      <th>nstrpts</th>
      <th>flow</th>
      <th>runoff</th>
      <th>etsw</th>
      <th>...</th>
      <th>uhc1</th>
      <th>hcond2</th>
      <th>thickm2</th>
      <th>elevdn</th>
      <th>width2</th>
      <th>depth2</th>
      <th>thts2</th>
      <th>thti2</th>
      <th>eps2</th>
      <th>uhc2</th>
    </tr>
  </thead>
  <tbody>
    <tr>
      <th>0</th>
      <td>0</td>
      <td>1</td>
      <td>1</td>
      <td>4</td>
      <td>0</td>
      <td>0</td>
      <td>0</td>
      <td>0.0</td>
      <td>0.0</td>
      <td>0.0</td>
      <td>...</td>
      <td>0.0</td>
      <td>0.0</td>
      <td>0.0</td>
      <td>1278.149658</td>
      <td>23.194326</td>
      <td>0.0</td>
      <td>0.0</td>
      <td>0.0</td>
      <td>0.0</td>
      <td>0.0</td>
    </tr>
    <tr>
      <th>1</th>
      <td>0</td>
      <td>2</td>
      <td>1</td>
      <td>4</td>
      <td>0</td>
      <td>0</td>
      <td>0</td>
      <td>0.0</td>
      <td>0.0</td>
      <td>0.0</td>
      <td>...</td>
      <td>0.0</td>
      <td>0.0</td>
      <td>0.0</td>
      <td>1278.149658</td>
      <td>126.765388</td>
      <td>0.0</td>
      <td>0.0</td>
      <td>0.0</td>
      <td>0.0</td>
      <td>0.0</td>
    </tr>
    <tr>
      <th>2</th>
      <td>0</td>
      <td>3</td>
      <td>1</td>
      <td>6</td>
      <td>0</td>
      <td>0</td>
      <td>0</td>
      <td>0.0</td>
      <td>0.0</td>
      <td>0.0</td>
      <td>...</td>
      <td>0.0</td>
      <td>0.0</td>
      <td>0.0</td>
      <td>1211.286133</td>
      <td>21.228680</td>
      <td>0.0</td>
      <td>0.0</td>
      <td>0.0</td>
      <td>0.0</td>
      <td>0.0</td>
    </tr>
    <tr>
      <th>3</th>
      <td>0</td>
      <td>4</td>
      <td>1</td>
      <td>6</td>
      <td>0</td>
      <td>0</td>
      <td>0</td>
      <td>0.0</td>
      <td>0.0</td>
      <td>0.0</td>
      <td>...</td>
      <td>0.0</td>
      <td>0.0</td>
      <td>0.0</td>
      <td>1211.286133</td>
      <td>129.970474</td>
      <td>0.0</td>
      <td>0.0</td>
      <td>0.0</td>
      <td>0.0</td>
      <td>0.0</td>
    </tr>
    <tr>
      <th>4</th>
      <td>0</td>
      <td>5</td>
      <td>1</td>
      <td>8</td>
      <td>0</td>
      <td>0</td>
      <td>0</td>
      <td>0.0</td>
      <td>0.0</td>
      <td>0.0</td>
      <td>...</td>
      <td>0.0</td>
      <td>0.0</td>
      <td>0.0</td>
      <td>1162.926514</td>
      <td>25.381979</td>
      <td>0.0</td>
      <td>0.0</td>
      <td>0.0</td>
      <td>0.0</td>
      <td>0.0</td>
    </tr>
  </tbody>
</table>
<p>5 rows × 35 columns</p>
</div></div>
</div>
</div>
<div class="section" id="Sampling-streambed-top-elevations-from-a-DEM">
<h2>Sampling streambed top elevations from a DEM<a class="headerlink" href="#Sampling-streambed-top-elevations-from-a-DEM" title="Permalink to this headline">¶</a></h2>
<p>While the above dataset contains streambed top elevations read from NHDPlus, a DEM can be sampled to obtain more accurate elevations. If the DEM elevation units are specified, SFRmaker will convert the elevations to model units if needed. See the Streambed_elevation_demo notebook for more information on how this works.</p>
<div class="nbinput docutils container">
<div class="prompt highlight-none notranslate"><div class="highlight"><pre><span></span>[14]:
</pre></div>
</div>
<div class="input_area highlight-ipython3 notranslate"><div class="highlight"><pre>
<span></span><span class="n">sfrdata</span><span class="o">.</span><span class="n">set_streambed_top_elevations_from_dem</span><span class="p">(</span><span class="s1">&#39;../tylerforks/dem_26715.tif&#39;</span><span class="p">,</span> <span class="n">dem_z_units</span><span class="o">=</span><span class="s1">&#39;meters&#39;</span><span class="p">)</span>
</pre></div>
</div>
</div>
<div class="nboutput nblast docutils container">
<div class="prompt empty docutils container">
</div>
<div class="output_area docutils container">
<div class="highlight"><pre>
running rasterstats.zonal_stats on buffered LineStrings...
<<<<<<< HEAD
finished in 4.37s
=======
finished in 3.64s
>>>>>>> d7996599


Smoothing elevations...
finished in 0.14s
</pre></div></div>
</div>
</div>
<div class="section" id="Assigning-layers-to-the-reaches">
<h2>Assigning layers to the reaches<a class="headerlink" href="#Assigning-layers-to-the-reaches" title="Permalink to this headline">¶</a></h2>
<p>Once we have a valid set of streambed elevations, the reaches can be assigned to model layers.</p>
<div class="nbinput nblast docutils container">
<div class="prompt highlight-none notranslate"><div class="highlight"><pre><span></span>[15]:
</pre></div>
</div>
<div class="input_area highlight-ipython3 notranslate"><div class="highlight"><pre>
<span></span><span class="n">sfrdata</span><span class="o">.</span><span class="n">assign_layers</span><span class="p">()</span>
</pre></div>
</div>
</div>
<div class="nbinput docutils container">
<div class="prompt highlight-none notranslate"><div class="highlight"><pre><span></span>[16]:
</pre></div>
</div>
<div class="input_area highlight-ipython3 notranslate"><div class="highlight"><pre>
<span></span><span class="n">sfrdata</span><span class="o">.</span><span class="n">reach_data</span><span class="o">.</span><span class="n">head</span><span class="p">()</span>
</pre></div>
</div>
</div>
<div class="nboutput nblast docutils container">
<div class="prompt highlight-none notranslate"><div class="highlight"><pre><span></span>[16]:
</pre></div>
</div>
<div class="output_area rendered_html docutils container">
<div>
<style scoped>
    .dataframe tbody tr th:only-of-type {
        vertical-align: middle;
    }

    .dataframe tbody tr th {
        vertical-align: top;
    }

    .dataframe thead th {
        text-align: right;
    }
</style>
<table border="1" class="dataframe">
  <thead>
    <tr style="text-align: right;">
      <th></th>
      <th>rno</th>
      <th>node</th>
      <th>k</th>
      <th>i</th>
      <th>j</th>
      <th>iseg</th>
      <th>ireach</th>
      <th>rchlen</th>
      <th>width</th>
      <th>slope</th>
      <th>...</th>
      <th>thts</th>
      <th>thti</th>
      <th>eps</th>
      <th>uhc</th>
      <th>outreach</th>
      <th>outseg</th>
      <th>asum</th>
      <th>line_id</th>
      <th>name</th>
      <th>geometry</th>
    </tr>
  </thead>
  <tbody>
    <tr>
      <th>465</th>
      <td>1</td>
      <td>13279</td>
      <td>2</td>
      <td>82</td>
      <td>159</td>
      <td>1</td>
      <td>1</td>
      <td>8.930235</td>
      <td>1.000000</td>
      <td>0.152053</td>
      <td>...</td>
      <td>0.0</td>
      <td>0.0</td>
      <td>0.0</td>
      <td>0.0</td>
      <td>2</td>
      <td>4</td>
      <td>4.465117</td>
      <td>1815711</td>
      <td>None</td>
      <td>LINESTRING Z (694812.4654293101 5141215.339454...</td>
    </tr>
    <tr>
      <th>466</th>
      <td>2</td>
      <td>13278</td>
      <td>2</td>
      <td>82</td>
      <td>158</td>
      <td>1</td>
      <td>2</td>
      <td>78.856041</td>
      <td>1.000000</td>
      <td>0.027948</td>
      <td>...</td>
      <td>0.0</td>
      <td>0.0</td>
      <td>0.0</td>
      <td>0.0</td>
      <td>3</td>
      <td>4</td>
      <td>48.358253</td>
      <td>1815711</td>
      <td>None</td>
      <td>LINESTRING Z (694803.8 5141213.18088425 0, 694...</td>
    </tr>
    <tr>
      <th>467</th>
      <td>3</td>
      <td>13277</td>
      <td>2</td>
      <td>82</td>
      <td>157</td>
      <td>1</td>
      <td>3</td>
      <td>63.624538</td>
      <td>1.324805</td>
      <td>0.029910</td>
      <td>...</td>
      <td>0.0</td>
      <td>0.0</td>
      <td>0.0</td>
      <td>0.0</td>
      <td>4</td>
      <td>4</td>
      <td>119.598541</td>
      <td>1815711</td>
      <td>None</td>
      <td>LINESTRING Z (694727.6 5141219.032934831 0, 69...</td>
    </tr>
    <tr>
      <th>468</th>
      <td>4</td>
      <td>13437</td>
      <td>2</td>
      <td>83</td>
      <td>157</td>
      <td>1</td>
      <td>4</td>
      <td>59.403706</td>
      <td>1.632452</td>
      <td>0.025424</td>
      <td>...</td>
      <td>0.0</td>
      <td>0.0</td>
      <td>0.0</td>
      <td>0.0</td>
      <td>5</td>
      <td>4</td>
      <td>181.112671</td>
      <td>1815711</td>
      <td>None</td>
      <td>LINESTRING Z (694678.3688327055 5141185.6 0, 6...</td>
    </tr>
    <tr>
      <th>469</th>
      <td>5</td>
      <td>13436</td>
      <td>2</td>
      <td>83</td>
      <td>156</td>
      <td>1</td>
      <td>5</td>
      <td>38.234825</td>
      <td>1.840760</td>
      <td>0.036704</td>
      <td>...</td>
      <td>0.0</td>
      <td>0.0</td>
      <td>0.0</td>
      <td>0.0</td>
      <td>6</td>
      <td>4</td>
      <td>229.931931</td>
      <td>1815711</td>
      <td>None</td>
      <td>LINESTRING Z (694651.4 5141132.737158341 0, 69...</td>
    </tr>
  </tbody>
</table>
<p>5 rows × 23 columns</p>
</div></div>
</div>
</div>
<div class="section" id="Running-diagnostics">
<h2>Running diagnostics<a class="headerlink" href="#Running-diagnostics" title="Permalink to this headline">¶</a></h2>
<p><code class="docutils literal notranslate"><span class="pre">SFRData</span></code> includes a <code class="docutils literal notranslate"><span class="pre">run_diagnostics()</span></code> method that executes the Flopy checker on the SFR package input. While the Flopy checks are only implemented for MODFLOW-2005 style SFR packages, <code class="docutils literal notranslate"><span class="pre">run_diagnostics()</span></code> works on MODFLOW-6 packages as well, by working of an attached MODFLOW-2005 representation of the MODFLOW-6 SFR input. The following checks are executed: * <strong>NaNs</strong> (not a number values, which will cause MODFLOW to crash) * <strong>consecutive segment and reach numbering</strong> * <strong>segment
numbering that only increases</strong> in the downstream direction * <strong>circular routing sequences</strong> (reaches or segments routing back to themselves) * <strong>routing connection proximity:</strong> The length of routing connections, as determined by the distance between their cell centers, is compared to 1.25 times the diagonal distance across the cell containing the upstream reach. This benchmark length is equivalent to a diagonal connection between two square cells, where one cell had a spacing of 1.5 times the
other cell (the maximum recommended increase in spacing between two adjacent cells; see Anderson and others, 2015). While this routing proximity check can be helpful for identifying egregious routing issues, in practice, it may not be uncommon for valid routing connections to violate this rule. For example, if the <code class="docutils literal notranslate"><span class="pre">one_reach_per_cell</span></code> option is used in constructing the SFR package with a large grid size, there may be numerous routing connections that extend across several cells. When
non-adjacent routing connections are identified, the user can check the shapefile of routing connections to verify the results. * <strong>overlapping conductances:</strong> This check identifies instances of collocated reaches, where more than one reach has a connection to the groundwater flow solution in that cell. Collocated reaches may or may not present an issue for a particular model solution, but can potentially promote instability or spurious circulation of flow between the collocated reaches. *
<strong>spurious streambed top elevations:</strong> Values &lt; -10 or &gt; 15,000 are flagged * <strong>downstream rises in streambed elevation</strong> * <strong>inconsistencies between streambed elevation and the model grid:</strong> This check looks for streambed bottoms below their respective cell bottoms, which will cause MODFLOW to halt execution, and streambed tops that are above the model top. The latter issue will not prevent MODFLOW from running, but may indicate problems with the input if the differences are large. For coarse
grids in areas of high stream density (where there are often multiple streams in a cell), it may be impossible to ensure that all streambed top elevations are at or below the model top. Oftentimes, these reaches are dry anyways (for example, and ephemeral gully that runs off a bluff into a perennial stream, where the cell elevation is based on the elevation of the perennial stream). In any case, it is good practice to check the largest violations by comparing the SFRmaker shapefile output to a
DEM and other data in a GIS environment. * <strong>suprious slopes:</strong> slopes of less than 0.0001 (which can lead to excessive stages with the SFR package’s Manning approximation) and greater than 1.0 are flagged.</p>
<div class="nbinput docutils container">
<div class="prompt highlight-none notranslate"><div class="highlight"><pre><span></span>[17]:
</pre></div>
</div>
<div class="input_area highlight-ipython3 notranslate"><div class="highlight"><pre>
<span></span><span class="n">sfrdata</span><span class="o">.</span><span class="n">run_diagnostics</span><span class="p">(</span><span class="n">verbose</span><span class="o">=</span><span class="kc">False</span><span class="p">)</span>
</pre></div>
</div>
</div>
<div class="nboutput nblast docutils container">
<div class="prompt empty docutils container">
</div>
<div class="output_area docutils container">
<div class="highlight"><pre>

Running Flopy v. 3.3.1 diagnostics...
wrote tf_SFR.chk
</pre></div></div>
</div>
</div>
<div class="section" id="Writing-an-SFR-package">
<h2>Writing an SFR package<a class="headerlink" href="#Writing-an-SFR-package" title="Permalink to this headline">¶</a></h2>
<p>Now we can write the package. By default, a MODFLOW-2005 style package is written to the current working directory or the model workspace of the attached model instance.</p>
<div class="nbinput docutils container">
<div class="prompt highlight-none notranslate"><div class="highlight"><pre><span></span>[18]:
</pre></div>
</div>
<div class="input_area highlight-ipython3 notranslate"><div class="highlight"><pre>
<span></span><span class="n">sfrdata</span><span class="o">.</span><span class="n">write_package</span><span class="p">()</span>
</pre></div>
</div>
</div>
<div class="nboutput nblast docutils container">
<div class="prompt empty docutils container">
</div>
<div class="output_area docutils container">
<div class="highlight"><pre>
SFRmaker v. 0.5.0.post18+gf1df575

Running Flopy v. 3.3.1 diagnostics...
passed.

Checking for continuity in segment and reach numbering...
passed.

Checking for increasing segment numbers in downstream direction...
passed.

Checking for circular routing...
passed.

No DIS package or SpatialReference object; cannot check reach proximities.

Checking for model cells with multiple non-zero SFR conductances...
20 model cells with multiple non-zero SFR conductances found.
This may lead to circular routing between collocated reaches.
Nodes with overlapping conductances:
k       i       j       iseg    ireach  rchlen  strthick        strhc1
0       87      122     1       54      10.855581283569336      1.0     1.0
0       87      122     2       34      70.37133026123047       1.0     1.0
0       76      110     3       47      62.387882232666016      1.0     1.0
0       87      122     4       1       9.332733154296875       1.0     1.0
2       84      119     4       7       82.69121551513672       1.0     1.0
2       84      119     4       9       8.18266773223877        1.0     1.0
0       76      110     4       27      23.048580169677734      1.0     1.0
1       58      132     5       25      12.927166938781738      1.0     1.0
1       58      132     5       27      26.972448348999023      1.0     1.0
0       48      109     5       64      76.5274658203125        1.0     1.0
0       76      110     6       1       21.16668128967285       1.0     1.0
0       48      108     6       40      6.297486305236816       1.0     1.0
0       48      109     6       41      34.756675720214844      1.0     1.0
0       48      108     6       42      10.932295799255371      1.0     1.0
1       80      49      7       70      48.654815673828125      1.0     1.0
0       48      108     8       1       38.28239822387695       1.0     1.0
0       47      98      8       22      20.572528839111328      1.0     1.0
0       47      98      8       24      31.273479461669922      1.0     1.0
0       54      89      8       39      10.682965278625488      1.0     1.0
0       54      89      8       41      19.182693481445312      1.0     1.0
0       53      78      8       57      18.87612533569336       1.0     1.0
0       53      78      8       59      8.627473831176758       1.0     1.0
0       52      76      8       62      19.43120574951172       1.0     1.0
0       52      76      8       64      89.85016632080078       1.0     1.0
1       54      73      8       69      103.95993041992188      1.0     1.0
1       54      73      8       71      8.235921859741211       1.0     1.0
1       80      49      8       125     12.154450416564941      1.0     1.0
2       108     57      9       8       72.48503112792969       1.0     1.0
2       108     57      9       9       14.20495319366455       1.0     1.0
0       94      35      9       45      29.37482261657715       1.0     1.0
0       94      35      9       47      27.25372314453125       1.0     1.0
2       91      35      9       50      18.392253875732422      1.0     1.0
2       91      34      9       51      18.765634536743164      1.0     1.0
1       80      49      10      1       44.663150787353516      1.0     1.0
2       91      35      10      26      93.89393615722656       1.0     1.0
2       91      34      10      27      23.212614059448242      1.0     1.0
0       38      85      11      8       21.986059188842773      1.0     1.0
0       38      85      11      9       16.03866195678711       1.0     1.0
2       25      24      13      42      29.01116180419922       1.0     1.0
2       25      24      14      47      70.35215759277344       1.0     1.0
2       19      23      16      47      3.8815841674804688      1.0     1.0
2       19      23      16      49      33.195369720458984      1.0     1.0
2       91      34      17      1       39.74642562866211       1.0     1.0
1       92      30      17      6       20.66020393371582       1.0     1.0
1       92      30      17      8       76.92083740234375       1.0     1.0

Checking for streambed tops of less than -10...
passed.

Checking for streambed tops of greater than 15000...
passed.

Checking segment_data for downstream rises in streambed elevation...
Segment elevup and elevdn not specified for nstrm=-965 and isfropt=1
passed.

Checking reach_data for downstream rises in streambed elevation...
passed.

Checking reach_data for inconsistencies between streambed elevations and the model grid...
passed.

Checking segment_data for inconsistencies between segment end elevations and the model grid...
Segment elevup and elevdn not specified for nstrm=-965 and isfropt=1
passed.

Checking for streambed slopes of less than 0.0001...
passed.

Checking for streambed slopes of greater than 1.0...
passed.

wrote tf_SFR.chk
wrote ../tylerforks/tylerforks/tf.sfr.
</pre></div></div>
</div>
</div>
<div class="section" id="Writing-a-MODFLOW-6-SFR-package">
<h2>Writing a MODFLOW-6 SFR package<a class="headerlink" href="#Writing-a-MODFLOW-6-SFR-package" title="Permalink to this headline">¶</a></h2>
<p>Alternatively, a MODFLOW-6 style SFR package can be written by specifying <code class="docutils literal notranslate"><span class="pre">version='mf6'</span></code></p>
<div class="nbinput docutils container">
<div class="prompt highlight-none notranslate"><div class="highlight"><pre><span></span>[19]:
</pre></div>
</div>
<div class="input_area highlight-ipython3 notranslate"><div class="highlight"><pre>
<span></span><span class="n">sfrdata</span><span class="o">.</span><span class="n">write_package</span><span class="p">(</span><span class="n">version</span><span class="o">=</span><span class="s1">&#39;mf6&#39;</span><span class="p">)</span>
</pre></div>
</div>
</div>
<div class="nboutput nblast docutils container">
<div class="prompt empty docutils container">
</div>
<div class="output_area docutils container">
<div class="highlight"><pre>
SFRmaker v. 0.5.0.post18+gf1df575

Running Flopy v. 3.3.1 diagnostics...
passed.

Checking for continuity in segment and reach numbering...
passed.

Checking for increasing segment numbers in downstream direction...
passed.

Checking for circular routing...
passed.

No DIS package or SpatialReference object; cannot check reach proximities.

Checking for model cells with multiple non-zero SFR conductances...
20 model cells with multiple non-zero SFR conductances found.
This may lead to circular routing between collocated reaches.
Nodes with overlapping conductances:
k       i       j       iseg    ireach  rchlen  strthick        strhc1
0       87      122     1       54      10.855581283569336      1.0     1.0
0       87      122     2       34      70.37133026123047       1.0     1.0
0       76      110     3       47      62.387882232666016      1.0     1.0
0       87      122     4       1       9.332733154296875       1.0     1.0
2       84      119     4       7       82.69121551513672       1.0     1.0
2       84      119     4       9       8.18266773223877        1.0     1.0
0       76      110     4       27      23.048580169677734      1.0     1.0
1       58      132     5       25      12.927166938781738      1.0     1.0
1       58      132     5       27      26.972448348999023      1.0     1.0
0       48      109     5       64      76.5274658203125        1.0     1.0
0       76      110     6       1       21.16668128967285       1.0     1.0
0       48      108     6       40      6.297486305236816       1.0     1.0
0       48      109     6       41      34.756675720214844      1.0     1.0
0       48      108     6       42      10.932295799255371      1.0     1.0
1       80      49      7       70      48.654815673828125      1.0     1.0
0       48      108     8       1       38.28239822387695       1.0     1.0
0       47      98      8       22      20.572528839111328      1.0     1.0
0       47      98      8       24      31.273479461669922      1.0     1.0
0       54      89      8       39      10.682965278625488      1.0     1.0
0       54      89      8       41      19.182693481445312      1.0     1.0
0       53      78      8       57      18.87612533569336       1.0     1.0
0       53      78      8       59      8.627473831176758       1.0     1.0
0       52      76      8       62      19.43120574951172       1.0     1.0
0       52      76      8       64      89.85016632080078       1.0     1.0
1       54      73      8       69      103.95993041992188      1.0     1.0
1       54      73      8       71      8.235921859741211       1.0     1.0
1       80      49      8       125     12.154450416564941      1.0     1.0
2       108     57      9       8       72.48503112792969       1.0     1.0
2       108     57      9       9       14.20495319366455       1.0     1.0
0       94      35      9       45      29.37482261657715       1.0     1.0
0       94      35      9       47      27.25372314453125       1.0     1.0
2       91      35      9       50      18.392253875732422      1.0     1.0
2       91      34      9       51      18.765634536743164      1.0     1.0
1       80      49      10      1       44.663150787353516      1.0     1.0
2       91      35      10      26      93.89393615722656       1.0     1.0
2       91      34      10      27      23.212614059448242      1.0     1.0
0       38      85      11      8       21.986059188842773      1.0     1.0
0       38      85      11      9       16.03866195678711       1.0     1.0
2       25      24      13      42      29.01116180419922       1.0     1.0
2       25      24      14      47      70.35215759277344       1.0     1.0
2       19      23      16      47      3.8815841674804688      1.0     1.0
2       19      23      16      49      33.195369720458984      1.0     1.0
2       91      34      17      1       39.74642562866211       1.0     1.0
1       92      30      17      6       20.66020393371582       1.0     1.0
1       92      30      17      8       76.92083740234375       1.0     1.0

Checking for streambed tops of less than -10...
passed.

Checking for streambed tops of greater than 15000...
passed.

Checking segment_data for downstream rises in streambed elevation...
Segment elevup and elevdn not specified for nstrm=-965 and isfropt=1
passed.

Checking reach_data for downstream rises in streambed elevation...
passed.

Checking reach_data for inconsistencies between streambed elevations and the model grid...
passed.

Checking segment_data for inconsistencies between segment end elevations and the model grid...
Segment elevup and elevdn not specified for nstrm=-965 and isfropt=1
passed.

Checking for streambed slopes of less than 0.0001...
passed.

Checking for streambed slopes of greater than 1.0...
passed.

wrote tf_SFR.chk
converting segment data to period data...
converting reach and segment data to package data...
wrote ../tylerforks/tylerforks/tf.sfr
</pre></div></div>
</div>
</div>
<div class="section" id="Writing-tables">
<h2>Writing tables<a class="headerlink" href="#Writing-tables" title="Permalink to this headline">¶</a></h2>
<p>The <code class="docutils literal notranslate"><span class="pre">reach_data</span></code> and <code class="docutils literal notranslate"><span class="pre">segment_data</span></code> tables can be written out to csv files for further processing:</p>
<div class="nbinput docutils container">
<div class="prompt highlight-none notranslate"><div class="highlight"><pre><span></span>[20]:
</pre></div>
</div>
<div class="input_area highlight-ipython3 notranslate"><div class="highlight"><pre>
<span></span><span class="n">sfrdata</span><span class="o">.</span><span class="n">write_tables</span><span class="p">()</span>
</pre></div>
</div>
</div>
<div class="nboutput nblast docutils container">
<div class="prompt empty docutils container">
</div>
<div class="output_area docutils container">
<div class="highlight"><pre>
wrote tables/tf_sfr_reach_data.csv
wrote tables/tf_sfr_segment_data.csv
</pre></div></div>
</div>
<p>and then read back in to create an <code class="docutils literal notranslate"><span class="pre">SFRData</span></code> instance</p>
<div class="nbinput docutils container">
<div class="prompt highlight-none notranslate"><div class="highlight"><pre><span></span>[21]:
</pre></div>
</div>
<div class="input_area highlight-ipython3 notranslate"><div class="highlight"><pre>
<span></span><span class="n">sfrdata2</span> <span class="o">=</span> <span class="n">sfrmaker</span><span class="o">.</span><span class="n">SFRData</span><span class="o">.</span><span class="n">from_tables</span><span class="p">(</span><span class="s1">&#39;tables/tf_sfr_reach_data.csv&#39;</span><span class="p">,</span> <span class="s1">&#39;tables/tf_sfr_segment_data.csv&#39;</span><span class="p">,</span>
                                        <span class="n">grid</span><span class="o">=</span><span class="n">grid</span><span class="p">)</span>
</pre></div>
</div>
</div>
<div class="nboutput nblast docutils container">
<div class="prompt empty docutils container">
</div>
<div class="output_area docutils container">
<div class="highlight"><pre>
Model grid information
structured grid
nnodes: 17,760
nlay: 1
nrow: 111
ncol: 160
model length units: undefined
crs: &lt;Projected CRS: EPSG:26715&gt;
Name: NAD27 / UTM zone 15N
Axis Info [cartesian]:
- E[east]: Easting (metre)
- N[north]: Northing (metre)
Area of Use:
- name: North America - 96°W to 90°W and NAD27 by country
- bounds: (-96.0, 13.63, -90.0, 81.96)
Coordinate Operation:
- name: UTM zone 15N
- method: Transverse Mercator
Datum: North American Datum 1927
- Ellipsoid: Clarke 1866
- Prime Meridian: Greenwich

bounds: 682688.00, 5139052.00, 694880.00, 5147510.20
active area defined by: isfr array

</pre></div></div>
</div>
</div>
<div class="section" id="Writing-shapefiles">
<h2>Writing shapefiles<a class="headerlink" href="#Writing-shapefiles" title="Permalink to this headline">¶</a></h2>
<p>Shapefiles can also be written to visualize the SFR package. These include: * hydrography linestrings associated with each reach * model cell polygons associated with each reach * outlet locations where water is leaving the model * routing connections (as lines drawn between cell centers) * the locations of specified inflows or any other period data * observation locations (if observations were supplied as input)</p>
<div class="nbinput docutils container">
<div class="prompt highlight-none notranslate"><div class="highlight"><pre><span></span>[22]:
</pre></div>
</div>
<div class="input_area highlight-ipython3 notranslate"><div class="highlight"><pre>
<span></span><span class="n">sfrdata</span><span class="o">.</span><span class="n">write_shapefiles</span><span class="p">()</span>
</pre></div>
</div>
</div>
<div class="nboutput nblast docutils container">
<div class="prompt empty docutils container">
</div>
<div class="output_area docutils container">
<div class="highlight"><pre>
writing shps/tf_sfr_cells.shp...
writing shps/tf_sfr_outlets.shp...
writing shps/tf_sfr_lines.shp...
writing shps/tf_sfr_routing.shp...
No period data to export!
No observations to export!
No non-zero values of flow to export!
</pre></div></div>
</div>
<div class="nbinput nblast docutils container">
<div class="prompt highlight-none notranslate"><div class="highlight"><pre><span></span>[ ]:
</pre></div>
</div>
<div class="input_area highlight-ipython3 notranslate"><div class="highlight"><pre>
<span></span>
</pre></div>
</div>
</div>
</div>
</div>


           </div>
           
          </div>
          <footer>
  
    <div class="rst-footer-buttons" role="navigation" aria-label="footer navigation">
      
        <a href="Streambed_elevation_demo.html" class="btn btn-neutral float-right" title="Demonstration of how sfrmaker handles streambed elevations" accesskey="n" rel="next">Next <span class="fa fa-arrow-circle-right"></span></a>
      
      
        <a href="../inputs.html" class="btn btn-neutral float-left" title="Input data requirements" accesskey="p" rel="prev"><span class="fa fa-arrow-circle-left"></span> Previous</a>
      
    </div>
  

  <hr/>

  <div role="contentinfo">
    <p>
      <span class="lastupdated">
        Last updated on Oct 15, 2020.
      </span>

    </p>
  </div>
    
    
    
    Built with <a href="http://sphinx-doc.org/">Sphinx</a> using a
    
    <a href="https://github.com/rtfd/sphinx_rtd_theme">theme</a>
    
    provided by <a href="https://readthedocs.org">Read the Docs</a>. 

</footer>

        </div>
      </div>

    </section>

  </div>
  

  <script type="text/javascript">
      jQuery(function () {
          SphinxRtdTheme.Navigation.enable(true);
      });
  </script>

  
  
    
   

</body>
</html><|MERGE_RESOLUTION|>--- conflicted
+++ resolved
@@ -542,13 +542,6 @@
 
 reading ../tylerforks/NHDPlus/NHDPlusAttributes/elevslope.dbf...
 --&gt; building dataframe... (may take a while for large shapefiles)
-<<<<<<< HEAD
-=======
-
-load finished in 0.22s
-
-Getting routing information from NHDPlus Plusflow table...
->>>>>>> d7996599
 </pre></div></div>
 </div>
 <div class="nboutput docutils container">
@@ -567,15 +560,11 @@
 </div>
 <div class="output_area docutils container">
 <div class="highlight"><pre>
-<<<<<<< HEAD
 
 load finished in 0.25s
 
 Getting routing information from NHDPlus Plusflow table...
 finished in 0.04s
-=======
-finished in 0.02s
->>>>>>> d7996599
 
 </pre></div></div>
 </div>
@@ -614,11 +603,7 @@
 reading ../tylerforks/NHDPlus/NHDPlusAttributes/elevslope.dbf...
 --&gt; building dataframe... (may take a while for large shapefiles)
 
-<<<<<<< HEAD
 load finished in 0.10s
-=======
-load finished in 0.08s
->>>>>>> d7996599
 
 Getting routing information from NHDPlus Plusflow table...
 finished in 0.03s
@@ -728,11 +713,7 @@
 </div>
 <div class="output_area docutils container">
 <div class="highlight"><pre>
-<<<<<<< HEAD
 &lt;matplotlib.image.AxesImage at 0x7f0770713190&gt;
-=======
-&lt;matplotlib.image.AxesImage at 0x7f2dd412bca0&gt;
->>>>>>> d7996599
 </pre></div></div>
 </div>
 <div class="nboutput nblast docutils container">
@@ -838,22 +819,14 @@
 Intersecting 17 flowlines with 17,760 grid cells...
 
 Building spatial index...
-<<<<<<< HEAD
 finished in 1.74s
-=======
-finished in 1.59s
->>>>>>> d7996599
 
 Intersecting 17 features...
 17
 finished in 0.10s
 
 Setting up reach data... (may take a few minutes for large grids)
-<<<<<<< HEAD
 finished in 0.29s
-=======
-finished in 0.27s
->>>>>>> d7996599
 
 Computing widths...
 
@@ -889,11 +862,7 @@
 active area defined by: all cells
 
 
-<<<<<<< HEAD
 Time to create sfr dataset: 2.68s
-=======
-Time to create sfr dataset: 2.53s
->>>>>>> d7996599
 
 </pre></div></div>
 </div>
@@ -1283,11 +1252,7 @@
 <div class="output_area docutils container">
 <div class="highlight"><pre>
 running rasterstats.zonal_stats on buffered LineStrings...
-<<<<<<< HEAD
 finished in 4.37s
-=======
-finished in 3.64s
->>>>>>> d7996599
 
 
 Smoothing elevations...
