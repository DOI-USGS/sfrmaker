

<!DOCTYPE html>
<html class="writer-html5" lang="en" >
<head>
  <meta charset="utf-8">
  
  <meta name="viewport" content="width=device-width, initial-scale=1.0">
  
  <title>Basic usage of SFRmaker in a scripting context &mdash; SFRmaker 0.6.0.post5.dev0+gffc0c63 documentation</title>
  

  
  <link rel="stylesheet" href="../_static/css/theme.css" type="text/css" />
  <link rel="stylesheet" href="../_static/pygments.css" type="text/css" />
  <link rel="stylesheet" href="../_static/copybutton.css" type="text/css" />

  
  
  
  

  
  <!--[if lt IE 9]>
    <script src="../_static/js/html5shiv.min.js"></script>
  <![endif]-->
  
    
      <script type="text/javascript" id="documentation_options" data-url_root="../" src="../_static/documentation_options.js"></script>
        <script src="../_static/jquery.js"></script>
        <script src="../_static/underscore.js"></script>
        <script src="../_static/doctools.js"></script>
        <script src="../_static/language_data.js"></script>
        <script src="../_static/clipboard.min.js"></script>
        <script src="../_static/copybutton.js"></script>
        <script crossorigin="anonymous" integrity="sha256-Ae2Vz/4ePdIu6ZyI/5ZGsYnb+m0JlOmKPjt6XZ9JJkA=" src="https://cdnjs.cloudflare.com/ajax/libs/require.js/2.3.4/require.min.js"></script>
        <script async="async" src="https://cdnjs.cloudflare.com/ajax/libs/mathjax/2.7.7/latest.js?config=TeX-AMS-MML_HTMLorMML"></script>
        <script type="text/x-mathjax-config">MathJax.Hub.Config({"tex2jax": {"inlineMath": [["$", "$"], ["\\(", "\\)"]], "processEscapes": true, "ignoreClass": "document", "processClass": "math|output_area"}})</script>
    
    <script type="text/javascript" src="../_static/js/theme.js"></script>

    
    <link rel="index" title="Index" href="../genindex.html" />
    <link rel="search" title="Search" href="../search.html" />
    <link rel="next" title="Demonstration of how sfrmaker handles streambed elevations" href="Streambed_elevation_demo.html" />
    <link rel="prev" title="Input data requirements" href="../inputs.html" /> 
</head>

<body class="wy-body-for-nav">

   
  <div class="wy-grid-for-nav">
    
    <nav data-toggle="wy-nav-shift" class="wy-nav-side">
      <div class="wy-side-scroll">
        <div class="wy-side-nav-search" >
          

          
            <a href="../index.html" class="icon icon-home" alt="Documentation Home"> SFRmaker
          

          
          </a>

          
            
            
              <div class="version">
                0.6.0.post5.dev0+gffc0c63
              </div>
            
          

          
<div role="search">
  <form id="rtd-search-form" class="wy-form" action="../search.html" method="get">
    <input type="text" name="q" placeholder="Search docs" />
    <input type="hidden" name="check_keywords" value="yes" />
    <input type="hidden" name="area" value="default" />
  </form>
</div>

          
        </div>

        
        <div class="wy-menu wy-menu-vertical" data-spy="affix" role="navigation" aria-label="main navigation">
          
            
            
              
            
            
              <p class="caption"><span class="caption-text">Getting Started</span></p>
<ul>
<li class="toctree-l1"><a class="reference internal" href="../philosophy.html"> Philosophy</a></li>
<li class="toctree-l1"><a class="reference internal" href="../examples.html"> Examples</a></li>
<li class="toctree-l1"><a class="reference internal" href="../installation.html"> Installation</a></li>
</ul>
<p class="caption"><span class="caption-text">User Guide</span></p>
<ul class="current">
<li class="toctree-l1"><a class="reference internal" href="../inputs.html"> Input Requirements</a></li>
<li class="toctree-l1"><a class="reference internal" href="../examples.html"> Using SFRmaker with a configuration file</a></li>
<li class="toctree-l1 current"><a class="current reference internal" href="#"> Basic Usage in a scripting context</a><ul>
<li class="toctree-l2"><a class="reference internal" href="#Input-requirements">Input requirements</a><ul>
<li class="toctree-l3"><a class="reference internal" href="#Hydrography">Hydrography</a></li>
</ul>
</li>
<li class="toctree-l2"><a class="reference internal" href="#Creating-a-Lines-instance-from-NHDPlus">Creating a <code class="docutils literal notranslate"><span class="pre">Lines</span></code> instance from NHDPlus</a></li>
<li class="toctree-l2"><a class="reference internal" href="#Creating-a-Lines-instance-from-custom-hydrography">Creating a <code class="docutils literal notranslate"><span class="pre">Lines</span></code> instance from custom hydrography</a></li>
<li class="toctree-l2"><a class="reference internal" href="#Specifying-a-model-grid-from-a-flopy-StructuredGrid-instance">Specifying a model grid from a flopy <code class="docutils literal notranslate"><span class="pre">StructuredGrid</span></code> instance</a></li>
<li class="toctree-l2"><a class="reference internal" href="#Specifying-a-model-grid-from-a-shapefile">Specifying a model grid from a shapefile</a></li>
<li class="toctree-l2"><a class="reference internal" href="#Using-the-modelgrid-attached-to-a-flopy-model">Using the <code class="docutils literal notranslate"><span class="pre">modelgrid</span></code> attached to a flopy model</a></li>
<li class="toctree-l2"><a class="reference internal" href="#Specifying-a-model">Specifying a model</a></li>
<li class="toctree-l2"><a class="reference internal" href="#Creating-an-SFRData-instance">Creating an SFRData instance</a></li>
<li class="toctree-l2"><a class="reference internal" href="#The-SFRData-class">The <code class="docutils literal notranslate"><span class="pre">SFRData</span></code> class</a></li>
<li class="toctree-l2"><a class="reference internal" href="#Sampling-streambed-top-elevations-from-a-DEM">Sampling streambed top elevations from a DEM</a></li>
<li class="toctree-l2"><a class="reference internal" href="#Assigning-layers-to-the-reaches">Assigning layers to the reaches</a></li>
<li class="toctree-l2"><a class="reference internal" href="#Running-diagnostics">Running diagnostics</a></li>
<li class="toctree-l2"><a class="reference internal" href="#Writing-an-SFR-package">Writing an SFR package</a></li>
<li class="toctree-l2"><a class="reference internal" href="#Writing-a-MODFLOW-6-SFR-package">Writing a MODFLOW-6 SFR package</a></li>
<li class="toctree-l2"><a class="reference internal" href="#Writing-tables">Writing tables</a></li>
<li class="toctree-l2"><a class="reference internal" href="#Writing-shapefiles">Writing shapefiles</a></li>
</ul>
</li>
<li class="toctree-l1"><a class="reference internal" href="Streambed_elevation_demo.html"> How the streambed elevation sampling works</a></li>
</ul>
<p class="caption"><span class="caption-text">Reference</span></p>
<ul>
<li class="toctree-l1"><a class="reference internal" href="../api/index.html"> Code reference</a></li>
<li class="toctree-l1"><a class="reference internal" href="../release-history.html"> Release History</a></li>
<li class="toctree-l1"><a class="reference internal" href="../contributing.html"> Contributing to SFRmaker</a></li>
</ul>
<p class="caption"><span class="caption-text">Bibliography</span></p>
<ul>
<li class="toctree-l1"><a class="reference internal" href="../references.html"> References cited</a></li>
</ul>

            
          
        </div>
        
      </div>
    </nav>

    <section data-toggle="wy-nav-shift" class="wy-nav-content-wrap">

      
      <nav class="wy-nav-top" aria-label="top navigation">
        
          <i data-toggle="wy-nav-top" class="fa fa-bars"></i>
          <a href="../index.html">SFRmaker</a>
        
      </nav>


      <div class="wy-nav-content">
        
        <div class="rst-content">
        
          















<div role="navigation" aria-label="breadcrumbs navigation">

  <ul class="wy-breadcrumbs">
    
      <li><a href="../index.html" class="icon icon-home"></a> &raquo;</li>
        
      <li>Basic usage of SFRmaker in a scripting context</li>
    
    
      <li class="wy-breadcrumbs-aside">
        
            
            <a href="../_sources/notebooks/SFRmaker_demo.ipynb.txt" rel="nofollow"> View page source</a>
          
        
      </li>
    
  </ul>

  
  <hr/>
</div>
          <div role="main" class="document" itemscope="itemscope" itemtype="http://schema.org/Article">
           <div itemprop="articleBody">
            
  
<style>
/* CSS for nbsphinx extension */

/* remove conflicting styling from Sphinx themes */
div.nbinput.container,
div.nbinput.container div.prompt,
div.nbinput.container div.input_area,
div.nbinput.container div[class*=highlight],
div.nbinput.container div[class*=highlight] pre,
div.nboutput.container,
div.nboutput.container div.prompt,
div.nboutput.container div.output_area,
div.nboutput.container div[class*=highlight],
div.nboutput.container div[class*=highlight] pre {
    background: none;
    border: none;
    padding: 0 0;
    margin: 0;
    box-shadow: none;
}

/* avoid gaps between output lines */
div.nboutput.container div[class*=highlight] pre {
    line-height: normal;
}

/* input/output containers */
div.nbinput.container,
div.nboutput.container {
    display: -webkit-flex;
    display: flex;
    align-items: flex-start;
    margin: 0;
    width: 100%;
}
@media (max-width: 540px) {
    div.nbinput.container,
    div.nboutput.container {
        flex-direction: column;
    }
}

/* input container */
div.nbinput.container {
    padding-top: 5px;
}

/* last container */
div.nblast.container {
    padding-bottom: 5px;
}

/* input prompt */
div.nbinput.container div.prompt pre {
    color: #307FC1;
}

/* output prompt */
div.nboutput.container div.prompt pre {
    color: #BF5B3D;
}

/* all prompts */
div.nbinput.container div.prompt,
div.nboutput.container div.prompt {
    width: 4.5ex;
    padding-top: 5px;
    position: relative;
    user-select: none;
}

div.nbinput.container div.prompt > div,
div.nboutput.container div.prompt > div {
    position: absolute;
    right: 0;
    margin-right: 0.3ex;
}

@media (max-width: 540px) {
    div.nbinput.container div.prompt,
    div.nboutput.container div.prompt {
        width: unset;
        text-align: left;
        padding: 0.4em;
    }
    div.nboutput.container div.prompt.empty {
        padding: 0;
    }

    div.nbinput.container div.prompt > div,
    div.nboutput.container div.prompt > div {
        position: unset;
    }
}

/* disable scrollbars on prompts */
div.nbinput.container div.prompt pre,
div.nboutput.container div.prompt pre {
    overflow: hidden;
}

/* input/output area */
div.nbinput.container div.input_area,
div.nboutput.container div.output_area {
    -webkit-flex: 1;
    flex: 1;
    overflow: auto;
}
@media (max-width: 540px) {
    div.nbinput.container div.input_area,
    div.nboutput.container div.output_area {
        width: 100%;
    }
}

/* input area */
div.nbinput.container div.input_area {
    border: 1px solid #e0e0e0;
    border-radius: 2px;
    background: #f5f5f5;
}

/* override MathJax center alignment in output cells */
div.nboutput.container div[class*=MathJax] {
    text-align: left !important;
}

/* override sphinx.ext.imgmath center alignment in output cells */
div.nboutput.container div.math p {
    text-align: left;
}

/* standard error */
div.nboutput.container div.output_area.stderr {
    background: #fdd;
}

/* ANSI colors */
.ansi-black-fg { color: #3E424D; }
.ansi-black-bg { background-color: #3E424D; }
.ansi-black-intense-fg { color: #282C36; }
.ansi-black-intense-bg { background-color: #282C36; }
.ansi-red-fg { color: #E75C58; }
.ansi-red-bg { background-color: #E75C58; }
.ansi-red-intense-fg { color: #B22B31; }
.ansi-red-intense-bg { background-color: #B22B31; }
.ansi-green-fg { color: #00A250; }
.ansi-green-bg { background-color: #00A250; }
.ansi-green-intense-fg { color: #007427; }
.ansi-green-intense-bg { background-color: #007427; }
.ansi-yellow-fg { color: #DDB62B; }
.ansi-yellow-bg { background-color: #DDB62B; }
.ansi-yellow-intense-fg { color: #B27D12; }
.ansi-yellow-intense-bg { background-color: #B27D12; }
.ansi-blue-fg { color: #208FFB; }
.ansi-blue-bg { background-color: #208FFB; }
.ansi-blue-intense-fg { color: #0065CA; }
.ansi-blue-intense-bg { background-color: #0065CA; }
.ansi-magenta-fg { color: #D160C4; }
.ansi-magenta-bg { background-color: #D160C4; }
.ansi-magenta-intense-fg { color: #A03196; }
.ansi-magenta-intense-bg { background-color: #A03196; }
.ansi-cyan-fg { color: #60C6C8; }
.ansi-cyan-bg { background-color: #60C6C8; }
.ansi-cyan-intense-fg { color: #258F8F; }
.ansi-cyan-intense-bg { background-color: #258F8F; }
.ansi-white-fg { color: #C5C1B4; }
.ansi-white-bg { background-color: #C5C1B4; }
.ansi-white-intense-fg { color: #A1A6B2; }
.ansi-white-intense-bg { background-color: #A1A6B2; }

.ansi-default-inverse-fg { color: #FFFFFF; }
.ansi-default-inverse-bg { background-color: #000000; }

.ansi-bold { font-weight: bold; }
.ansi-underline { text-decoration: underline; }


div.nbinput.container div.input_area div[class*=highlight] > pre,
div.nboutput.container div.output_area div[class*=highlight] > pre,
div.nboutput.container div.output_area div[class*=highlight].math,
div.nboutput.container div.output_area.rendered_html,
div.nboutput.container div.output_area > div.output_javascript,
div.nboutput.container div.output_area:not(.rendered_html) > img{
    padding: 5px;
}

/* fix copybtn overflow problem in chromium (needed for 'sphinx_copybutton') */
div.nbinput.container div.input_area > div[class^='highlight'],
div.nboutput.container div.output_area > div[class^='highlight']{
    overflow-y: hidden;
}

/* hide copybtn icon on prompts (needed for 'sphinx_copybutton') */
.prompt a.copybtn {
    display: none;
}

/* Some additional styling taken form the Jupyter notebook CSS */
div.rendered_html table {
  border: none;
  border-collapse: collapse;
  border-spacing: 0;
  color: black;
  font-size: 12px;
  table-layout: fixed;
}
div.rendered_html thead {
  border-bottom: 1px solid black;
  vertical-align: bottom;
}
div.rendered_html tr,
div.rendered_html th,
div.rendered_html td {
  text-align: right;
  vertical-align: middle;
  padding: 0.5em 0.5em;
  line-height: normal;
  white-space: normal;
  max-width: none;
  border: none;
}
div.rendered_html th {
  font-weight: bold;
}
div.rendered_html tbody tr:nth-child(odd) {
  background: #f5f5f5;
}
div.rendered_html tbody tr:hover {
  background: rgba(66, 165, 245, 0.2);
}

/* CSS overrides for sphinx_rtd_theme */

/* 24px margin */
.nbinput.nblast.container,
.nboutput.nblast.container {
    margin-bottom: 19px;  /* padding has already 5px */
}

/* ... except between code cells! */
.nblast.container + .nbinput.container {
    margin-top: -19px;
}

.admonition > p:before {
    margin-right: 4px;  /* make room for the exclamation icon */
}

/* Fix math alignment, see https://github.com/rtfd/sphinx_rtd_theme/pull/686 */
.math {
    text-align: unset;
}
</style>
<div class="section" id="Basic-usage-of-SFRmaker-in-a-scripting-context">
<h1>Basic usage of SFRmaker in a scripting context<a class="headerlink" href="#Basic-usage-of-SFRmaker-in-a-scripting-context" title="Permalink to this headline">¶</a></h1>
<p>This example illustrates basic usage of SFRmaker in a scripting context. For examples of using SFRmaker with a configuration file, see the MERAS and Tyler Forks examples.</p>
<div class="nbinput nblast docutils container">
<div class="prompt highlight-none notranslate"><div class="highlight"><pre><span></span>[1]:
</pre></div>
</div>
<div class="input_area highlight-ipython3 notranslate"><div class="highlight"><pre>
<span></span><span class="kn">import</span> <span class="nn">numpy</span> <span class="k">as</span> <span class="nn">np</span>
<span class="kn">import</span> <span class="nn">matplotlib.pyplot</span> <span class="k">as</span> <span class="nn">plt</span>
<span class="kn">import</span> <span class="nn">flopy</span>
<span class="kn">import</span> <span class="nn">sfrmaker</span>
</pre></div>
</div>
</div>
<div class="section" id="Input-requirements">
<h2>Input requirements<a class="headerlink" href="#Input-requirements" title="Permalink to this headline">¶</a></h2>
<p>The most basic input requirements of SFRmaker are hydrography and a model grid. Optionally, a model and a DEM can be input, as demonstrated below. See the <a class="reference external" href="https://aleaf.github.io/sfrmaker/inputs.html">documentation</a> for a more detailed description of inputs.</p>
<div class="section" id="Hydrography">
<h3>Hydrography<a class="headerlink" href="#Hydrography" title="Permalink to this headline">¶</a></h3>
<p>In this example, we will use data that has been downloaded from <a class="reference external" href="https://nhdplus.com/NHDPlus/NHDPlusV2_data.php">NHDPlus</a>. The original file structure in the download has been maintained, allowing us to simply supply SFRmaker with a path to the NHDPlus files:</p>
<div class="nbinput nblast docutils container">
<div class="prompt highlight-none notranslate"><div class="highlight"><pre><span></span>[2]:
</pre></div>
</div>
<div class="input_area highlight-ipython3 notranslate"><div class="highlight"><pre>
<span></span><span class="n">NHDPlus_paths</span> <span class="o">=</span> <span class="s1">&#39;../tylerforks/NHDPlus/&#39;</span>
</pre></div>
</div>
</div>
<p>If we were dealing with more than one drainage basin, the NHDPlus file paths could be included in a list:</p>
<div class="nbinput nblast docutils container">
<div class="prompt highlight-none notranslate"><div class="highlight"><pre><span></span>[3]:
</pre></div>
</div>
<div class="input_area highlight-ipython3 notranslate"><div class="highlight"><pre>
<span></span><span class="n">NHDPlus_paths_list</span> <span class="o">=</span> <span class="p">[</span><span class="s1">&#39;/NHDPlusGL/NHDPlus04/&#39;</span><span class="p">,</span>
                      <span class="s1">&#39;/NHDPlusMS/NHDPlus07/&#39;</span><span class="p">]</span>
</pre></div>
</div>
</div>
</div>
</div>
<div class="section" id="Creating-a-Lines-instance-from-NHDPlus">
<h2>Creating a <code class="docutils literal notranslate"><span class="pre">Lines</span></code> instance from NHDPlus<a class="headerlink" href="#Creating-a-Lines-instance-from-NHDPlus" title="Permalink to this headline">¶</a></h2>
<p>The <code class="docutils literal notranslate"><span class="pre">sfrmaker.Lines</span></code> class includes functionality for reading and processing hydrography flowlines. This example shows how to create a <code class="docutils literal notranslate"><span class="pre">Lines</span></code> instance from NHDPlus data.</p>
<p>For large hydrography datasets, it is advantageous to filter the data when it is read in. The <code class="docutils literal notranslate"><span class="pre">filter</span></code> argument to <code class="docutils literal notranslate"><span class="pre">sfrmaker.Lines</span></code> accepts a shapefile path or tuple of bounding box coordinates. In either case, a bounding box tuple is created and passed to the <code class="docutils literal notranslate"><span class="pre">filter</span></code> method in the <code class="docutils literal notranslate"><span class="pre">`fiona</span></code> package &lt;<a class="reference external" href="https://fiona.readthedocs.io/en/latest/manual.html">https://fiona.readthedocs.io/en/latest/manual.html</a>&gt;`__, which is fast.</p>
<div class="nbinput docutils container">
<div class="prompt highlight-none notranslate"><div class="highlight"><pre><span></span>[4]:
</pre></div>
</div>
<div class="input_area highlight-ipython3 notranslate"><div class="highlight"><pre>
<span></span><span class="n">lns</span> <span class="o">=</span> <span class="n">sfrmaker</span><span class="o">.</span><span class="n">Lines</span><span class="o">.</span><span class="n">from_nhdplus_v2</span><span class="p">(</span><span class="n">NHDPlus_paths</span><span class="o">=</span><span class="s1">&#39;../tylerforks/NHDPlus/&#39;</span><span class="p">,</span>
                            <span class="nb">filter</span><span class="o">=</span><span class="s1">&#39;../tylerforks/grid.shp&#39;</span><span class="p">)</span>
</pre></div>
</div>
</div>
<div class="nboutput nblast docutils container">
<div class="prompt empty docutils container">
</div>
<div class="output_area docutils container">
<div class="highlight"><pre>

loading NHDPlus v2 hydrography data...
for basins:
../tylerforks/NHDPlus/

reading ../tylerforks/NHDPlus/NHDSnapshot/Hydrography/NHDFlowline.shp...
filtering on bounding box -90.624482596925, 46.37886827710284, -90.4625592199325, 46.45832567355404...
--&gt; building dataframe... (may take a while for large shapefiles)

reading ../tylerforks/NHDPlus/NHDPlusAttributes/PlusFlowlineVAA.dbf...
--&gt; building dataframe... (may take a while for large shapefiles)

reading ../tylerforks/NHDPlus/NHDPlusAttributes/PlusFlow.dbf...
--&gt; building dataframe... (may take a while for large shapefiles)

reading ../tylerforks/NHDPlus/NHDPlusAttributes/elevslope.dbf...
--&gt; building dataframe... (may take a while for large shapefiles)

<<<<<<< HEAD
load finished in 0.20s
=======
load finished in 0.22s
>>>>>>> eeee8438

Getting routing information from NHDPlus Plusflow table...
finished in 0.03s

</pre></div></div>
</div>
<p>Alternatively, <code class="docutils literal notranslate"><span class="pre">sfrmaker.Lines</span></code> can be instantiated with separate arguments for each NHDPlus file used:</p>
<div class="nbinput docutils container">
<div class="prompt highlight-none notranslate"><div class="highlight"><pre><span></span>[5]:
</pre></div>
</div>
<div class="input_area highlight-ipython3 notranslate"><div class="highlight"><pre>
<span></span><span class="n">lines</span> <span class="o">=</span> <span class="n">sfrmaker</span><span class="o">.</span><span class="n">Lines</span><span class="o">.</span><span class="n">from_nhdplus_v2</span><span class="p">(</span><span class="n">NHDFlowlines</span><span class="o">=</span><span class="s1">&#39;../tylerforks/NHDPlus/NHDSnapshot/Hydrography/NHDFlowline.shp&#39;</span><span class="p">,</span>
                                       <span class="n">PlusFlowlineVAA</span><span class="o">=</span><span class="s1">&#39;../tylerforks/NHDPlus/NHDPlusAttributes/PlusFlowlineVAA.dbf&#39;</span><span class="p">,</span>
                                       <span class="n">PlusFlow</span><span class="o">=</span><span class="s1">&#39;../tylerforks/NHDPlus/NHDPlusAttributes/PlusFlow.dbf&#39;</span><span class="p">,</span>
                                       <span class="n">elevslope</span><span class="o">=</span><span class="s1">&#39;../tylerforks/NHDPlus/NHDPlusAttributes/elevslope.dbf&#39;</span><span class="p">,</span>
                                       <span class="nb">filter</span><span class="o">=</span><span class="p">(</span><span class="o">-</span><span class="mf">90.625</span><span class="p">,</span> <span class="mf">46.3788</span><span class="p">,</span> <span class="o">-</span><span class="mf">90.4634</span><span class="p">,</span> <span class="mf">46.4586</span><span class="p">))</span>
</pre></div>
</div>
</div>
<div class="nboutput nblast docutils container">
<div class="prompt empty docutils container">
</div>
<div class="output_area docutils container">
<div class="highlight"><pre>

loading NHDPlus v2 hydrography data...

reading ../tylerforks/NHDPlus/NHDSnapshot/Hydrography/NHDFlowline.shp...
filtering on bounding box -90.625, 46.3788, -90.4634, 46.4586...
--&gt; building dataframe... (may take a while for large shapefiles)

reading ../tylerforks/NHDPlus/NHDPlusAttributes/PlusFlowlineVAA.dbf...
--&gt; building dataframe... (may take a while for large shapefiles)

reading ../tylerforks/NHDPlus/NHDPlusAttributes/PlusFlow.dbf...
--&gt; building dataframe... (may take a while for large shapefiles)

reading ../tylerforks/NHDPlus/NHDPlusAttributes/elevslope.dbf...
--&gt; building dataframe... (may take a while for large shapefiles)

load finished in 0.10s

Getting routing information from NHDPlus Plusflow table...
finished in 0.02s

</pre></div></div>
</div>
</div>
<div class="section" id="Creating-a-Lines-instance-from-custom-hydrography">
<h2>Creating a <code class="docutils literal notranslate"><span class="pre">Lines</span></code> instance from custom hydrography<a class="headerlink" href="#Creating-a-Lines-instance-from-custom-hydrography" title="Permalink to this headline">¶</a></h2>
<p>Alternatively, a <code class="docutils literal notranslate"><span class="pre">Lines</span></code> instance can be created from any hydrography that includes the pertinent attribute fields, which must be specified:</p>
<div class="nbinput docutils container">
<div class="prompt highlight-none notranslate"><div class="highlight"><pre><span></span>[6]:
</pre></div>
</div>
<div class="input_area highlight-ipython3 notranslate"><div class="highlight"><pre>
<span></span><span class="n">custom_lines</span> <span class="o">=</span> <span class="n">sfrmaker</span><span class="o">.</span><span class="n">Lines</span><span class="o">.</span><span class="n">from_shapefile</span><span class="p">(</span><span class="n">shapefile</span><span class="o">=</span><span class="s1">&#39;../meras/flowlines.shp&#39;</span><span class="p">,</span>
                                             <span class="n">id_column</span><span class="o">=</span><span class="s1">&#39;COMID&#39;</span><span class="p">,</span>  <span class="c1"># arguments to sfrmaker.Lines.from_shapefile</span>
                                             <span class="n">routing_column</span><span class="o">=</span><span class="s1">&#39;tocomid&#39;</span><span class="p">,</span>
                                             <span class="n">width1_column</span><span class="o">=</span><span class="s1">&#39;width1&#39;</span><span class="p">,</span>
                                             <span class="n">width2_column</span><span class="o">=</span><span class="s1">&#39;width2&#39;</span><span class="p">,</span>
                                             <span class="n">up_elevation_column</span><span class="o">=</span><span class="s1">&#39;elevupsmo&#39;</span><span class="p">,</span>
                                             <span class="n">dn_elevation_column</span><span class="o">=</span><span class="s1">&#39;elevdnsmo&#39;</span><span class="p">,</span>
                                             <span class="n">name_column</span><span class="o">=</span><span class="s1">&#39;GNIS_NAME&#39;</span><span class="p">,</span>
                                             <span class="n">attr_length_units</span><span class="o">=</span><span class="s1">&#39;feet&#39;</span><span class="p">,</span>  <span class="c1"># units of source data</span>
                                             <span class="n">attr_height_units</span><span class="o">=</span><span class="s1">&#39;feet&#39;</span><span class="p">,</span>  <span class="c1"># units of source data</span>
                                             <span class="p">)</span>
</pre></div>
</div>
</div>
<div class="nboutput nblast docutils container">
<div class="prompt empty docutils container">
</div>
<div class="output_area docutils container">
<div class="highlight"><pre>

reading ../meras/flowlines.shp...
--&gt; building dataframe... (may take a while for large shapefiles)
</pre></div></div>
</div>
</div>
<div class="section" id="Specifying-a-model-grid-from-a-flopy-StructuredGrid-instance">
<h2>Specifying a model grid from a flopy <code class="docutils literal notranslate"><span class="pre">StructuredGrid</span></code> instance<a class="headerlink" href="#Specifying-a-model-grid-from-a-flopy-StructuredGrid-instance" title="Permalink to this headline">¶</a></h2>
<p>The next step is to specify a model grid. One option is to specify a flopy <code class="docutils literal notranslate"><span class="pre">StructuredGrid</span></code> instance. SFRmaker will then use this internally to create an instance of its own <code class="docutils literal notranslate"><span class="pre">StructuredGrid</span></code> class. In this case, the row and column spacing must be provided in the units of the projected coordinate reference system (CRS) that the model is in, which is typically meters. In this case, our model grid spacing is 250 feet, so we have to convert.</p>
<p>Specifying a CRS (via the <code class="docutils literal notranslate"><span class="pre">proj4</span></code> argument) is also important, as it allows SFRmaker to automatically reproject any input data to the same CRS as the model grid. <a class="reference external" href="https://proj.org/faq.html#what-is-the-best-format-for-describing-coordinate-reference-systems">The best way to do this is with an EPSG code</a>, as shown below.</p>
<p>See the flopy documentation for more details about <code class="docutils literal notranslate"><span class="pre">StructuredGrid</span></code>.</p>
<div class="nbinput nblast docutils container">
<div class="prompt highlight-none notranslate"><div class="highlight"><pre><span></span>[7]:
</pre></div>
</div>
<div class="input_area highlight-ipython3 notranslate"><div class="highlight"><pre>
<span></span><span class="n">delr</span> <span class="o">=</span> <span class="n">np</span><span class="o">.</span><span class="n">array</span><span class="p">([</span><span class="mi">250</span> <span class="o">*</span> <span class="mf">0.3048</span><span class="p">]</span> <span class="o">*</span> <span class="mi">160</span><span class="p">)</span>  <span class="c1"># cell spacing along a row</span>
<span class="n">delc</span> <span class="o">=</span> <span class="n">np</span><span class="o">.</span><span class="n">array</span><span class="p">([</span><span class="mi">250</span> <span class="o">*</span> <span class="mf">0.3048</span><span class="p">]</span> <span class="o">*</span> <span class="mi">111</span><span class="p">)</span>  <span class="c1"># cell spacing along a column</span>

<span class="n">flopy_grid</span> <span class="o">=</span> <span class="n">flopy</span><span class="o">.</span><span class="n">discretization</span><span class="o">.</span><span class="n">StructuredGrid</span><span class="p">(</span><span class="n">delr</span><span class="o">=</span><span class="n">delr</span><span class="p">,</span> <span class="n">delc</span><span class="o">=</span><span class="n">delc</span><span class="p">,</span>
                                                 <span class="n">xoff</span><span class="o">=</span><span class="mi">682688</span><span class="p">,</span> <span class="n">yoff</span><span class="o">=</span><span class="mi">5139052</span><span class="p">,</span>  <span class="c1"># lower left corner of model grid</span>
                                                 <span class="n">angrot</span><span class="o">=</span><span class="mi">0</span><span class="p">,</span>  <span class="c1"># grid is unrotated</span>
                                                 <span class="c1"># projected coordinate system of model (UTM NAD27 zone 15 North)</span>
                                                 <span class="n">proj4</span><span class="o">=</span><span class="s1">&#39;epsg:26715&#39;</span>
                                                 <span class="p">)</span>
</pre></div>
</div>
</div>
</div>
<div class="section" id="Specifying-a-model-grid-from-a-shapefile">
<h2>Specifying a model grid from a shapefile<a class="headerlink" href="#Specifying-a-model-grid-from-a-shapefile" title="Permalink to this headline">¶</a></h2>
<p>Another option is to create an SFRmaker <code class="docutils literal notranslate"><span class="pre">StructuredGrid</span></code> directly using a shapefile. While the basic underpinings are in place for SFRmaker to support unstructured grids, this option hasn’t been fully implemented yet.</p>
<p>Attribute fields with row and column information must be specified. An polygon defining the area where the SFR network will be created can optionally be specified here, or later in the creation of <code class="docutils literal notranslate"><span class="pre">SFRData</span></code> (see below).</p>
<div class="nbinput docutils container">
<div class="prompt highlight-none notranslate"><div class="highlight"><pre><span></span>[8]:
</pre></div>
</div>
<div class="input_area highlight-ipython3 notranslate"><div class="highlight"><pre>
<span></span><span class="n">grid</span> <span class="o">=</span> <span class="n">sfrmaker</span><span class="o">.</span><span class="n">StructuredGrid</span><span class="o">.</span><span class="n">from_shapefile</span><span class="p">(</span><span class="n">shapefile</span><span class="o">=</span><span class="s1">&#39;../tylerforks/grid.shp&#39;</span><span class="p">,</span>
                                              <span class="n">icol</span><span class="o">=</span><span class="s1">&#39;i&#39;</span><span class="p">,</span>  <span class="c1"># attribute field with row information</span>
                                              <span class="n">jcol</span><span class="o">=</span><span class="s1">&#39;j&#39;</span><span class="p">,</span>  <span class="c1"># attribute field with column information</span>
                                              <span class="n">active_area</span><span class="o">=</span><span class="s1">&#39;../tylerforks/active_area.shp&#39;</span>
                                              <span class="p">)</span>
</pre></div>
</div>
</div>
<div class="nboutput nblast docutils container">
<div class="prompt empty docutils container">
</div>
<div class="output_area docutils container">
<div class="highlight"><pre>

reading ../tylerforks/grid.shp...
--&gt; building dataframe... (may take a while for large shapefiles)

reading ../tylerforks/active_area.shp...
--&gt; building dataframe... (may take a while for large shapefiles)
</pre></div></div>
</div>
<p>With specification of <code class="docutils literal notranslate"><span class="pre">active_area</span></code>, the grid created above has an <strong>``isfr``</strong> array attribute designating which cells can have SFR:</p>
<div class="nbinput docutils container">
<div class="prompt highlight-none notranslate"><div class="highlight"><pre><span></span>[9]:
</pre></div>
</div>
<div class="input_area highlight-ipython3 notranslate"><div class="highlight"><pre>
<span></span><span class="n">plt</span><span class="o">.</span><span class="n">imshow</span><span class="p">(</span><span class="n">grid</span><span class="o">.</span><span class="n">isfr</span><span class="p">,</span> <span class="n">interpolation</span><span class="o">=</span><span class="s1">&#39;nearest&#39;</span><span class="p">)</span>
</pre></div>
</div>
</div>
<div class="nboutput docutils container">
<div class="prompt highlight-none notranslate"><div class="highlight"><pre><span></span>[9]:
</pre></div>
</div>
<div class="output_area docutils container">
<div class="highlight"><pre>
<<<<<<< HEAD
&lt;matplotlib.image.AxesImage at 0x7f0d68a8dd60&gt;
=======
&lt;matplotlib.image.AxesImage at 0x7f1740d2fd90&gt;
>>>>>>> eeee8438
</pre></div></div>
</div>
<div class="nboutput nblast docutils container">
<div class="prompt empty docutils container">
</div>
<div class="output_area docutils container">
<img alt="../_images/notebooks_SFRmaker_demo_17_1.png" src="../_images/notebooks_SFRmaker_demo_17_1.png" />
</div>
</div>
</div>
<div class="section" id="Using-the-modelgrid-attached-to-a-flopy-model">
<h2>Using the <code class="docutils literal notranslate"><span class="pre">modelgrid</span></code> attached to a flopy model<a class="headerlink" href="#Using-the-modelgrid-attached-to-a-flopy-model" title="Permalink to this headline">¶</a></h2>
<p>If no grid is supplied as input, SFRmaker will try to use <code class="docutils literal notranslate"><span class="pre">modelgrid</span></code> attribute attached to a supplied flopy model instance. This only works if <code class="docutils literal notranslate"><span class="pre">modelgrid</span></code> is valid. Loading a flopy model with a valid model grid requires the grid information to be specified in the namefile header, and that the model be in the same units as the projected CRS. See the flopy documentation for more details</p>
</div>
<div class="section" id="Specifying-a-model">
<h2>Specifying a model<a class="headerlink" href="#Specifying-a-model" title="Permalink to this headline">¶</a></h2>
<p>While a model is not required to run SFRmaker, specifying a model is advantageous in that it allows SFRmaker to assign valid model layers for reaches. Models are specified as flopy model instances, which can be loaded or created from scratch (see the flopy documentation). In this case, we are loading a model:</p>
<div class="nbinput docutils container">
<div class="prompt highlight-none notranslate"><div class="highlight"><pre><span></span>[10]:
</pre></div>
</div>
<div class="input_area highlight-ipython3 notranslate"><div class="highlight"><pre>
<span></span><span class="n">m</span> <span class="o">=</span> <span class="n">flopy</span><span class="o">.</span><span class="n">modflow</span><span class="o">.</span><span class="n">Modflow</span><span class="o">.</span><span class="n">load</span><span class="p">(</span><span class="s1">&#39;tf.nam&#39;</span><span class="p">,</span> <span class="n">model_ws</span><span class="o">=</span><span class="s1">&#39;../tylerforks/tylerforks&#39;</span><span class="p">)</span>
<span class="n">m</span>
</pre></div>
</div>
</div>
<div class="nboutput nblast docutils container">
<div class="prompt highlight-none notranslate"><div class="highlight"><pre><span></span>[10]:
</pre></div>
</div>
<div class="output_area docutils container">
<div class="highlight"><pre>
MODFLOW 5 layer(s) 111 row(s) 160 column(s) 1 stress period(s)
</pre></div></div>
</div>
</div>
<div class="section" id="Creating-an-SFRData-instance">
<h2>Creating an SFRData instance<a class="headerlink" href="#Creating-an-SFRData-instance" title="Permalink to this headline">¶</a></h2>
<p>The <code class="docutils literal notranslate"><span class="pre">sfrmaker.SFRData</span></code> class is the primary object for creating or modifying an SFR dataset. A <code class="docutils literal notranslate"><span class="pre">SFRData</span></code> instance can be created from the <code class="docutils literal notranslate"><span class="pre">Lines</span></code> class using the <code class="docutils literal notranslate"><span class="pre">to_sfr()</span></code> method.</p>
<p>Either a flopy <code class="docutils literal notranslate"><span class="pre">StructuredGrid</span></code> or sfrmaker <code class="docutils literal notranslate"><span class="pre">StructuredGrid</span></code> can be supplied. While MODFLOW and flopy support specification of length units, these aren’t always specified in the model input files, so it is good practice to specifiy the units explicitly to SFRmaker.</p>
<div class="nbinput docutils container">
<div class="prompt highlight-none notranslate"><div class="highlight"><pre><span></span>[11]:
</pre></div>
</div>
<div class="input_area highlight-ipython3 notranslate"><div class="highlight"><pre>
<span></span><span class="n">sfrdata</span> <span class="o">=</span> <span class="n">lines</span><span class="o">.</span><span class="n">to_sfr</span><span class="p">(</span><span class="n">grid</span><span class="o">=</span><span class="n">flopy_grid</span><span class="p">,</span> <span class="n">model</span><span class="o">=</span><span class="n">m</span><span class="p">,</span> <span class="n">model_length_units</span><span class="o">=</span><span class="s1">&#39;feet&#39;</span><span class="p">)</span>
</pre></div>
</div>
</div>
<div class="nboutput docutils container">
<div class="prompt empty docutils container">
</div>
<div class="output_area docutils container">
<div class="highlight"><pre>

SFRmaker version 0.6.0.post5.dev0+gffc0c63

Creating sfr dataset...

Creating grid class instance from flopy Grid instance...
</pre></div></div>
</div>
<div class="nboutput docutils container">
<div class="prompt empty docutils container">
</div>
<div class="output_area stderr docutils container">
<div class="highlight"><pre>
/home/travis/build/aleaf/sfrmaker/sfrmaker/gis.py:32: UserWarning: The proj_str argument is deprecated, use crs instead.
  warnings.warn(&#39;The proj_str argument is deprecated, use crs instead.&#39;)
</pre></div></div>
</div>
<div class="nboutput nblast docutils container">
<div class="prompt empty docutils container">
</div>
<div class="output_area docutils container">
<div class="highlight"><pre>
<<<<<<< HEAD
grid class created in 0.25s
=======
grid class created in 0.27s
>>>>>>> eeee8438

Model grid information
structured grid
nnodes: 17,760
nlay: 1
nrow: 111
ncol: 160
model length units: undefined
crs: EPSG:26715
bounds: 682688.00, 5139052.00, 694880.00, 5147510.20
active area defined by: all cells

MODFLOW 5 layer(s) 111 row(s) 160 column(s) 1 stress period(s)
Warning: No length units specified in CRS for input LineStrings or length units not recognizeddefaulting to meters.

reprojecting hydrography from
EPSG:4269
to
EPSG:26715


Culling hydrography to active area...
starting lines: 17
remaining lines: 17
finished in 0.01s


Intersecting 17 flowlines with 17,760 grid cells...

Building spatial index...
<<<<<<< HEAD
finished in 1.62s
=======
finished in 1.76s
>>>>>>> eeee8438

Intersecting 17 features...
17
finished in 0.10s

Setting up reach data... (may take a few minutes for large grids)
finished in 0.30s

Computing widths...

Dropping 30 reaches with length &lt; 12.50 feet...

Repairing routing connections...
enforcing best segment numbering...

Setting up segment data...
Model grid information
structured grid
nnodes: 17,760
nlay: 1
nrow: 111
ncol: 160
model length units: undefined
crs: EPSG:26715
bounds: 682688.00, 5139052.00, 694880.00, 5147510.20
active area defined by: all cells


<<<<<<< HEAD
Time to create sfr dataset: 2.54s
=======
Time to create sfr dataset: 2.70s
>>>>>>> eeee8438

</pre></div></div>
</div>
</div>
<div class="section" id="The-SFRData-class">
<h2>The <code class="docutils literal notranslate"><span class="pre">SFRData</span></code> class<a class="headerlink" href="#The-SFRData-class" title="Permalink to this headline">¶</a></h2>
<p>Internally, the SFRData class mostly uses the data model for the MODFLOW-2005 style SFR2 package (which includes MODFLOW-NWT), which organizes the input into segments and reaches. Segment and reach data are stored in the <code class="docutils literal notranslate"><span class="pre">reach_data</span></code> and <code class="docutils literal notranslate"><span class="pre">segment_data</span></code> attribute DataFrames. In addition to the MODFLOW-2005 data, reach numbers and their routing connections (as needed for MODFLOW-6) are also stored. On writing of SFR package input, MODFLOW-6 style input can be created via the
<code class="docutils literal notranslate"><span class="pre">sfrmaker.mf5to6</span></code> module.</p>
<div class="nbinput docutils container">
<div class="prompt highlight-none notranslate"><div class="highlight"><pre><span></span>[12]:
</pre></div>
</div>
<div class="input_area highlight-ipython3 notranslate"><div class="highlight"><pre>
<span></span><span class="n">sfrdata</span><span class="o">.</span><span class="n">reach_data</span><span class="o">.</span><span class="n">head</span><span class="p">()</span>
</pre></div>
</div>
</div>
<div class="nboutput nblast docutils container">
<div class="prompt highlight-none notranslate"><div class="highlight"><pre><span></span>[12]:
</pre></div>
</div>
<div class="output_area rendered_html docutils container">
<div>
<style scoped>
    .dataframe tbody tr th:only-of-type {
        vertical-align: middle;
    }

    .dataframe tbody tr th {
        vertical-align: top;
    }

    .dataframe thead th {
        text-align: right;
    }
</style>
<table border="1" class="dataframe">
  <thead>
    <tr style="text-align: right;">
      <th></th>
      <th>rno</th>
      <th>node</th>
      <th>k</th>
      <th>i</th>
      <th>j</th>
      <th>iseg</th>
      <th>ireach</th>
      <th>rchlen</th>
      <th>width</th>
      <th>slope</th>
      <th>...</th>
      <th>thts</th>
      <th>thti</th>
      <th>eps</th>
      <th>uhc</th>
      <th>outreach</th>
      <th>outseg</th>
      <th>asum</th>
      <th>line_id</th>
      <th>name</th>
      <th>geometry</th>
    </tr>
  </thead>
  <tbody>
    <tr>
      <th>465</th>
      <td>1</td>
      <td>13279</td>
      <td>0</td>
      <td>82</td>
      <td>159</td>
      <td>1</td>
      <td>1</td>
      <td>29.298670</td>
      <td>1.000000</td>
      <td>0.046346</td>
      <td>...</td>
      <td>0.0</td>
      <td>0.0</td>
      <td>0.0</td>
      <td>0.0</td>
      <td>2</td>
      <td>4</td>
      <td>4.465117</td>
      <td>1815711</td>
      <td>None</td>
      <td>LINESTRING Z (694812.4654293101 5141215.339454...</td>
    </tr>
    <tr>
      <th>466</th>
      <td>2</td>
      <td>13278</td>
      <td>0</td>
      <td>82</td>
      <td>158</td>
      <td>1</td>
      <td>2</td>
      <td>258.714050</td>
      <td>1.000000</td>
      <td>0.008519</td>
      <td>...</td>
      <td>0.0</td>
      <td>0.0</td>
      <td>0.0</td>
      <td>0.0</td>
      <td>3</td>
      <td>4</td>
      <td>48.358253</td>
      <td>1815711</td>
      <td>None</td>
      <td>LINESTRING Z (694803.8 5141213.18088425 0, 694...</td>
    </tr>
    <tr>
      <th>467</th>
      <td>3</td>
      <td>13277</td>
      <td>0</td>
      <td>82</td>
      <td>157</td>
      <td>1</td>
      <td>3</td>
      <td>208.741928</td>
      <td>1.324805</td>
      <td>0.009116</td>
      <td>...</td>
      <td>0.0</td>
      <td>0.0</td>
      <td>0.0</td>
      <td>0.0</td>
      <td>4</td>
      <td>4</td>
      <td>119.598541</td>
      <td>1815711</td>
      <td>None</td>
      <td>LINESTRING Z (694727.6 5141219.032934831 0, 69...</td>
    </tr>
    <tr>
      <th>468</th>
      <td>4</td>
      <td>13437</td>
      <td>0</td>
      <td>83</td>
      <td>157</td>
      <td>1</td>
      <td>4</td>
      <td>194.894043</td>
      <td>1.632452</td>
      <td>0.007749</td>
      <td>...</td>
      <td>0.0</td>
      <td>0.0</td>
      <td>0.0</td>
      <td>0.0</td>
      <td>5</td>
      <td>4</td>
      <td>181.112671</td>
      <td>1815711</td>
      <td>None</td>
      <td>LINESTRING Z (694678.3688327055 5141185.6 0, 6...</td>
    </tr>
    <tr>
      <th>469</th>
      <td>5</td>
      <td>13436</td>
      <td>0</td>
      <td>83</td>
      <td>156</td>
      <td>1</td>
      <td>5</td>
      <td>125.442345</td>
      <td>1.840760</td>
      <td>0.011187</td>
      <td>...</td>
      <td>0.0</td>
      <td>0.0</td>
      <td>0.0</td>
      <td>0.0</td>
      <td>6</td>
      <td>4</td>
      <td>229.931931</td>
      <td>1815711</td>
      <td>None</td>
      <td>LINESTRING Z (694651.4 5141132.737158341 0, 69...</td>
    </tr>
  </tbody>
</table>
<p>5 rows × 23 columns</p>
</div></div>
</div>
<div class="nbinput docutils container">
<div class="prompt highlight-none notranslate"><div class="highlight"><pre><span></span>[13]:
</pre></div>
</div>
<div class="input_area highlight-ipython3 notranslate"><div class="highlight"><pre>
<span></span><span class="n">sfrdata</span><span class="o">.</span><span class="n">segment_data</span><span class="o">.</span><span class="n">head</span><span class="p">()</span>
</pre></div>
</div>
</div>
<div class="nboutput nblast docutils container">
<div class="prompt highlight-none notranslate"><div class="highlight"><pre><span></span>[13]:
</pre></div>
</div>
<div class="output_area rendered_html docutils container">
<div>
<style scoped>
    .dataframe tbody tr th:only-of-type {
        vertical-align: middle;
    }

    .dataframe tbody tr th {
        vertical-align: top;
    }

    .dataframe thead th {
        text-align: right;
    }
</style>
<table border="1" class="dataframe">
  <thead>
    <tr style="text-align: right;">
      <th></th>
      <th>per</th>
      <th>nseg</th>
      <th>icalc</th>
      <th>outseg</th>
      <th>iupseg</th>
      <th>iprior</th>
      <th>nstrpts</th>
      <th>flow</th>
      <th>runoff</th>
      <th>etsw</th>
      <th>...</th>
      <th>uhc1</th>
      <th>hcond2</th>
      <th>thickm2</th>
      <th>elevdn</th>
      <th>width2</th>
      <th>depth2</th>
      <th>thts2</th>
      <th>thti2</th>
      <th>eps2</th>
      <th>uhc2</th>
    </tr>
  </thead>
  <tbody>
    <tr>
      <th>0</th>
      <td>0</td>
      <td>1</td>
      <td>1</td>
      <td>4</td>
      <td>0</td>
      <td>0</td>
      <td>0</td>
      <td>0.0</td>
      <td>0.0</td>
      <td>0.0</td>
      <td>...</td>
      <td>0.0</td>
      <td>0.0</td>
      <td>0.0</td>
      <td>1278.149658</td>
      <td>23.194326</td>
      <td>0.0</td>
      <td>0.0</td>
      <td>0.0</td>
      <td>0.0</td>
      <td>0.0</td>
    </tr>
    <tr>
      <th>1</th>
      <td>0</td>
      <td>2</td>
      <td>1</td>
      <td>4</td>
      <td>0</td>
      <td>0</td>
      <td>0</td>
      <td>0.0</td>
      <td>0.0</td>
      <td>0.0</td>
      <td>...</td>
      <td>0.0</td>
      <td>0.0</td>
      <td>0.0</td>
      <td>1278.149658</td>
      <td>126.765388</td>
      <td>0.0</td>
      <td>0.0</td>
      <td>0.0</td>
      <td>0.0</td>
      <td>0.0</td>
    </tr>
    <tr>
      <th>2</th>
      <td>0</td>
      <td>3</td>
      <td>1</td>
      <td>6</td>
      <td>0</td>
      <td>0</td>
      <td>0</td>
      <td>0.0</td>
      <td>0.0</td>
      <td>0.0</td>
      <td>...</td>
      <td>0.0</td>
      <td>0.0</td>
      <td>0.0</td>
      <td>1211.286133</td>
      <td>21.228680</td>
      <td>0.0</td>
      <td>0.0</td>
      <td>0.0</td>
      <td>0.0</td>
      <td>0.0</td>
    </tr>
    <tr>
      <th>3</th>
      <td>0</td>
      <td>4</td>
      <td>1</td>
      <td>6</td>
      <td>0</td>
      <td>0</td>
      <td>0</td>
      <td>0.0</td>
      <td>0.0</td>
      <td>0.0</td>
      <td>...</td>
      <td>0.0</td>
      <td>0.0</td>
      <td>0.0</td>
      <td>1211.286133</td>
      <td>129.970474</td>
      <td>0.0</td>
      <td>0.0</td>
      <td>0.0</td>
      <td>0.0</td>
      <td>0.0</td>
    </tr>
    <tr>
      <th>4</th>
      <td>0</td>
      <td>5</td>
      <td>1</td>
      <td>8</td>
      <td>0</td>
      <td>0</td>
      <td>0</td>
      <td>0.0</td>
      <td>0.0</td>
      <td>0.0</td>
      <td>...</td>
      <td>0.0</td>
      <td>0.0</td>
      <td>0.0</td>
      <td>1162.926514</td>
      <td>25.381979</td>
      <td>0.0</td>
      <td>0.0</td>
      <td>0.0</td>
      <td>0.0</td>
      <td>0.0</td>
    </tr>
  </tbody>
</table>
<p>5 rows × 35 columns</p>
</div></div>
</div>
</div>
<div class="section" id="Sampling-streambed-top-elevations-from-a-DEM">
<h2>Sampling streambed top elevations from a DEM<a class="headerlink" href="#Sampling-streambed-top-elevations-from-a-DEM" title="Permalink to this headline">¶</a></h2>
<p>While the above dataset contains streambed top elevations read from NHDPlus, a DEM can be sampled to obtain more accurate elevations. If the DEM elevation units are specified, SFRmaker will convert the elevations to model units if needed. See the Streambed_elevation_demo notebook for more information on how this works.</p>
<div class="nbinput docutils container">
<div class="prompt highlight-none notranslate"><div class="highlight"><pre><span></span>[14]:
</pre></div>
</div>
<div class="input_area highlight-ipython3 notranslate"><div class="highlight"><pre>
<span></span><span class="n">sfrdata</span><span class="o">.</span><span class="n">set_streambed_top_elevations_from_dem</span><span class="p">(</span><span class="s1">&#39;../tylerforks/dem_26715.tif&#39;</span><span class="p">,</span> <span class="n">dem_z_units</span><span class="o">=</span><span class="s1">&#39;meters&#39;</span><span class="p">)</span>
</pre></div>
</div>
</div>
<div class="nboutput nblast docutils container">
<div class="prompt empty docutils container">
</div>
<div class="output_area docutils container">
<div class="highlight"><pre>
running rasterstats.zonal_stats on buffered LineStrings...
<<<<<<< HEAD
finished in 3.81s
=======
finished in 4.57s
>>>>>>> eeee8438


Smoothing elevations...
finished in 0.14s
</pre></div></div>
</div>
</div>
<div class="section" id="Assigning-layers-to-the-reaches">
<h2>Assigning layers to the reaches<a class="headerlink" href="#Assigning-layers-to-the-reaches" title="Permalink to this headline">¶</a></h2>
<p>Once we have a valid set of streambed elevations, the reaches can be assigned to model layers.</p>
<div class="nbinput nblast docutils container">
<div class="prompt highlight-none notranslate"><div class="highlight"><pre><span></span>[15]:
</pre></div>
</div>
<div class="input_area highlight-ipython3 notranslate"><div class="highlight"><pre>
<span></span><span class="n">sfrdata</span><span class="o">.</span><span class="n">assign_layers</span><span class="p">()</span>
</pre></div>
</div>
</div>
<div class="nbinput docutils container">
<div class="prompt highlight-none notranslate"><div class="highlight"><pre><span></span>[16]:
</pre></div>
</div>
<div class="input_area highlight-ipython3 notranslate"><div class="highlight"><pre>
<span></span><span class="n">sfrdata</span><span class="o">.</span><span class="n">reach_data</span><span class="o">.</span><span class="n">head</span><span class="p">()</span>
</pre></div>
</div>
</div>
<div class="nboutput nblast docutils container">
<div class="prompt highlight-none notranslate"><div class="highlight"><pre><span></span>[16]:
</pre></div>
</div>
<div class="output_area rendered_html docutils container">
<div>
<style scoped>
    .dataframe tbody tr th:only-of-type {
        vertical-align: middle;
    }

    .dataframe tbody tr th {
        vertical-align: top;
    }

    .dataframe thead th {
        text-align: right;
    }
</style>
<table border="1" class="dataframe">
  <thead>
    <tr style="text-align: right;">
      <th></th>
      <th>rno</th>
      <th>node</th>
      <th>k</th>
      <th>i</th>
      <th>j</th>
      <th>iseg</th>
      <th>ireach</th>
      <th>rchlen</th>
      <th>width</th>
      <th>slope</th>
      <th>...</th>
      <th>thts</th>
      <th>thti</th>
      <th>eps</th>
      <th>uhc</th>
      <th>outreach</th>
      <th>outseg</th>
      <th>asum</th>
      <th>line_id</th>
      <th>name</th>
      <th>geometry</th>
    </tr>
  </thead>
  <tbody>
    <tr>
      <th>465</th>
      <td>1</td>
      <td>13279</td>
      <td>2</td>
      <td>82</td>
      <td>159</td>
      <td>1</td>
      <td>1</td>
      <td>29.298670</td>
      <td>1.000000</td>
      <td>0.046346</td>
      <td>...</td>
      <td>0.0</td>
      <td>0.0</td>
      <td>0.0</td>
      <td>0.0</td>
      <td>2</td>
      <td>4</td>
      <td>4.465117</td>
      <td>1815711</td>
      <td>None</td>
      <td>LINESTRING Z (694812.4654293101 5141215.339454...</td>
    </tr>
    <tr>
      <th>466</th>
      <td>2</td>
      <td>13278</td>
      <td>2</td>
      <td>82</td>
      <td>158</td>
      <td>1</td>
      <td>2</td>
      <td>258.714050</td>
      <td>1.000000</td>
      <td>0.008519</td>
      <td>...</td>
      <td>0.0</td>
      <td>0.0</td>
      <td>0.0</td>
      <td>0.0</td>
      <td>3</td>
      <td>4</td>
      <td>48.358253</td>
      <td>1815711</td>
      <td>None</td>
      <td>LINESTRING Z (694803.8 5141213.18088425 0, 694...</td>
    </tr>
    <tr>
      <th>467</th>
      <td>3</td>
      <td>13277</td>
      <td>2</td>
      <td>82</td>
      <td>157</td>
      <td>1</td>
      <td>3</td>
      <td>208.741928</td>
      <td>1.324805</td>
      <td>0.009116</td>
      <td>...</td>
      <td>0.0</td>
      <td>0.0</td>
      <td>0.0</td>
      <td>0.0</td>
      <td>4</td>
      <td>4</td>
      <td>119.598541</td>
      <td>1815711</td>
      <td>None</td>
      <td>LINESTRING Z (694727.6 5141219.032934831 0, 69...</td>
    </tr>
    <tr>
      <th>468</th>
      <td>4</td>
      <td>13437</td>
      <td>2</td>
      <td>83</td>
      <td>157</td>
      <td>1</td>
      <td>4</td>
      <td>194.894043</td>
      <td>1.632452</td>
      <td>0.007749</td>
      <td>...</td>
      <td>0.0</td>
      <td>0.0</td>
      <td>0.0</td>
      <td>0.0</td>
      <td>5</td>
      <td>4</td>
      <td>181.112671</td>
      <td>1815711</td>
      <td>None</td>
      <td>LINESTRING Z (694678.3688327055 5141185.6 0, 6...</td>
    </tr>
    <tr>
      <th>469</th>
      <td>5</td>
      <td>13436</td>
      <td>2</td>
      <td>83</td>
      <td>156</td>
      <td>1</td>
      <td>5</td>
      <td>125.442345</td>
      <td>1.840760</td>
      <td>0.011187</td>
      <td>...</td>
      <td>0.0</td>
      <td>0.0</td>
      <td>0.0</td>
      <td>0.0</td>
      <td>6</td>
      <td>4</td>
      <td>229.931931</td>
      <td>1815711</td>
      <td>None</td>
      <td>LINESTRING Z (694651.4 5141132.737158341 0, 69...</td>
    </tr>
  </tbody>
</table>
<p>5 rows × 23 columns</p>
</div></div>
</div>
</div>
<div class="section" id="Running-diagnostics">
<h2>Running diagnostics<a class="headerlink" href="#Running-diagnostics" title="Permalink to this headline">¶</a></h2>
<p><code class="docutils literal notranslate"><span class="pre">SFRData</span></code> includes a <code class="docutils literal notranslate"><span class="pre">run_diagnostics()</span></code> method that executes the Flopy checker on the SFR package input. While the Flopy checks are only implemented for MODFLOW-2005 style SFR packages, <code class="docutils literal notranslate"><span class="pre">run_diagnostics()</span></code> works on MODFLOW-6 packages as well, by working of an attached MODFLOW-2005 representation of the MODFLOW-6 SFR input. The following checks are executed: * <strong>NaNs</strong> (not a number values, which will cause MODFLOW to crash) * <strong>consecutive segment and reach numbering</strong> * <strong>segment
numbering that only increases</strong> in the downstream direction * <strong>circular routing sequences</strong> (reaches or segments routing back to themselves) * <strong>routing connection proximity:</strong> The length of routing connections, as determined by the distance between their cell centers, is compared to 1.25 times the diagonal distance across the cell containing the upstream reach. This benchmark length is equivalent to a diagonal connection between two square cells, where one cell had a spacing of 1.5 times the
other cell (the maximum recommended increase in spacing between two adjacent cells; see Anderson and others, 2015). While this routing proximity check can be helpful for identifying egregious routing issues, in practice, it may not be uncommon for valid routing connections to violate this rule. For example, if the <code class="docutils literal notranslate"><span class="pre">one_reach_per_cell</span></code> option is used in constructing the SFR package with a large grid size, there may be numerous routing connections that extend across several cells. When
non-adjacent routing connections are identified, the user can check the shapefile of routing connections to verify the results. * <strong>overlapping conductances:</strong> This check identifies instances of collocated reaches, where more than one reach has a connection to the groundwater flow solution in that cell. Collocated reaches may or may not present an issue for a particular model solution, but can potentially promote instability or spurious circulation of flow between the collocated reaches. *
<strong>spurious streambed top elevations:</strong> Values &lt; -10 or &gt; 15,000 are flagged * <strong>downstream rises in streambed elevation</strong> * <strong>inconsistencies between streambed elevation and the model grid:</strong> This check looks for streambed bottoms below their respective cell bottoms, which will cause MODFLOW to halt execution, and streambed tops that are above the model top. The latter issue will not prevent MODFLOW from running, but may indicate problems with the input if the differences are large. For coarse
grids in areas of high stream density (where there are often multiple streams in a cell), it may be impossible to ensure that all streambed top elevations are at or below the model top. Oftentimes, these reaches are dry anyways (for example, and ephemeral gully that runs off a bluff into a perennial stream, where the cell elevation is based on the elevation of the perennial stream). In any case, it is good practice to check the largest violations by comparing the SFRmaker shapefile output to a
DEM and other data in a GIS environment. * <strong>suprious slopes:</strong> slopes of less than 0.0001 (which can lead to excessive stages with the SFR package’s Manning approximation) and greater than 1.0 are flagged.</p>
<div class="nbinput docutils container">
<div class="prompt highlight-none notranslate"><div class="highlight"><pre><span></span>[17]:
</pre></div>
</div>
<div class="input_area highlight-ipython3 notranslate"><div class="highlight"><pre>
<span></span><span class="n">sfrdata</span><span class="o">.</span><span class="n">run_diagnostics</span><span class="p">(</span><span class="n">verbose</span><span class="o">=</span><span class="kc">False</span><span class="p">)</span>
</pre></div>
</div>
</div>
<div class="nboutput nblast docutils container">
<div class="prompt empty docutils container">
</div>
<div class="output_area docutils container">
<div class="highlight"><pre>

Running Flopy v. 3.3.3 diagnostics...
wrote tf_SFR.chk
</pre></div></div>
</div>
</div>
<div class="section" id="Writing-an-SFR-package">
<h2>Writing an SFR package<a class="headerlink" href="#Writing-an-SFR-package" title="Permalink to this headline">¶</a></h2>
<p>Now we can write the package. By default, a MODFLOW-2005 style package is written to the current working directory or the model workspace of the attached model instance.</p>
<div class="nbinput docutils container">
<div class="prompt highlight-none notranslate"><div class="highlight"><pre><span></span>[18]:
</pre></div>
</div>
<div class="input_area highlight-ipython3 notranslate"><div class="highlight"><pre>
<span></span><span class="n">sfrdata</span><span class="o">.</span><span class="n">write_package</span><span class="p">()</span>
</pre></div>
</div>
</div>
<div class="nboutput nblast docutils container">
<div class="prompt empty docutils container">
</div>
<div class="output_area docutils container">
<div class="highlight"><pre>
SFRmaker v. 0.6.0.post5.dev0+gffc0c63

Running Flopy v. 3.3.3 diagnostics...
passed.

Checking for continuity in segment and reach numbering...
passed.

Checking for increasing segment numbers in downstream direction...
passed.

Checking for circular routing...
passed.

No DIS package or SpatialReference object; cannot check reach proximities.

Checking for model cells with multiple non-zero SFR conductances...
20 model cells with multiple non-zero SFR conductances found.
This may lead to circular routing between collocated reaches.
Nodes with overlapping conductances:
k       i       j       iseg    ireach  rchlen  strthick        strhc1
0       87      122     1       54      35.61542510986328       1.0     1.0
0       87      122     2       34      230.8770751953125       1.0     1.0
0       76      110     3       47      204.68466186523438      1.0     1.0
0       87      122     4       1       30.619203567504883      1.0     1.0
2       84      119     4       7       271.296630859375        1.0     1.0
2       84      119     4       9       26.846023559570312      1.0     1.0
0       76      110     4       27      75.61869812011719       1.0     1.0
1       58      132     5       25      42.411964416503906      1.0     1.0
1       58      132     5       27      88.49227905273438       1.0     1.0
0       48      109     5       64      251.07437133789062      1.0     1.0
0       76      110     6       1       69.44449615478516       1.0     1.0
0       48      108     6       40      20.661043167114258      1.0     1.0
0       48      109     6       41      114.03108978271484      1.0     1.0
0       48      108     6       42      35.86711502075195       1.0     1.0
1       80      49      7       70      159.628662109375        1.0     1.0
0       48      108     8       1       125.59841918945312      1.0     1.0
0       47      98      8       22      67.49517059326172       1.0     1.0
0       47      98      8       24      102.60327911376953      1.0     1.0
0       54      89      8       39      35.04909896850586       1.0     1.0
0       54      89      8       41      62.93534851074219       1.0     1.0
0       53      78      8       57      61.92954635620117       1.0     1.0
0       53      78      8       59      28.305360794067383      1.0     1.0
0       52      76      8       62      63.750675201416016      1.0     1.0
0       52      76      8       64      294.7840270996094       1.0     1.0
1       54      73      8       69      341.07586669921875      1.0     1.0
1       54      73      8       71      27.020740509033203      1.0     1.0
1       80      49      8       125     39.87680435180664       1.0     1.0
2       108     57      9       8       237.81178283691406      1.0     1.0
2       108     57      9       9       46.60417556762695       1.0     1.0
0       94      35      9       45      96.37408447265625       1.0     1.0
0       94      35      9       47      89.41510009765625       1.0     1.0
2       91      35      9       50      60.342041015625 1.0     1.0
2       91      34      9       51      61.56704330444336       1.0     1.0
1       80      49      10      1       146.53265380859375      1.0     1.0
2       91      35      10      26      308.05096435546875      1.0     1.0
2       91      34      10      27      76.15687561035156       1.0     1.0
0       38      85      11      8       72.13273620605469       1.0     1.0
0       38      85      11      9       52.62028121948242       1.0     1.0
2       25      24      13      42      95.18097686767578       1.0     1.0
2       25      24      14      47      230.81414794921875      1.0     1.0
2       19      23      16      47      12.734856605529785      1.0     1.0
2       19      23      16      49      108.90869903564453      1.0     1.0
2       91      34      17      1       130.4016571044922       1.0     1.0
1       92      30      17      6       67.78282165527344       1.0     1.0
1       92      30      17      8       252.36495971679688      1.0     1.0

Checking for streambed tops of less than -10...
passed.

Checking for streambed tops of greater than 15000...
passed.

Checking segment_data for downstream rises in streambed elevation...
Segment elevup and elevdn not specified for nstrm=-965 and isfropt=1
passed.

Checking reach_data for downstream rises in streambed elevation...
passed.

Checking reach_data for inconsistencies between streambed elevations and the model grid...
passed.

Checking segment_data for inconsistencies between segment end elevations and the model grid...
Segment elevup and elevdn not specified for nstrm=-965 and isfropt=1
passed.

Checking for streambed slopes of less than 0.0001...
passed.

Checking for streambed slopes of greater than 1.0...
passed.

wrote tf_SFR.chk
wrote ../tylerforks/tylerforks/tf.sfr.
</pre></div></div>
</div>
</div>
<div class="section" id="Writing-a-MODFLOW-6-SFR-package">
<h2>Writing a MODFLOW-6 SFR package<a class="headerlink" href="#Writing-a-MODFLOW-6-SFR-package" title="Permalink to this headline">¶</a></h2>
<p>Alternatively, a MODFLOW-6 style SFR package can be written by specifying <code class="docutils literal notranslate"><span class="pre">version='mf6'</span></code></p>
<div class="nbinput docutils container">
<div class="prompt highlight-none notranslate"><div class="highlight"><pre><span></span>[19]:
</pre></div>
</div>
<div class="input_area highlight-ipython3 notranslate"><div class="highlight"><pre>
<span></span><span class="n">sfrdata</span><span class="o">.</span><span class="n">write_package</span><span class="p">(</span><span class="n">version</span><span class="o">=</span><span class="s1">&#39;mf6&#39;</span><span class="p">)</span>
</pre></div>
</div>
</div>
<div class="nboutput nblast docutils container">
<div class="prompt empty docutils container">
</div>
<div class="output_area docutils container">
<div class="highlight"><pre>
SFRmaker v. 0.6.0.post5.dev0+gffc0c63

Running Flopy v. 3.3.3 diagnostics...
passed.

Checking for continuity in segment and reach numbering...
passed.

Checking for increasing segment numbers in downstream direction...
passed.

Checking for circular routing...
passed.

No DIS package or SpatialReference object; cannot check reach proximities.

Checking for model cells with multiple non-zero SFR conductances...
20 model cells with multiple non-zero SFR conductances found.
This may lead to circular routing between collocated reaches.
Nodes with overlapping conductances:
k       i       j       iseg    ireach  rchlen  strthick        strhc1
0       87      122     1       54      35.61542510986328       1.0     1.0
0       87      122     2       34      230.8770751953125       1.0     1.0
0       76      110     3       47      204.68466186523438      1.0     1.0
0       87      122     4       1       30.619203567504883      1.0     1.0
2       84      119     4       7       271.296630859375        1.0     1.0
2       84      119     4       9       26.846023559570312      1.0     1.0
0       76      110     4       27      75.61869812011719       1.0     1.0
1       58      132     5       25      42.411964416503906      1.0     1.0
1       58      132     5       27      88.49227905273438       1.0     1.0
0       48      109     5       64      251.07437133789062      1.0     1.0
0       76      110     6       1       69.44449615478516       1.0     1.0
0       48      108     6       40      20.661043167114258      1.0     1.0
0       48      109     6       41      114.03108978271484      1.0     1.0
0       48      108     6       42      35.86711502075195       1.0     1.0
1       80      49      7       70      159.628662109375        1.0     1.0
0       48      108     8       1       125.59841918945312      1.0     1.0
0       47      98      8       22      67.49517059326172       1.0     1.0
0       47      98      8       24      102.60327911376953      1.0     1.0
0       54      89      8       39      35.04909896850586       1.0     1.0
0       54      89      8       41      62.93534851074219       1.0     1.0
0       53      78      8       57      61.92954635620117       1.0     1.0
0       53      78      8       59      28.305360794067383      1.0     1.0
0       52      76      8       62      63.750675201416016      1.0     1.0
0       52      76      8       64      294.7840270996094       1.0     1.0
1       54      73      8       69      341.07586669921875      1.0     1.0
1       54      73      8       71      27.020740509033203      1.0     1.0
1       80      49      8       125     39.87680435180664       1.0     1.0
2       108     57      9       8       237.81178283691406      1.0     1.0
2       108     57      9       9       46.60417556762695       1.0     1.0
0       94      35      9       45      96.37408447265625       1.0     1.0
0       94      35      9       47      89.41510009765625       1.0     1.0
2       91      35      9       50      60.342041015625 1.0     1.0
2       91      34      9       51      61.56704330444336       1.0     1.0
1       80      49      10      1       146.53265380859375      1.0     1.0
2       91      35      10      26      308.05096435546875      1.0     1.0
2       91      34      10      27      76.15687561035156       1.0     1.0
0       38      85      11      8       72.13273620605469       1.0     1.0
0       38      85      11      9       52.62028121948242       1.0     1.0
2       25      24      13      42      95.18097686767578       1.0     1.0
2       25      24      14      47      230.81414794921875      1.0     1.0
2       19      23      16      47      12.734856605529785      1.0     1.0
2       19      23      16      49      108.90869903564453      1.0     1.0
2       91      34      17      1       130.4016571044922       1.0     1.0
1       92      30      17      6       67.78282165527344       1.0     1.0
1       92      30      17      8       252.36495971679688      1.0     1.0

Checking for streambed tops of less than -10...
passed.

Checking for streambed tops of greater than 15000...
passed.

Checking segment_data for downstream rises in streambed elevation...
Segment elevup and elevdn not specified for nstrm=-965 and isfropt=1
passed.

Checking reach_data for downstream rises in streambed elevation...
passed.

Checking reach_data for inconsistencies between streambed elevations and the model grid...
passed.

Checking segment_data for inconsistencies between segment end elevations and the model grid...
Segment elevup and elevdn not specified for nstrm=-965 and isfropt=1
passed.

Checking for streambed slopes of less than 0.0001...
passed.

Checking for streambed slopes of greater than 1.0...
passed.

wrote tf_SFR.chk
converting segment data to period data...
converting reach and segment data to package data...
wrote ../tylerforks/tylerforks/tf.sfr
</pre></div></div>
</div>
</div>
<div class="section" id="Writing-tables">
<h2>Writing tables<a class="headerlink" href="#Writing-tables" title="Permalink to this headline">¶</a></h2>
<p>The <code class="docutils literal notranslate"><span class="pre">reach_data</span></code> and <code class="docutils literal notranslate"><span class="pre">segment_data</span></code> tables can be written out to csv files for further processing:</p>
<div class="nbinput docutils container">
<div class="prompt highlight-none notranslate"><div class="highlight"><pre><span></span>[20]:
</pre></div>
</div>
<div class="input_area highlight-ipython3 notranslate"><div class="highlight"><pre>
<span></span><span class="n">sfrdata</span><span class="o">.</span><span class="n">write_tables</span><span class="p">()</span>
</pre></div>
</div>
</div>
<div class="nboutput nblast docutils container">
<div class="prompt empty docutils container">
</div>
<div class="output_area docutils container">
<div class="highlight"><pre>
wrote tables/tf_sfr_reach_data.csv
wrote tables/tf_sfr_segment_data.csv
</pre></div></div>
</div>
<p>and then read back in to create an <code class="docutils literal notranslate"><span class="pre">SFRData</span></code> instance</p>
<div class="nbinput docutils container">
<div class="prompt highlight-none notranslate"><div class="highlight"><pre><span></span>[21]:
</pre></div>
</div>
<div class="input_area highlight-ipython3 notranslate"><div class="highlight"><pre>
<span></span><span class="n">sfrdata2</span> <span class="o">=</span> <span class="n">sfrmaker</span><span class="o">.</span><span class="n">SFRData</span><span class="o">.</span><span class="n">from_tables</span><span class="p">(</span><span class="s1">&#39;tables/tf_sfr_reach_data.csv&#39;</span><span class="p">,</span> <span class="s1">&#39;tables/tf_sfr_segment_data.csv&#39;</span><span class="p">,</span>
                                        <span class="n">grid</span><span class="o">=</span><span class="n">grid</span><span class="p">)</span>
</pre></div>
</div>
</div>
<div class="nboutput nblast docutils container">
<div class="prompt empty docutils container">
</div>
<div class="output_area docutils container">
<div class="highlight"><pre>
Model grid information
structured grid
nnodes: 17,760
nlay: 1
nrow: 111
ncol: 160
model length units: undefined
crs: EPSG:26715
bounds: 682688.00, 5139052.00, 694880.00, 5147510.20
active area defined by: isfr array

</pre></div></div>
</div>
</div>
<div class="section" id="Writing-shapefiles">
<h2>Writing shapefiles<a class="headerlink" href="#Writing-shapefiles" title="Permalink to this headline">¶</a></h2>
<p>Shapefiles can also be written to visualize the SFR package. These include: * hydrography linestrings associated with each reach * model cell polygons associated with each reach * outlet locations where water is leaving the model * routing connections (as lines drawn between cell centers) * the locations of specified inflows or any other period data * observation locations (if observations were supplied as input)</p>
<div class="nbinput docutils container">
<div class="prompt highlight-none notranslate"><div class="highlight"><pre><span></span>[22]:
</pre></div>
</div>
<div class="input_area highlight-ipython3 notranslate"><div class="highlight"><pre>
<span></span><span class="n">sfrdata</span><span class="o">.</span><span class="n">write_shapefiles</span><span class="p">()</span>
</pre></div>
</div>
</div>
<div class="nboutput docutils container">
<div class="prompt empty docutils container">
</div>
<div class="output_area docutils container">
<div class="highlight"><pre>
writing shps/tf_sfr_cells.shp...
</pre></div></div>
</div>
<div class="nboutput docutils container">
<div class="prompt empty docutils container">
</div>
<div class="output_area stderr docutils container">
<div class="highlight"><pre>
/home/travis/miniconda/envs/test/lib/python3.8/site-packages/pyproj/crs/crs.py:543: UserWarning: You will likely lose important projection information when converting to a PROJ string from another format. See: https://proj.org/faq.html#what-is-the-best-format-for-describing-coordinate-reference-systems
  proj_string = self.to_proj4()
/home/travis/miniconda/envs/test/lib/python3.8/site-packages/pyproj/crs/crs.py:543: UserWarning: You will likely lose important projection information when converting to a PROJ string from another format. See: https://proj.org/faq.html#what-is-the-best-format-for-describing-coordinate-reference-systems
  proj_string = self.to_proj4()
</pre></div></div>
</div>
<div class="nboutput nblast docutils container">
<div class="prompt empty docutils container">
</div>
<div class="output_area docutils container">
<div class="highlight"><pre>
writing shps/tf_sfr_outlets.shp...
writing shps/tf_sfr_lines.shp...
writing shps/tf_sfr_routing.shp...
No period data to export!
No observations to export!
No non-zero values of flow to export!
</pre></div></div>
</div>
<div class="nbinput nblast docutils container">
<div class="prompt highlight-none notranslate"><div class="highlight"><pre><span></span>[ ]:
</pre></div>
</div>
<div class="input_area highlight-ipython3 notranslate"><div class="highlight"><pre>
<span></span>
</pre></div>
</div>
</div>
</div>
</div>


           </div>
           
          </div>
          <footer>
  
    <div class="rst-footer-buttons" role="navigation" aria-label="footer navigation">
      
        <a href="Streambed_elevation_demo.html" class="btn btn-neutral float-right" title="Demonstration of how sfrmaker handles streambed elevations" accesskey="n" rel="next">Next <span class="fa fa-arrow-circle-right"></span></a>
      
      
        <a href="../inputs.html" class="btn btn-neutral float-left" title="Input data requirements" accesskey="p" rel="prev"><span class="fa fa-arrow-circle-left"></span> Previous</a>
      
    </div>
  

  <hr/>

  <div role="contentinfo">
    <p>
      <span class="lastupdated">
        Last updated on Nov 04, 2020.
      </span>

    </p>
  </div>
    
    
    
    Built with <a href="http://sphinx-doc.org/">Sphinx</a> using a
    
    <a href="https://github.com/rtfd/sphinx_rtd_theme">theme</a>
    
    provided by <a href="https://readthedocs.org">Read the Docs</a>. 

</footer>

        </div>
      </div>

    </section>

  </div>
  

  <script type="text/javascript">
      jQuery(function () {
          SphinxRtdTheme.Navigation.enable(true);
      });
  </script>

  
  
    
   

</body>
</html><|MERGE_RESOLUTION|>--- conflicted
+++ resolved
@@ -535,11 +535,7 @@
 reading ../tylerforks/NHDPlus/NHDPlusAttributes/elevslope.dbf...
 --&gt; building dataframe... (may take a while for large shapefiles)
 
-<<<<<<< HEAD
 load finished in 0.20s
-=======
-load finished in 0.22s
->>>>>>> eeee8438
 
 Getting routing information from NHDPlus Plusflow table...
 finished in 0.03s
@@ -691,11 +687,7 @@
 </div>
 <div class="output_area docutils container">
 <div class="highlight"><pre>
-<<<<<<< HEAD
 &lt;matplotlib.image.AxesImage at 0x7f0d68a8dd60&gt;
-=======
-&lt;matplotlib.image.AxesImage at 0x7f1740d2fd90&gt;
->>>>>>> eeee8438
 </pre></div></div>
 </div>
 <div class="nboutput nblast docutils container">
@@ -773,11 +765,7 @@
 </div>
 <div class="output_area docutils container">
 <div class="highlight"><pre>
-<<<<<<< HEAD
 grid class created in 0.25s
-=======
-grid class created in 0.27s
->>>>>>> eeee8438
 
 Model grid information
 structured grid
@@ -808,11 +796,7 @@
 Intersecting 17 flowlines with 17,760 grid cells...
 
 Building spatial index...
-<<<<<<< HEAD
 finished in 1.62s
-=======
-finished in 1.76s
->>>>>>> eeee8438
 
 Intersecting 17 features...
 17
@@ -841,11 +825,7 @@
 active area defined by: all cells
 
 
-<<<<<<< HEAD
 Time to create sfr dataset: 2.54s
-=======
-Time to create sfr dataset: 2.70s
->>>>>>> eeee8438
 
 </pre></div></div>
 </div>
@@ -1235,11 +1215,7 @@
 <div class="output_area docutils container">
 <div class="highlight"><pre>
 running rasterstats.zonal_stats on buffered LineStrings...
-<<<<<<< HEAD
 finished in 3.81s
-=======
-finished in 4.57s
->>>>>>> eeee8438
 
 
 Smoothing elevations...
