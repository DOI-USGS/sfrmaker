--- conflicted
+++ resolved
@@ -542,13 +542,10 @@
 
 reading ../tylerforks/NHDPlus/NHDPlusAttributes/elevslope.dbf...
 --&gt; building dataframe... (may take a while for large shapefiles)
-<<<<<<< HEAD
 
 load finished in 0.23s
 
 Getting routing information from NHDPlus Plusflow table...
-=======
->>>>>>> 5f1926cb
 </pre></div></div>
 </div>
 <div class="nboutput docutils container">
@@ -610,11 +607,7 @@
 reading ../tylerforks/NHDPlus/NHDPlusAttributes/elevslope.dbf...
 --&gt; building dataframe... (may take a while for large shapefiles)
 
-<<<<<<< HEAD
 load finished in 0.09s
-=======
-load finished in 0.10s
->>>>>>> 5f1926cb
 
 Getting routing information from NHDPlus Plusflow table...
 finished in 0.03s
@@ -724,11 +717,7 @@
 </div>
 <div class="output_area docutils container">
 <div class="highlight"><pre>
-<<<<<<< HEAD
 &lt;matplotlib.image.AxesImage at 0x7f6e884d5bb0&gt;
-=======
-&lt;matplotlib.image.AxesImage at 0x7f0770713190&gt;
->>>>>>> 5f1926cb
 </pre></div></div>
 </div>
 <div class="nboutput nblast docutils container">
@@ -877,11 +866,7 @@
 active area defined by: all cells
 
 
-<<<<<<< HEAD
 Time to create sfr dataset: 2.54s
-=======
-Time to create sfr dataset: 2.68s
->>>>>>> 5f1926cb
 
 </pre></div></div>
 </div>
@@ -1271,11 +1256,7 @@
 <div class="output_area docutils container">
 <div class="highlight"><pre>
 running rasterstats.zonal_stats on buffered LineStrings...
-<<<<<<< HEAD
 finished in 4.03s
-=======
-finished in 4.37s
->>>>>>> 5f1926cb
 
 
 Smoothing elevations...
