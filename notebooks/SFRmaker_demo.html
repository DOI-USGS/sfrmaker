--- conflicted
+++ resolved
@@ -687,11 +687,7 @@
 </div>
 <div class="output_area docutils container">
 <div class="highlight"><pre>
-<<<<<<< HEAD
 &lt;matplotlib.image.AxesImage at 0x7f17a37d7d90&gt;
-=======
-&lt;matplotlib.image.AxesImage at 0x7f0d68a8dd60&gt;
->>>>>>> 4d69e12a
 </pre></div></div>
 </div>
 <div class="nboutput nblast docutils container">
@@ -769,11 +765,7 @@
 </div>
 <div class="output_area docutils container">
 <div class="highlight"><pre>
-<<<<<<< HEAD
 grid class created in 0.26s
-=======
-grid class created in 0.25s
->>>>>>> 4d69e12a
 
 Model grid information
 structured grid
@@ -804,22 +796,14 @@
 Intersecting 17 flowlines with 17,760 grid cells...
 
 Building spatial index...
-<<<<<<< HEAD
 finished in 1.63s
-=======
-finished in 1.62s
->>>>>>> 4d69e12a
 
 Intersecting 17 features...
 17
 finished in 0.10s
 
 Setting up reach data... (may take a few minutes for large grids)
-<<<<<<< HEAD
 finished in 0.27s
-=======
-finished in 0.30s
->>>>>>> 4d69e12a
 
 Computing widths...
 
@@ -841,11 +825,7 @@
 active area defined by: all cells
 
 
-<<<<<<< HEAD
 Time to create sfr dataset: 2.56s
-=======
-Time to create sfr dataset: 2.54s
->>>>>>> 4d69e12a
 
 </pre></div></div>
 </div>
@@ -1235,11 +1215,7 @@
 <div class="output_area docutils container">
 <div class="highlight"><pre>
 running rasterstats.zonal_stats on buffered LineStrings...
-<<<<<<< HEAD
 finished in 3.95s
-=======
-finished in 3.81s
->>>>>>> 4d69e12a
 
 
 Smoothing elevations...
